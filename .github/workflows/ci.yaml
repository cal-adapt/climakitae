# Workflow file for continuous integration
# Conda environment is caches to avoid long wait times for CI
# Based on code from: https://github.com/epassaro/cache-conda-envs/blob/main/.github/workflows/ci.yml
# Based on code from: https://github.com/marketplace/actions/setup-miniconda
# Added to Test commit workflow


name: ci

on: 
  push:
    branches:
      - '*'
      - '!main'
  pull_request:
    types:
      - labeled

jobs:
  lint:
    runs-on: ubuntu-latest
    steps:
      - uses: actions/checkout@v3
      - uses: psf/black@stable
  test:
    name: test
    runs-on: ubuntu-latest
    defaults:
      run:
        shell: bash -l {0}
    steps:
    - name: Checkout project
      uses: actions/checkout@v2
    - name: Setup miniconda
      uses: conda-incubator/setup-miniconda@v2
      with:
          auto-activate-base: false
          activate-environment: climakitae-tests
          environment-file: conda-linux-64.lock
          use-only-tar-bz2: true
    - name: Install climakitae
      run: pip install .
    - name: Output conda info
      run: conda info
    - name: Output conda list
      run: conda list
    - name: Test with pytest (Basic)
      run: pytest --no-header -vv -m "not advanced"
    - name: Test with pytest (Advanced)
<<<<<<< HEAD
      if: github.event.label.name == 'Advanced Testing' || github.ref == 'refs/heads/main'
=======
      if: github.event.label.name == 'Advanced Testing'
>>>>>>> dfb2b3b2
      run: pytest --no-header -vv -m "advanced"<|MERGE_RESOLUTION|>--- conflicted
+++ resolved
@@ -47,9 +47,5 @@
     - name: Test with pytest (Basic)
       run: pytest --no-header -vv -m "not advanced"
     - name: Test with pytest (Advanced)
-<<<<<<< HEAD
-      if: github.event.label.name == 'Advanced Testing' || github.ref == 'refs/heads/main'
-=======
       if: github.event.label.name == 'Advanced Testing'
->>>>>>> dfb2b3b2
       run: pytest --no-header -vv -m "advanced"