from .selectors import (DataSelector, _display_select, LocSelectorArea,
                        UserFileChoices, _user_export_select, FileTypeSelector)
from .data_loaders import _read_from_catalog
from .data_export import _export_to_user
from .metadata_update import transform_details
from .example_transform import temporal_mean


class Application(object):
    """
    The main control center of the library. Users can select and read-in datasets (generate),
    visualize, transform, interpret, and export them.
    """

    def __init__(self):
        self.selections = DataSelector()
        self.location = LocSelectorArea()
<<<<<<< HEAD
        self.user_export_format = FileTypeSelector()
        
=======

>>>>>>> b6afb9c6
    # === Select =====================================
    def select(self):
        """
        A top-level convenience method -- calls a method to display a panel of choices for
        the data available to load. Modifies the 'selections' and 'location' values
        according to what the user specifies in that GUI.
        """
        select_panel = _display_select(self.selections, self.location)
        return select_panel

    # === Generate ===================================
    def generate(self):
        """
        Uses the information gathered in 'select' and store in 'selections' and 'location'
        to generate an xarray Dataset as specified, and return that Dataset object.
        """
        # to do: insert additional 'hang in there' statement if it's taking a while
<<<<<<< HEAD
        return _read_from_catalog(self.selections, self.location)

    # === Export ======================================
    def export_as(self):
        """
        Displays a panel of choices for export file formats. Modifies the
        'user_export_format' value according to user specification.
        """
        export_select_panel = _user_export_select(self.user_export_format)
        return export_select_panel

    def export_dataset(self,data_to_export,file_name,**kwargs):
        """
        Uses the selection from 'export_as' to create a file in the specified
        format and write it to the working directory.
        """
        return _export_to_user(self.user_export_format,data_to_export,
                               file_name,**kwargs)
=======
        return _read_from_catalog(self.selections, self.location)
>>>>>>> b6afb9c6
<|MERGE_RESOLUTION|>--- conflicted
+++ resolved
@@ -15,12 +15,8 @@
     def __init__(self):
         self.selections = DataSelector()
         self.location = LocSelectorArea()
-<<<<<<< HEAD
         self.user_export_format = FileTypeSelector()
-        
-=======
 
->>>>>>> b6afb9c6
     # === Select =====================================
     def select(self):
         """
@@ -38,7 +34,6 @@
         to generate an xarray Dataset as specified, and return that Dataset object.
         """
         # to do: insert additional 'hang in there' statement if it's taking a while
-<<<<<<< HEAD
         return _read_from_catalog(self.selections, self.location)
 
     # === Export ======================================
@@ -57,6 +52,3 @@
         """
         return _export_to_user(self.user_export_format,data_to_export,
                                file_name,**kwargs)
-=======
-        return _read_from_catalog(self.selections, self.location)
->>>>>>> b6afb9c6
