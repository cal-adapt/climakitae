from .selectors import (
    DataSelector,
    _display_select,
    LocSelectorArea,
    UserFileChoices,
    _user_export_select,
    FileTypeSelector,
)
from .data_loaders import _read_from_catalog
from .data_export import _export_to_user
from .utils import _read_var_csv
from .explore import _display_warming_levels
<<<<<<< HEAD
from .view import _visualize
=======
# from .tmy import _display_tmy
>>>>>>> 140c2301
import intake
import pkg_resources # Import package data
CSV_FILE = pkg_resources.resource_filename('climakitae', 'data/variable_descriptions.csv')


class Application(object):
    """
    The main control center of the library. Users can select and read-in datasets (retrieve),
    visualize, transform, interpret, and export them.
    """

    def __init__(self):
        self._cat = intake.open_catalog("https://cadcat.s3.amazonaws.com/cae.yaml")
        self.selections = DataSelector(choices=_get_catalog_contents(self._cat))
        self.location = LocSelectorArea(name="Location Selections")
        self.user_export_format = FileTypeSelector()

    # === Select =====================================
    def select(self):
        """
        A top-level convenience method -- calls a method to display a panel of choices for
        the data available to load. Modifies the 'selections' and 'location' values
        according to what the user specifies in that GUI.
        """
        select_panel = _display_select(self.selections, self.location)
        return select_panel

    # === Retrieve ===================================
    def retrieve(self):
        """
        Uses the information gathered in 'select' and stored in 'selections' and 'location'
        to generate an xarray DataArray as specified, and return that DataArray object.
        """
        # to do: insert additional 'hang in there' statement if it's taking a while
        return _read_from_catalog(self.selections, self.location, self._cat)
<<<<<<< HEAD
    
    # === View =====================================
    def view(self, data, lat_lon=True, width=None, height=None, cmap="inferno_r"): 
        """Create a generic visualization of the data
    
        Args: 
            data (xr.DataArray)
            lat_lon (boolean): reproject to lat/lon coords? (default to True) 
            width (int): width of plot (default to hvplot.image default) 
            height (int): hight of plot (default to hvplot.image default) 
            cmap (str): colormap to apply to data (default to "viridis"); applies only to mapped data 
        
        Returns: 
            hvplot.image()

        """
        return _visualize(data, lat_lon=lat_lon, width=width, height=height, cmap=cmap)
    
=======

>>>>>>> 140c2301
    # === Explore ===================================
    def explore(self):
        """
<<<<<<< HEAD
        Display warming levels panel 
=======
        Calls a method to display a plot of the data
>>>>>>> 140c2301
        """
        return _display_warming_levels(self.selections, self.location, self._cat)


    # # Goal is to have: app.explore.tmy()
    # def tmy(self):
    #     """
    #     Calls a method to display a plot of hourly data
    #     """
    #     return _display_tmy(self.selections, self.location, self._cat)


    # === Export ======================================
    def export_as(self):
        """
        Displays a panel of choices for export file formats. Modifies the
        'user_export_format' value according to user specification.
        """
        export_select_panel = _user_export_select(self.user_export_format)
        return export_select_panel

    def export_dataset(self, data_to_export, file_name, **kwargs):
        """
        Uses the selection from 'export_as' to create a file in the specified
        format and write it to the working directory.
        """
        return _export_to_user(
            self.user_export_format, data_to_export, file_name, **kwargs
        )


def _get_catalog_contents(_cat):
    # get the list of data variables from one of the zarr files:
    _ds = _cat[list(_cat)[0]].to_dask()
    _variable_choices_hourly_wrf = {
        v.attrs["description"].capitalize(): k for k, v in _ds.data_vars.items()
    }
    # Add derived variables
    # Dictionary key (i.e. Precipitation (total)) will appear in list of variable options.
    _variable_choices_hourly_wrf.update(
            {"Precipitation (total)": "TOT_PRECIP",
             "Relative Humidity": "REL_HUMIDITY",
             "Wind Magnitude at 10m": "WIND_MAG"}
    )
    # remove some variables from the list, which will be superceded by higher quality hydrology
    _to_drop = ["Surface runoff", "Subsurface runoff", "Snow water equivalent"]
    [_variable_choices_hourly_wrf.pop(k) for k in _to_drop]

    #####  Give better names to some descriptions:
    _variable_choices_hourly_wrf["Surface Pressure"] = _variable_choices_hourly_wrf[
        "Sfc pressure"
    ] # Replace catalog name with better descriptive name
    _variable_choices_hourly_wrf.pop("Sfc pressure") # Remove old variable from dropdown

    _variable_choices_hourly_wrf["Air Temperature at 2m"] = _variable_choices_hourly_wrf[
        "Temp at 2 m"
    ]
    _variable_choices_hourly_wrf.pop("Temp at 2 m")

    _variable_choices_hourly_wrf[
        "2m Water Vapor Mixing Ratio"
    ] = _variable_choices_hourly_wrf["Qv at 2 m"]
    _variable_choices_hourly_wrf.pop("Qv at 2 m")

    _variable_choices_hourly_wrf[
        "West-East component of Wind at 10m"
    ] = _variable_choices_hourly_wrf["U at 10 m"]
    _variable_choices_hourly_wrf.pop("U at 10 m")

    _variable_choices_hourly_wrf[
        "North-South component of Wind at 10m"
    ] = _variable_choices_hourly_wrf["V at 10 m"]
    _variable_choices_hourly_wrf.pop("V at 10 m")

    _variable_choices_hourly_wrf[
        "Snowfall (snow and ice)"
    ] = _variable_choices_hourly_wrf["Accumulated total grid scale snow and ice"]

    _variable_choices_hourly_wrf.pop("Accumulated total grid scale snow and ice")

    _variable_choices_hourly_wrf["Precipitation (cumulus portion only)"] = _variable_choices_hourly_wrf[
        "Accumulated total cumulus precipitation"
    ]
    _variable_choices_hourly_wrf.pop("Accumulated total cumulus precipitation")

    _variable_choices_hourly_wrf["Precipitation (grid-scale portion only)"] = _variable_choices_hourly_wrf[
        "Accumulated total grid scale precipitation"
    ]
    _variable_choices_hourly_wrf.pop("Accumulated total grid scale precipitation")

    ### Reorder dictionary according to variable order in csv file
    descrip_dict = _read_var_csv(CSV_FILE, index_col="description")
    _variable_choices_hourly_wrf = {i: _variable_choices_hourly_wrf[i] for i in descrip_dict.keys() if i in _variable_choices_hourly_wrf.keys()}

    # expand this dictionary to also be dependent on LOCA vs WRF:
    _variable_choices_daily_loca = [
        "Temperature",
        "Maximum Relative Humidity",
        "Minimum Relative Humidity",
        "Solar Radiation",
        "Wind Speed",
        "Wind Direction",
        "Precipitation",
    ]
    _variable_choices_hourly_loca = ["Temperature", "Precipitation"]

    _variable_choices_hourly = {
        "Dynamical": _variable_choices_hourly_wrf,
        "Statistical": _variable_choices_hourly_loca,
    }
    _variable_choices_daily = {
        "Dynamical": _variable_choices_hourly_wrf,
        "Statistical": _variable_choices_daily_loca,
    }

    _variable_choices = {
        "hourly": _variable_choices_hourly,
        "daily": _variable_choices_daily,
    }

    # hard-coded options:
    _scenario_choices = {
        "historical": "Historical Climate",
        "": "Historical Reconstruction",
        "ssp245": "SSP 2-4.5 -- Middle of the Road",
        "ssp370": "SSP 3-7.0 -- Business as Usual",
        "ssp585": "SSP 5-8.5 -- Burn it All",
    }

    _resolutions = list(set(e.metadata["nominal_resolution"] for e in _cat.values()))

    _scenario_list = []
    for resolution in _resolutions:
        _temp = list(
            set(
                e.metadata["experiment_id"]
                for e in _cat.values()
                if e.metadata["nominal_resolution"] == resolution
            )
        )
        _temp.sort()  # consistent order
        _scenario_subset = [(_scenario_choices[e], e) for e in _temp]
        _scenario_subset = dict(_scenario_subset)
        _scenario_list.append((resolution, _scenario_subset))
    _scenarios = dict(_scenario_list)
    return {
        "scenarios": _scenarios,
        "resolutions": _resolutions,
        "scenario_choices": _scenario_choices,
        "variable_choices": _variable_choices,
    }<|MERGE_RESOLUTION|>--- conflicted
+++ resolved
@@ -10,11 +10,8 @@
 from .data_export import _export_to_user
 from .utils import _read_var_csv
 from .explore import _display_warming_levels
-<<<<<<< HEAD
 from .view import _visualize
-=======
-# from .tmy import _display_tmy
->>>>>>> 140c2301
+from .tmy import _display_tmy
 import intake
 import pkg_resources # Import package data
 CSV_FILE = pkg_resources.resource_filename('climakitae', 'data/variable_descriptions.csv')
@@ -50,8 +47,7 @@
         """
         # to do: insert additional 'hang in there' statement if it's taking a while
         return _read_from_catalog(self.selections, self.location, self._cat)
-<<<<<<< HEAD
-    
+
     # === View =====================================
     def view(self, data, lat_lon=True, width=None, height=None, cmap="inferno_r"): 
         """Create a generic visualization of the data
@@ -69,17 +65,10 @@
         """
         return _visualize(data, lat_lon=lat_lon, width=width, height=height, cmap=cmap)
     
-=======
-
->>>>>>> 140c2301
     # === Explore ===================================
     def explore(self):
         """
-<<<<<<< HEAD
-        Display warming levels panel 
-=======
-        Calls a method to display a plot of the data
->>>>>>> 140c2301
+        Display warming levels panel
         """
         return _display_warming_levels(self.selections, self.location, self._cat)
 
