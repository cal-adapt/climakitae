--- conflicted
+++ resolved
@@ -20,14 +20,12 @@
     """
 
     def __init__(self):
-<<<<<<< HEAD
-        self._cat = intake.open_esm_datastore("https://cadcat.s3.amazonaws.com/cae-collection.json")
-        self._multi_ensemble_means = intake.open_esm_datastore('https://cadcat.s3.amazonaws.com/cae-derived.json')
-=======
         self._cat = intake.open_esm_datastore(
             "https://cadcat.s3.amazonaws.com/cae-collection.json"
         )
->>>>>>> d993dc96
+        self._multi_ensemble_means = intake.open_esm_datastore(
+            "https://cadcat.s3.amazonaws.com/cae-derived.json"
+        )
         self.location = LocSelectorArea(name="Location Selections")
         self.selections = DataSelector(cat=self._cat, location=self.location)
         self.user_export_format = FileTypeSelector()
