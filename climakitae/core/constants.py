# constants.py
"""This module defines constants across the codebase"""

<<<<<<< HEAD
# sentinel values
=======
# Sentinel for unset values
# This is used to differentiate between a value that is set to None
# and a value that is not set at all.
>>>>>>> df15aefd
UNSET = object()

# global warming levels available on AE
WARMING_LEVELS = [0.8, 1.0, 1.2, 1.5, 2.0, 2.5, 3.0, 4.0]

# shared socioeconomic pathways (IPCC)
SSPS = [
    "SSP 2-4.5",
    "SSP 3-7.0",
    "SSP 5-8.5",
]

# WRF models that have a-priori bias adjustment
WRF_BA_MODELS = [
    "WRF_EC-Earth3_r1i1p1f1",
    "WRF_MPI-ESM1-2-HR_r3i1p1f1",
    "WRF_TaiESM1_r1i1p1f1",
    "WRF_MIROC6_r1i1p1f1",
    "WRF_EC-Earth3-Veg_r1i1p1f1",
]

# WRF models that do not have a-priori bias adjustment
NON_WRF_BA_MODELS = [
    "WRF_FGOALS-g3_r1i1p1f1",
    "WRF_CNRM-ESM2-1_r1i1p1f2",
    "WRF_CESM2_r11i1p1f1",
]

# WRF models that do not reach 0.8°C GWL
WRF_NO_0PT8_GWL_MODELS = ["WRF_EC-Earth3-Veg_r1i1p1f1_historical+ssp370"]

# LOCA models that do not reach 0.8°C GWL
LOCA_NO_0PT8_GWL_MODELS = [
    "LOCA2_EC-Earth3_r4i1p1f1_historical+ssp245",
    "LOCA2_EC-Earth3_r4i1p1f1_historical+ssp370",
    "LOCA2_EC-Earth3_r4i1p1f1_historical+ssp585",
    "LOCA2_EC-Earth3-Veg_r3i1p1f1_historical+ssp245",
    "LOCA2_EC-Earth3-Veg_r3i1p1f1_historical+ssp370",
    "LOCA2_EC-Earth3-Veg_r3i1p1f1_historical+ssp585",
    "LOCA2_EC-Earth3-Veg_r5i1p1f1_historical+ssp245",
]

# Constant Keys for User Interface
_NEW_ATTRS_KEY = "new_attrs"<|MERGE_RESOLUTION|>--- conflicted
+++ resolved
@@ -1,13 +1,9 @@
 # constants.py
 """This module defines constants across the codebase"""
 
-<<<<<<< HEAD
-# sentinel values
-=======
 # Sentinel for unset values
 # This is used to differentiate between a value that is set to None
 # and a value that is not set at all.
->>>>>>> df15aefd
 UNSET = object()
 
 # global warming levels available on AE
