--- conflicted
+++ resolved
@@ -28,45 +28,7 @@
 
 def _export_to_netcdf(data, save_name, mode):
     """
-<<<<<<< HEAD
     Export user-selected data to NetCDF format.
-=======
-    if format == "NetCDF":
-        data_size = data.nbytes
-        buffer_size = 100 * 1024 * 1024  # 100 MB for miscellaneous metadata
-        est_file_size = data_size + buffer_size
-
-    elif format == "CSV":
-        # Rough estimate of the number of chars per CSV line
-        # Will overestimate uncompressed size by 10-20%
-        chars_per_line = 150
-
-        if isinstance(data, xr.core.dataarray.DataArray):
-            est_file_size = data.size * chars_per_line
-        elif isinstance(data, xr.core.dataset.Dataset):
-            est_file_size = prod(data.dims.values()) * chars_per_line
-    return est_file_size / bytes_per_gigabyte
-
-
-def _warn_large_export(file_size, file_size_threshold=5.0):
-    if file_size > file_size_threshold:
-        print(
-            "WARNING: Estimated uncompressed file size is "
-            + str(round(file_size, 2))
-            + " GB. This might take a while!"
-        )
-
-
-def _list_n_none_to_string(dic):
-    """Convert list and None to string."""
-    for k, v in dic.items():
-        if isinstance(v, list):
-            dic[k] = str(v)
-        if v is None:
-            dic[k] = ""
-    return dic
-
->>>>>>> 4afac0fa
 
     Export the xarray DataArray or Dataset `data` to a NetCDF file `save_name`.
     If there is enough disk space, the function saves the file locally to the
@@ -120,20 +82,26 @@
             est_file_size = data_size + buffer_size
 
         elif format == "CSV":
-            pass  # TODO: estimate CSV file size
-
-        return est_file_size / bytes_per_gigabyte
+            # Rough estimate of the number of chars per CSV line
+            # Will overestimate uncompressed size by 10-20%
+            chars_per_line = 150
+
+        if isinstance(data, xr.core.dataarray.DataArray):
+            est_file_size = data.size * chars_per_line
+        elif isinstance(data, xr.core.dataset.Dataset):
+            est_file_size = prod(data.dims.values()) * chars_per_line
+    return est_file_size / bytes_per_gigabyte
 
     est_file_size = _estimate_file_size(_data, "NetCDF")
     disk_space = shutil.disk_usage(os.path.expanduser("~"))[2] / bytes_per_gigabyte
 
-    def _warn_large_export(file_size, file_size_threshold=5):
-        if file_size > file_size_threshold:
-            print(
-                "WARNING: Estimated file size is "
-                + str(round(file_size, 2))
-                + " GB. This might take a while!"
-            )
+def _warn_large_export(file_size, file_size_threshold=5):
+    if file_size > file_size_threshold:
+        print(
+            "WARNING: Estimated file size is "
+            + str(round(file_size, 2))
+            + " GB. This might take a while!"
+        )
 
     _warn_large_export(est_file_size)
 
