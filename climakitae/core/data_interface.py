--- conflicted
+++ resolved
@@ -1879,7 +1879,6 @@
 
 
 def get_data(
-<<<<<<< HEAD
     variable: str,
     resolution: str,
     timescale: str,
@@ -1898,29 +1897,8 @@
     stations: list[str] = None,
     warming_level_window: int = None,
     warming_level_months: list[int] = None,
+    all_touched=False,
 ) -> xr.DataArray:
-=======
-    variable,
-    resolution,
-    timescale,
-    downscaling_method="Dynamical",
-    data_type="Gridded",
-    approach="Time",
-    scenario=None,
-    units=None,
-    warming_level=None,
-    area_subset="none",
-    latitude=None,
-    longitude=None,
-    cached_area=["entire domain"],
-    area_average=None,
-    time_slice=None,
-    stations=None,
-    warming_level_window=None,
-    warming_level_months=None,
-    all_touched=False,
-):
->>>>>>> f4493127
     # Need to add error handing for bad variable input
     """Retrieve formatted data from the Analytics Engine data catalog using a simple function.
     Contrasts with DataParameters().retrieve(), which retrieves data from the user inputs in climakitaegui's selections GUI.
