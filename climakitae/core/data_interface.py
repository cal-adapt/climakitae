--- conflicted
+++ resolved
@@ -3,16 +3,9 @@
 from shapely.geometry import box
 import intake
 import param
-<<<<<<< HEAD
-import warnings
-=======
 import panel as pn
 import numpy as np
 import warnings
-from matplotlib.figure import Figure
-import matplotlib.ticker as ticker
-import difflib
->>>>>>> 4afac0fa
 import cartopy.crs as ccrs
 from climakitae.core.paths import (
     variable_descriptions_csv_path,
@@ -1210,9 +1203,6 @@
                 warnoflargefilesize(l)
         else:
             warnoflargefilesize(data_return)
-<<<<<<< HEAD
-        return data_return
-=======
         return data_return
 
 
@@ -1554,562 +1544,4 @@
         all_things,
         title="Choose Data Available with the Cal-Adapt Analytics Engine",
         collapsible=False,
-    )
-
-
-## -------------- Data access without GUI -------------------
-
-
-def _get_user_friendly_catalog(intake_catalog, variable_descriptions):
-    """Get a user-friendly version of the intake data catalog using climakitae naming conventions"""
-
-    # Get the catalog as a dataframe
-    cat_df = intake_catalog.df.copy()
-
-    # Create new, user friendly catalog in pandas DataFrame format
-    cat_df_cleaned = pd.DataFrame()
-    cat_df_cleaned["downscaling_method"] = cat_df["activity_id"].apply(
-        lambda x: _downscaling_method_to_activity_id(x, reverse=True)
-    )
-    cat_df_cleaned["resolution"] = cat_df["grid_label"].apply(
-        lambda x: _resolution_to_gridlabel(x, reverse=True)
-    )
-    cat_df_cleaned["timescale"] = cat_df["table_id"].apply(
-        lambda x: _timescale_to_table_id(x, reverse=True)
-    )
-    cat_df_cleaned["scenario"] = cat_df["experiment_id"].apply(
-        lambda x: _scenario_to_experiment_id(x, reverse=True)
-    )
-    cat_df_cleaned["variable_id"] = cat_df["variable_id"]
-
-    # Get user-friendly variable names from variable_descriptions.csv and add to dataframe
-    cat_df_cleaned["variable"] = cat_df_cleaned.apply(
-        lambda x: _get_var_name_from_table(
-            x["variable_id"],
-            x["downscaling_method"],
-            x["timescale"],
-            variable_descriptions,
-        ),
-        axis=1,
-    )
-
-    # We dont' show the users all the available variables in the catalog
-    # These variables aren't defined in variable_descriptions.csv
-    # Here, we just remove all those variables
-    cat_df_cleaned = cat_df_cleaned[cat_df_cleaned["variable"] != "NONE"]
-
-    # Move variable row to first position
-    col = cat_df_cleaned.pop("variable")
-    cat_df_cleaned.insert(0, col.name, col)
-
-    # Remove variable_id row
-    cat_df_cleaned.pop("variable_id")
-
-    # Remove duplicate rows
-    # Duplicates occur due to the many unique member_ids
-    cat_df_cleaned = cat_df_cleaned.drop_duplicates(ignore_index=True)
-
-    return cat_df_cleaned
-
-
-def _get_var_name_from_table(variable_id, downscaling_method, timescale, var_df):
-    """Get the variable name corresponding to its ID, downscaling method, and timescale
-    Enables the _get_user_friendly_catalog function to get the name of a variable corresponding to a set of user inputs
-    i.e we have several different precip variables, corresponding to different downscaling methods (WRF vs. LOCA)
-
-    Parameters
-    ----------
-    variable_id: str
-    downscaling_method: str
-    timescale: str
-    var_df: pd.DataFrame
-        Variable descriptions table
-
-    Returns
-    -------
-    var_name: str
-        Display name of variable from variable descriptions table
-        Will match what the user would see in the selections GUI
-    """
-    # Query the table based on input values
-    var_df_query = var_df[
-        (var_df["variable_id"] == variable_id)
-        & (var_df["downscaling_method"] == downscaling_method)
-    ]
-
-    # Timescale in table needs to be handled differently
-    # This is because the monthly variables are derived from daily variables, so they are listed in the table as "daily, monthly"
-    # Hourly variables may be different
-    # Querying the data needs special handling due to the layout of the csv file
-    var_df_query = var_df_query[var_df_query["timescale"].str.contains(timescale)]
-
-    # This might return nothing if the variable is one we don't want to show the users
-    # If so, set the var_name to nan
-    # The row will later be dropped
-    if len(var_df_query) == 0:
-        var_name = "NONE"
-
-    # If a variable name is found, grab and return its proper name
-    else:
-        var_name = var_df_query["display_name"].item()
-
-    return var_name
-
-
-def _get_closest_options(val, valid_options):
-    """
-    If the user inputs a bad option, find the closest option from a list of valid options
-
-    Parameters
-    ----------
-    val: str
-        User input
-    valid_options: list
-        Valid options for that key from the catalog
-
-    Returns
-    -------
-    closest_options: list or None
-        List of best guesses, or None if nothing close is found
-
-    """
-
-    # Perhaps the user just capitalized it wrong?
-    is_it_just_capitalized_wrong = [
-        i for i in valid_options if val.lower() == i.lower()
-    ]
-
-    # Perhaps the input is a substring of a valid option?
-    is_it_a_substring = [i for i in valid_options if val.lower() in i.lower()]
-
-    # Use difflib package to make a guess for what the input might have been
-    # For example, if they input "statistikal" instead of "Statistical", difflib will find "Statistical"
-    # Change the cutoff to increase/decrease the flexibility of the function
-    maybe_difflib_can_find_something = difflib.get_close_matches(
-        val, valid_options, cutoff=0.59
-    )
-
-    if len(is_it_just_capitalized_wrong) > 0:
-        closest_options = is_it_just_capitalized_wrong
-
-    elif len(is_it_a_substring) > 0:
-        closest_options = is_it_a_substring
-
-    elif len(maybe_difflib_can_find_something) > 0:
-        closest_options = maybe_difflib_can_find_something
-
-    else:
-        closest_options = None
-
-    return closest_options
-
-
-def get_data_options(
-    variable=None,
-    downscaling_method=None,
-    resolution=None,
-    timescale=None,
-    scenario=None,
-    tidy=True,
-):
-    """Get data options, in the same format as the Select GUI, given a set of possible inputs.
-    Allows the user to access the data using the same language as the GUI, bypassing the sometimes unintuitive naming in the catalog.
-    If no function inputs are provided, the function returns the entire AE catalog that is available via the Select GUI
-
-    Parameters
-    ----------
-    variable: str, optional
-        Default to None
-    downscaling_method: str, optional
-        Default to None
-    resolution: str, optional
-        Default to None
-    timescale: str, optional
-        Default to None
-    scenario: str, optional
-        Default to None
-    tidy: boolean, optional
-        Format the pandas dataframe? This creates a DataFrame with a MultiIndex that makes it easier to parse the options.
-        Default to True
-
-    Returns
-    -------
-    cat_subset: pd.DataFrame
-        Catalog options for user-provided inputs
-
-    """
-
-    # Get intake catalog and variable descriptions from DataInterface object
-    data_interface = DataInterface()
-    var_df = data_interface.variable_descriptions
-    catalog = data_interface.data_catalog
-    cat_df = _get_user_friendly_catalog(
-        intake_catalog=catalog, variable_descriptions=var_df
-    )
-
-    # Raise error for bad input from user
-    for user_input in [variable, downscaling_method, resolution, timescale, scenario]:
-        if (user_input is not None) and (type(user_input) != str):
-            print("Function arguments require a single string value for your inputs")
-            return None
-
-    d = {
-        "variable": variable,
-        "timescale": timescale,
-        "downscaling_method": downscaling_method,
-        "scenario": scenario,
-        "resolution": resolution,
-    }
-
-    for key, val in zip(
-        d.keys(), d.values()
-    ):  # Loop through each key, value pair in the dictionary
-        # Use the catalog to find the valid values in the list
-        valid_options = np.unique(cat_df[key].values)
-        if (
-            val == None
-        ):  # If the user didn't input anything for that key, set the values to all the valid options
-            d[key] = valid_options
-            continue  # Don't finish the loop
-        # If the input value is not in the valid options, see if you can help the user out
-        elif val not in valid_options:
-
-            # This catches any common bad inputs for resolution: i.e. "3KM" or "3km" instead of "3 km"
-            if key == "resolution":
-                try:
-                    good_resolution_input = val.lower().split("km")[0] + " km"
-                    if good_resolution_input in valid_options:
-                        print("Input " + key + "='" + val + "' is not a valid option.")
-                        print(
-                            "Returning output for closest option: '"
-                            + good_resolution_input
-                            + "'"
-                        )
-                        d[key] = [good_resolution_input]
-                        continue
-                except:
-                    pass
-
-            print("Input " + key + "='" + val + "' is not a valid option.")
-
-            closest_options = _get_closest_options(val, valid_options)
-
-            # Sad! No closest options found. Just set the key to all valid options
-            if closest_options is None:
-                print("Valid options: " + ", ".join(valid_options))
-                raise ValueError("Bad input")
-
-            # Just one option in the list
-            elif len(closest_options) == 1:
-                print(
-                    "Returning output for closest option: '" + closest_options[0] + "'"
-                )
-
-            elif len(closest_options) > 1:
-                print(
-                    "Returning output for closest options: \n- "
-                    + "\n- ".join(closest_options)
-                )
-                print("\n")
-            # Set key to closest option
-            d[key] = closest_options
-
-    # Dictionary values should be a list for the pandas logic to work correctly
-    for key, val in zip(d.keys(), d.values()):
-        if type(val) not in (list, np.ndarray):
-            d[key] = [val]
-
-    # Subset the catalog with the user's inputs
-    cat_subset = cat_df[
-        (cat_df["variable"].isin(d["variable"]))
-        & (cat_df["downscaling_method"].isin(d["downscaling_method"]))
-        & (cat_df["resolution"].isin(d["resolution"]))
-        & (cat_df["timescale"].isin(d["timescale"]))
-        & (cat_df["scenario"].isin(d["scenario"]))
-    ].reset_index(drop=True)
-    if len(cat_subset) == 0:
-        print("No data found for your input values")
-        return None
-
-    if tidy:
-        cat_subset = cat_subset.set_index(
-            ["downscaling_method", "scenario", "timescale"]
-        )
-    return cat_subset
-
-
-def get_subsetting_options(area_subset="all"):
-    """Get all geometry options for spatial subsetting.
-    Options match those in selections GUI
-
-    Parameters
-    -----------
-    area_subset: str, one of "all", "states", "CA counties", "CA Electricity Demand Forecast Zones", "CA watersheds", "CA Electric Balancing Authority Areas", "CA Electric Load Serving Entities (IOU & POU)"
-        Defaults to "all", which shows all the geometry options with area_subset as a multiindex
-
-    Returns
-    -------
-    geom_df: pd.DataFrame
-        Geometry options
-        Shows only options for one area_subset if input is provided that is not "all"
-        i.e. if area_subset = "states", only the options for states will be returned
-    """
-    # Get geographies from DataInterface object
-    data_interface = DataInterface()
-    geographies = data_interface._geographies
-    boundary_dict = geographies.boundary_dict()
-
-    # Get geometries and labels from Boundaries object
-    df_dict = {
-        "states": geographies._us_states[["abbrevs", "geometry"]].rename(
-            columns={"abbrevs": "NAME"}
-        ),
-        "CA counties": geographies._ca_counties[["NAME", "geometry"]],
-        "CA Electricity Demand Forecast Zones": geographies._ca_forecast_zones.rename(
-            columns={"FZ_Name": "NAME"}
-        )[["NAME", "geometry"]],
-        "CA watersheds": geographies._ca_watersheds.rename(columns={"Name": "NAME"})[
-            ["NAME", "geometry"]
-        ],
-        "CA Electric Balancing Authority Areas": geographies._ca_electric_balancing_areas[
-            ["NAME", "geometry"]
-        ],
-        "CA Electric Load Serving Entities (IOU & POU)": geographies._ca_utilities.rename(
-            columns={"Utility": "NAME"}
-        )[
-            ["NAME", "geometry"]
-        ],
-    }
-
-    # Confirm that input for argument "area_subset" is valid
-    # Raise error and print helpful statements if bad input
-    valid_inputs = list(df_dict.keys()) + ["all"]
-    if area_subset not in valid_inputs:
-        print(
-            "'"
-            + str(area_subset)
-            + "' is not a valid option for function argument 'area_subset'.\nChoose one of the following: "
-            + ", ".join(valid_inputs)
-        )
-        print("Default argument 'all' will show all valid geometry options.")
-        raise ValueError("Bad input for argument 'area_subset'")
-
-    # Some of the geometry options are limited further by the selections.show() GUI
-    # i.e. not all US states are an option in the GUI, even though the parquet file provided by geographies._us_states contains all US states
-    # Here, we limit the output to return the same options as the GUI
-    for name, df in df_dict.items():
-        df["area_subset"] = [name] * len(
-            df
-        )  # Add area subset as a column. Used to create multiindex if area_subset = "all"
-        df = df[df["NAME"].isin(list(boundary_dict[name].keys()))]
-        df_dict[name] = df  # Replace the DataFrame with the new, reduced DataFrame
-
-    if area_subset != "all":
-        # Only return the desired area subset
-        geoms_df = (
-            df_dict[area_subset]
-            .drop(columns="area_subset")
-            .rename(columns={"NAME": "cached_area"})
-            .set_index("cached_area")
-        )
-    else:
-        geoms_df = pd.concat(list(df_dict.values())).rename(
-            columns={"NAME": "cached_area"}
-        )
-        geoms_df = geoms_df.set_index(
-            ["area_subset", "cached_area"]
-        )  # Create multiindex
-
-    return geoms_df
-
-
-def get_data(
-    variable,
-    downscaling_method,
-    resolution,
-    timescale,
-    scenario,
-    units=None,
-    area_subset="none",
-    cached_area=["entire domain"],
-    area_average="No",
-):
-    # Need to add error handing for bad variable input
-    """Retrieve data from the catalog using a simple function.
-    Contrasts with selections.retrieve(), which retrieves data from the user inputs in climakitae's selections GUI.
-
-    Parameters
-    ----------
-    variable: str
-    downscaling_method: str
-    resolution: str
-    timescale: str
-    scenario: str
-    units: None, optional
-        Defaults to native units of data
-    area_subset: str, optional
-        Area category: i.e "CA counties"
-        Defaults to entire domain ("none")
-    cached_area: list, optional
-        Area: i.e "Alameda county"
-        Defaults to entire domain ("none")
-    area_average: str, one of "No" or "Yes", optional
-        Take an average over spatial domain?
-        Default to No
-
-    Returns
-    --------
-    data: xarray.core.dataarray.DataArray
-
-    """
-    # Make dictionary of inputs for easy parsing and error control
-    d = {
-        "variable": variable,
-        "timescale": timescale,
-        "downscaling_method": downscaling_method,
-        "scenario": scenario,
-        "resolution": resolution,
-    }
-
-    # Make sure the user inputs a string!!
-    for key, val in zip(d.keys(), d.values()):
-        if type(val) != str:
-            print(
-                "This function requires a single string input for argument '"
-                + key
-                + "'"
-            )
-            print("Your input type: " + str(type(val)))
-            raise ValueError("Bad input type")
-
-    # But actually, we need a list for cached area
-    if type(cached_area) == str:
-        cached_area = [cached_area]
-
-    # Get intake catalog and variable descriptions from DataInterface object
-    # This is used to check if the user's inputs are valid
-    # This adds some initial runtime to the function... not the most efficient, but makes it more user-friendly
-    # So, maybe it's worth the additional time? I'm not 100% convinced personally (Nicole)
-    data_interface = DataInterface()
-    var_df = data_interface.variable_descriptions
-    catalog = data_interface.data_catalog
-    cat_df = _get_user_friendly_catalog(
-        intake_catalog=catalog, variable_descriptions=var_df
-    )
-
-    # Check that inputs are valid, make guess if not valid
-    for key, val in zip(
-        d.keys(), d.values()
-    ):  # Loop through each key, value pair in the dictionary
-        # Use the catalog to find the valid values in the list
-        valid_options = np.unique(cat_df[key].values)
-        if (
-            val == None
-        ):  # If the user didn't input anything for that key, set the values to all the valid options
-            d[key] = valid_options
-            continue  # Don't finish the loop
-        # If the input value is not in the valid options, see if you can help the user out
-        elif val not in valid_options:
-
-            # This catches any common bad inputs for resolution: i.e. "3KM" or "3km" instead of "3 km"
-            if key == "resolution":
-                try:
-                    good_resolution_input = val.lower().split("km")[0] + " km"
-                    if good_resolution_input in valid_options:
-                        print("Input " + key + "='" + val + "' is not a valid option.")
-                        print(
-                            "Outputting data for "
-                            + key
-                            + "='"
-                            + good_resolution_input
-                            + "'\n"
-                        )
-                        d[key] = good_resolution_input
-                        continue
-                except:
-                    pass
-
-            print("Input " + key + "='" + val + "' is not a valid option.")
-
-            closest_options = _get_closest_options(val, valid_options)
-
-            # Sad! No closest options found. Just set the key to all valid options
-            if closest_options is None:
-                print("Valid options: " + ", ".join(valid_options))
-                raise ValueError("Bad input")
-
-            # Just one option in the list
-            elif len(closest_options) == 1:
-                print("Closest option: '" + closest_options[0] + "'")
-
-            elif len(closest_options) > 1:
-                print("Closest options: \n- " + "\n- ".join(closest_options))
-
-            # Set key to closest option
-            print("Outputting data for " + key + "='" + closest_options[0] + "'\n")
-            d[key] = closest_options[0]
-
-    # Maybe the user put an input for cached area but not for area subset
-    # We need to have the matching/correct area subset in order for selections.retrieve() to actually subset the data
-    # Here, we load in the geometry options to set area_subset to the correct value
-    # This also raises an appropriate error if the user has a bad input
-    if area_subset == "none" and cached_area != ["entire domain"]:
-        geom_df = get_subsetting_options(area_subset="all").reset_index()
-        area_subset_vals = geom_df[geom_df["cached_area"] == cached_area[0]][
-            "area_subset"
-        ].values
-        if len(area_subset_vals) == 0:
-            print(
-                "'"
-                + str(cached_area[0])
-                + "' is not a valid option for function argument 'cached_area'"
-            )
-            raise ValueError("Bad input for argument 'cached_area'")
-        else:
-            area_subset = area_subset_vals[0]
-
-    # Query the table based on input values
-    var_df_query = var_df[
-        (var_df["display_name"] == d["variable"])
-        & (var_df["downscaling_method"] == d["downscaling_method"])
-    ]
-
-    # Timescale in table needs to be handled differently
-    # This is because the monthly variables are derived from daily variables, so they are listed in the table as "daily, monthly"
-    # Hourly variables may be different
-    # Querying the data needs special handling due to the layout of the csv file
-    var_df_query = var_df_query[var_df_query["timescale"].str.contains(d["timescale"])]
-
-    if units is None:
-        units = var_df_query["unit"].item()
-
-    # Create selections object
-    selections = DataParameters()
-
-    # Defaults
-    selections.area_average = area_average
-    selections.area_subset = area_subset
-    selections.cached_area = cached_area
-
-    # Function not currently flexible enough to allow for appending historical
-    # Need to add in error control
-    selections.append_historical = False
-
-    # User selections
-    selections.downscaling_method = d["downscaling_method"]
-    selections.variable = d["variable"]
-    selections.resolution = d["resolution"]
-    selections.timescale = d["timescale"]
-    selections.units = units
-
-    if d["scenario"] in ["Historical Climate", "Historical Reconstruction"]:
-        selections.scenario_historical = [d["scenario"]]
-        selections.scenario_ssp = []
-    else:
-        selections.scenario_historical = []
-        selections.scenario_ssp = [d["scenario"]]
-
-    # Retrieve data
-    data = selections.retrieve()
-    return data
->>>>>>> 4afac0fa
+    )