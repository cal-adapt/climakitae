"""
This module provides the core data interface to access climate data. It contains
several key components:

1. `VariableDescriptions`: A singleton class to load and provide access to available
climate variables.
2. `DataInterface`: A singleton class that manages connections to the data catalog,
boundary data, and stations.
3. `DataParameters`: A parameterized class that handles data selection, filtering, and
retrieval.

The module also includes several utility functions to:
- Get available data options and subsetting options
- Handle spatial subsetting by different boundaries (states, counties, watersheds, etc.)
- Retrieve data with simplified parameter specification
- Validate user inputs and provide helpful error messages
- Convert between different naming conventions in the catalog

This interface serves as the foundation for both programmatic access to climate data and
the interactive GUI selection interface.
"""

import difflib
import warnings
from typing import Iterable, List, Union

import geopandas as gpd
import intake
import intake_esm
import numpy as np
import pandas as pd
import param
import xarray as xr
from shapely.geometry import box

from climakitae.core.boundaries import Boundaries
from climakitae.core.constants import SSPS, WARMING_LEVELS
from climakitae.core.data_load import read_catalog_from_select
from climakitae.core.paths import (
    boundary_catalog_url,
    data_catalog_url,
    gwl_1850_1900_file,
    stations_csv_path,
    variable_descriptions_csv_path,
)
from climakitae.util.unit_conversions import get_unit_conversion_options
from climakitae.util.utils import (
    downscaling_method_as_list,
    downscaling_method_to_activity_id,
    read_csv_file,
    resolution_to_gridlabel,
    scenario_to_experiment_id,
    timescale_to_table_id,
)
from climakitae.util.warming_levels import create_ae_warming_trajectories

# Warnings raised by function get_subsetting_options, not sure why but they are silenced here
pd.options.mode.chained_assignment = None  # default='warn'

# Remove param's parameter descriptions from docstring because
# ANSI escape sequences in them complicate their rendering
param.parameterized.docstring_describe_params = False
# Docstring signatures are also hard to read and therefore removed
param.parameterized.docstring_signature = False


def _get_user_options(
    data_catalog: intake_esm.source.ESMDataSource,
    downscaling_method: str,
    timescale: str,
    resolution: str,
) -> tuple[list[str], list[str], list[str]]:
    """
    Using the data catalog, get a list of appropriate scenario and simulation options
    given a user's selections for downscaling method, timescale, and resolution.
    Unique variable ids for user selections are returned, then limited further in
    subsequent steps.

    Parameters
    ----------
    data_catalog: intake_esm.source.ESMDataSource
        Intake ESM data catalog
    downscaling_method: str, one of "Dynamical", "Statistical", or "Dynamical+Statistical"
        Data downscaling method
    timescale: str, one of "hourly", "daily", or "monthly"
        Timescale
    resolution: str, one of "3 km", "9 km", "45 km"
        Model grid resolution

    Returns
    -------
    scenario_options: list
        Unique scenario values for input user selections
    simulation_options: list
        Unique simulation values for input user selections
    unique_variable_ids: list
        Unique variable id values for input user selections
    """

    method_list = downscaling_method_as_list(downscaling_method)

    # Get catalog subset from user inputs
    with warnings.catch_warnings(record=True):
        cat_subset = data_catalog.search(
            activity_id=[downscaling_method_to_activity_id(dm) for dm in method_list],
            table_id=timescale_to_table_id(timescale),
            grid_label=resolution_to_gridlabel(resolution),
        )

    # For LOCA grid we need to use the UCSD institution ID
    # This comes into play whenever Statistical is selected
    # WRF data on LOCA grid is tagged with UCSD institution ID
    if "Statistical" in downscaling_method:
        cat_subset = cat_subset.search(institution_id="UCSD")

    # Limit scenarios if both LOCA and WRF are selected
    # We just want the scenarios that are present in both datasets
    match downscaling_method:
        case "Dynamical+Statistical":  # If both are selected
            loca_scenarios = cat_subset.search(
                activity_id="LOCA2"
            ).df.experiment_id.unique()  # LOCA unique member_ids
            wrf_scenarios = cat_subset.search(
                activity_id="WRF"
            ).df.experiment_id.unique()  # WRF unique member_ids
            overlapping_scenarios = list(set(loca_scenarios) & set(wrf_scenarios))
            cat_subset = cat_subset.search(experiment_id=overlapping_scenarios)
        case "Statistical":
            cat_subset = cat_subset.search(activity_id="LOCA2")

    # Get scenario options
    scenario_options = list(cat_subset.df["experiment_id"].unique())

    # Get all unique simulation options from catalog selection
    try:
        simulation_options = list(cat_subset.df["source_id"].unique())

        # Remove ensemble means
        if "ensmean" in simulation_options:
            simulation_options.remove("ensmean")
    except KeyError:
        simulation_options = []

    # Get variable options
    unique_variable_ids = list(cat_subset.df["variable_id"].unique())

    return scenario_options, simulation_options, unique_variable_ids


def _get_variable_options_df(
    variable_descriptions: pd.DataFrame,
    unique_variable_ids: list[str],
    downscaling_method: str,
    timescale: str,
    enable_hidden_vars: bool = False,
) -> pd.DataFrame:
    """Get variable options to display depending on downscaling method and timescale

    Parameters
    ----------
    variable_descriptions: pd.DataFrame
        Variable descriptions, units, etc in table format
    unique_variable_ids: list of strs
        List of unique variable ids from catalog.
        Used to subset var_config
    downscaling_method: str, one of "Dynamical", "Statistical", or "Dynamical+Statistical"
        Data downscaling method
    timescale: str, one of "hourly", "daily", or "monthly"
        Timescale
    enable_hidden_vars: boolean, default to False
        Return all variables, including the ones in which "show" is set to False?

    Returns
    -------
    pd.DataFrame
        Subset of var_config for input downscaling_method and timescale
    """

    # Based on logic in the code and the name of the variable this needs to be the
    # opposite of the variable named enable_hidden_vars
    hide_hidden_vars = not enable_hidden_vars

    # Catalog options and derived options together
    derived_variables = list(
        variable_descriptions[
            variable_descriptions["variable_id"].str.contains("_derived")
        ]["variable_id"]
    )
    var_options_plus_derived = unique_variable_ids + derived_variables

    # Subset dataframe
    variable_options_df = variable_descriptions[
        (variable_descriptions["show"] == hide_hidden_vars)
        & (  # Make sure it's a valid variable selection
            variable_descriptions["variable_id"].isin(var_options_plus_derived)
            & (  # Make sure variable_id is part of the catalog options for user selections
                variable_descriptions["timescale"].str.contains(timescale)
            )  # Make sure its the right timescale
        )
    ]

    if downscaling_method == "Dynamical+Statistical":
        variable_options_df = variable_options_df[
            # Get shared variables
            variable_options_df["display_name"].duplicated()
        ]
    else:
        variable_options_df = variable_options_df[
            # Get variables only from one downscaling method
            variable_options_df["downscaling_method"]
            == downscaling_method
        ]
    return variable_options_df


def _get_var_ids(
    variable_descriptions: pd.DataFrame,
    variable: str,
    downscaling_method: str,
    timescale: str,
) -> list[str]:
    """
    Get variable ids that match the selected variable, timescale, and downscaling
    method. Required to account for the fact that LOCA, WRF, and various timescales use
    different variable id values. Used to retrieve the correct variables from the
    catalog in the backend.

    Parameters
    ----------
    variable_descriptions: pd.DataFrame
        Variable descriptions, units, etc in table format
    variable: str
        variable display name from catalog.
    downscaling_method: str, one of "Dynamical", "Statistical", or "Dynamical+Statistical"
        Data downscaling method
    timescale: str, one of "hourly", "daily", or "monthly"
        Timescale

    Returns
    -------
    list
        variable ids from intake catalog matching incoming query
    """

    method_list = downscaling_method_as_list(downscaling_method)

    var_id = variable_descriptions[
        (variable_descriptions["display_name"] == variable)
        & (  # Make sure it's a valid variable selection
            variable_descriptions["timescale"].str.contains(timescale)
        )  # Make sure its the right timescale
        & (
            variable_descriptions["downscaling_method"].isin(method_list)
        )  # Make sure it's the right downscaling method
    ]
    var_id = list(var_id.variable_id.values)
    return var_id


def _get_overlapping_station_names(
    stations_gdf: gpd.GeoDataFrame,
    area_subset: str,
    cached_area: str,
    latitude: tuple[float, float],
    longitude: tuple[float, float],
    _geographies: Boundaries,
    _geography_choose: dict,
) -> list[str]:
    """Wrapper function that gets the string names of any overlapping weather stations

    Parameters
    ----------
    stations_gdf: gpd.GeoDataFrame
        geopandas GeoDataFrame of station locations
    area_subset: str
        DataParameters.area_subset param value
    cached_area: str
        DataParameters.cached_area param value
    latitude: tuple
        DataParameters.latitude param value
    longitude: tuple
        DataParameters.longitude param value
    _geographies: Boundaries
        reference to Boundaries class
    _geography_choose: dict
        dict of dicts containing boundary attributes
    """
    subarea = _get_subarea(
        area_subset,
        cached_area,
        latitude,
        longitude,
        _geographies,
        _geography_choose,
    )
    overlapping_stations_gpd = _get_overlapping_stations(stations_gdf, subarea)
    overlapping_stations_names = sorted(
        list(overlapping_stations_gpd["station"].values)
    )
    return overlapping_stations_names


def _get_overlapping_stations(
    stations: gpd.GeoDataFrame, polygon: gpd.GeoDataFrame
) -> gpd.GeoDataFrame:
    """Get weather stations contained within a geometry
    Both stations and polygon MUST have the same projection

    Parameters
    ----------
    stations: gpd.GeoDataFrame
        Weather station names and coordinates, with geometry column
    polygon: gpd.GeoDataFrame
        Polygon geometry, must be a gpd.GeoDataFrame object

    Returns
    -------
    gpd.GeoDataFrame
        stations gpd subsetted to include only points contained within polygon
    """
    return gpd.sjoin(stations, polygon, predicate="within")


def _get_subarea(
    area_subset: str,
    cached_area: str,
    latitude: tuple[float, float],
    longitude: tuple[float, float],
    _geographies: Boundaries,
    _geography_choose: dict,
) -> gpd.GeoDataFrame:
    """Get geometry from input settings
    Used for plotting or determining subset of overlapping weather stations in subsequent steps

    Parameters
    ----------
    area_subset: str
        DataParameters.area_subset param value
    cached_area: str
        DataParameters.cached_area param value
    latitude: tuple
        DataParameters.latitude param value
    longitude: tuple
        DataParameters.longitude param value
    _geographies: Boundaries
        reference to Boundaries class
    _geography_choose: dict
        dict of dicts containing boundary attributes

    Returns
    -------
    gpd.GeoDataFrame
    """

    df_ae = gpd.GeoDataFrame()

    def _get_subarea_from_shape_index(
        boundary_dataset: Boundaries, shape_indices: list
    ) -> gpd.GeoDataFrame:
        return boundary_dataset.loc[shape_indices]

    match area_subset:
        case "lat/lon":
            geometry = box(
                longitude[0],
                latitude[0],
                longitude[1],
                latitude[1],
            )
            df_ae = gpd.GeoDataFrame(
                pd.DataFrame({"subset": ["coords"], "geometry": [geometry]}),
                crs="EPSG:4326",
            )
        case _ if area_subset != "none":
            # `if-condition` added for catching errors with delays in rendering cached area.
            if cached_area is None:
                shape_indices = [0]
            else:
                # Filter for indices that are selected in `Location selection` dropdown
                shape_indices = list(
                    {
                        key: _geography_choose[area_subset][key] for key in cached_area
                    }.values()
                )

            match area_subset:
                case "states":
                    df_ae = _get_subarea_from_shape_index(
                        _geographies._us_states, shape_indices
                    )
                case "CA counties":
                    df_ae = _get_subarea_from_shape_index(
                        _geographies._ca_counties, shape_indices
                    )
                case "CA watersheds":
                    df_ae = _get_subarea_from_shape_index(
                        _geographies._ca_watersheds, shape_indices
                    )
                case "CA Electric Load Serving Entities (IOU & POU)":
                    df_ae = _get_subarea_from_shape_index(
                        _geographies._ca_utilities, shape_indices
                    )
                case "CA Electricity Demand Forecast Zones":
                    df_ae = _get_subarea_from_shape_index(
                        _geographies._ca_forecast_zones, shape_indices
                    )
                case "CA Electric Balancing Authority Areas":
                    df_ae = _get_subarea_from_shape_index(
                        _geographies._ca_electric_balancing_areas, shape_indices
                    )
                case _:
                    raise ValueError("area_subset not set correctly")
        case _:  # If no subsetting, make the geometry a big box to include all stations
            df_ae = gpd.GeoDataFrame(
                pd.DataFrame(
                    {
                        "subset": ["coords"],
                        "geometry": [box(-150, -88, 8, 66)],  # Super big box
                    }
                ),
                crs="EPSG:4326",
            )

    return df_ae


class VariableDescriptions:
    """Load Variable Desciptions CSV only once

    This is a singleton class that needs to be called separately from DataInterface
    because variable descriptions are used without DataInterface in ck.view. Also
    ck.view is loaded on package load so this avoids loading boundary data when not
    needed.

    Attributes
    ----------
    variable_descriptions: pd.DataFrame
        pandas dataframe that stores available data variables usable with the package

    """

    def __new__(cls):
        if not hasattr(cls, "instance"):
            cls.instance = super(VariableDescriptions, cls).__new__(cls)
        return cls.instance

    def __init__(self):
        self.variable_descriptions = pd.DataFrame

    def load(self):
        """Read the variable descriptions csv into class variable."""
        if self.variable_descriptions.empty:
            self.variable_descriptions = read_csv_file(variable_descriptions_csv_path)


class DataInterface:
    """Load data connections into memory once

    This is a singleton class called by the various Param classes to connect to the local
    data and to the intake data catalog and parquet boundary catalog. The class attributes
    are read only so that the data does not get changed accidentially.

    Attributes
    ----------
    variable_descriptions: pd.DataFrame
        variable descriptions pandas data frame
    stations: gpd.DataFrame
        station locations pandas data frame
    stations_gdf: gpd.GeoDataFrame
        station locations geopandas data frame
    data_catalog: intake_esm.source.ESMDataSource
        intake ESM data catalog
    boundary_catalog: intake.catalog.Catalog
        parquet boundary catalog
    geographies: Boundaries
        boundary dictionaries class
    warming_level_times: pd.DataFrame
        table of when each simulation/scenario reaches each warming level
    """

    def __new__(cls):
        if not hasattr(cls, "instance"):
            cls.instance = super(DataInterface, cls).__new__(cls)
        return cls.instance

    def __init__(self):
        var_desc = VariableDescriptions()
        var_desc.load()
        self._variable_descriptions = var_desc.variable_descriptions
        self._stations = read_csv_file(stations_csv_path)
        self._stations_gdf = gpd.GeoDataFrame(
            self.stations,
            crs="EPSG:4326",
            geometry=gpd.points_from_xy(self.stations.LON_X, self.stations.LAT_Y),
        )
        self._data_catalog = intake.open_esm_datastore(data_catalog_url)
        self._warming_level_times = read_csv_file(
            gwl_1850_1900_file, index_col=[0, 1, 2]
        )

        # Get geography boundaries
        self._boundary_catalog = intake.open_catalog(boundary_catalog_url)
        self._geographies = Boundaries(self.boundary_catalog)

        self._geographies.load()

    @property
    def variable_descriptions(self):
        """Get the variable descriptions dataframe"""
        return self._variable_descriptions

    @property
    def stations(self):
        """Get the stations dataframe"""
        return self._stations

    @property
    def stations_gdf(self):
        """Get the stations geopandas dataframe"""
        return self._stations_gdf

    @property
    def data_catalog(self):
        """Get the data catalog"""
        return self._data_catalog

    @property
    def warming_level_times(self):
        """Get the warming level times dataframe"""
        return self._warming_level_times

    @property
    def boundary_catalog(self):
        """Get the boundary catalog"""
        return self._boundary_catalog

    @property
    def geographies(self):
        """Get the geographies object"""
        return self._geographies


class DataParameters(param.Parameterized):
    """Python param object to hold data parameters for use in panel GUI.
    Call DataParameters when you want to select and retrieve data from the
    climakitae data catalog without using the ckg.Select GUI. ckg.Select uses
    this class to store selections and retrieve data.

    DataParameters calls DataInterface, a singleton class that makes the connection
    to the intake-esm data store in S3 bucket.

    Attributes
    ----------
    unit_options_dict: dict
        options dictionary for converting unit to other units
    area_subset: str
        dataset to use from Boundaries for sub area selection
    cached_area: list of strs
        one or more features from area_subset datasets to use for selection
    latitude: tuple
        latitude range of selection box
    longitude: tuple
        longitude range of selection box
    variable_type: str
        toggle raw or derived variable selection
    default_variable: str
        initial variable to have selected in widget
    time_slice: tuple
        year range to select
    resolution: str
        resolution of data to select ("3 km", "9 km", "45 km")
    timescale: str
        frequency of dataset ("hourly", "daily", "monthly")
    scenario_historical: list of strs
        historical scenario selections
    area_average: str
        whether to comput area average ("Yes", "No")
    downscaling_method: str
        whether to choose WRF or LOCA2 data or both ("Dynamical", "Statistical",
        "Dynamical+Statistical")
    data_type: str
        whether to choose gridded or station based data ("Gridded", "Stations")
    stations: list or strs
        list of stations that can be filtered by cached_area
    _station_data_info: str
        informational statement when station data selected with data_type
    scenario_ssp: list of strs
        list of future climate scenarios selected (availability depends on other params)
    simulation: list of strs
        list of simulations (models) selected (availability depends on other params)
    variable: str
        variable long display name
    units: str
        unit abbreviation currently of the data (native or converted)
    enable_hidden_vars: boolean
        enable selection of variables that are hidden from the GUI?
    extended_description: str
        extended description of the data variable
    variable_id: list of strs
        list of variable ids that match the variable (WRF and LOCA2 can have different
        codes for same type of variable)
    historical_climate_range_wrf: tuple
        time range of historical WRF data
    historical_climate_range_loca: tuple
        time range of historical LOCA2 data
    historical_climate_range_wrf_and_loca: tuple
        time range of historical WRF and LOCA2 data combined
    historical_reconstruction_range: tuple
        time range of historical reanalysis data
    ssp_range: tuple
        time range of future scenario SSP data
    _info_about_station_data: str
        warning message about station data
    _data_warning: str
        warning about selecting unavailable data combination
    data_interface: DataInterface
        data connection singleton class that provides data
    _data_catalog: intake_esm.source.ESMDataSource
        shorthand alias to DataInterface.data_catalog
    _variable_descriptions: pd.DataFrame
        shorthand alias to DataInterface.variable_descriptions
    _stations_gdf: gpd.GeoDataFrame
        shorthand alias to DataInterface.stations_gdf
    _geographies: Boundaries
        shorthand alias to DataInterface.geographies
    _geography_choose: dict
        shorthand alias to Boundaries.boundary_dict()
    _warming_level_times: pd.DataFrame
        shorthand alias to DataInterface.warming_level_times
    colormap: str
        default colormap to render the currently selected data
    scenario_options: list of strs
        list of available scenarios (historical and ssp) for selection
    variable_options_df: pd.DataFrame
        filtered variable descriptions for the downscaling_method and timescale
    warming_level: array
        global warming level(s)
    warming_level_window: integer
        years around Global Warming Level (+/-) \n (e.g. 15 means a 30yr window)
    approach: str, "Warming Level" or "Time"
        how do you want the data to be retrieved?
    warming_level_months: array
        months of year to use for computing warming levels
        default to entire calendar year: 1,2,3,4,5,6,7,8,9,10,11,12
    all_touched: boolean
        spatial subset option for within or touching selection
    """

    # Unit conversion options for each unit
    unit_options_dict = get_unit_conversion_options()

    # Location defaults
    area_subset = param.Selector(objects=dict())
    cached_area = param.ListSelector(objects=dict())
    latitude = param.Range(default=(32.5, 42), bounds=(10, 67))
    longitude = param.Range(default=(-125.5, -114), bounds=(-156.82317, -84.18701))

    # Data defaults
    variable_type = param.Selector(
        default="Variable",
        objects=["Variable", "Derived Index"],
        doc="Choose between variable or AE derived index",
    )
    default_variable = "Air Temperature at 2m"
    time_slice = param.Range(default=(1980, 2015), bounds=(1950, 2100))
    resolution = param.Selector(default="9 km", objects=["3 km", "9 km", "45 km"])
    timescale = param.Selector(
        default="monthly", objects=["daily", "monthly", "hourly"]
    )
    scenario_historical = param.ListSelector(
        default=["Historical Climate"],
        objects=["Historical Climate", "Historical Reconstruction"],
    )
    area_average = param.Selector(
        default="No",
        objects=["Yes", "No"],
        doc="""Compute an area average?""",
    )
    downscaling_method = param.Selector(
        default="Dynamical",
        objects=["Dynamical", "Statistical", "Dynamical+Statistical"],
    )
    data_type = param.Selector(default="Gridded", objects=["Gridded", "Stations"])
    stations = param.ListSelector(objects=dict())
    _station_data_info = param.String(
        default="", doc="Information about the bias correction process and resolution"
    )
    enable_hidden_vars = param.Boolean(False)
    approach = param.Selector(default="Time", objects=["Time", "Warming Level"])

    # Empty params, initialized in __init__
    scenario_ssp = param.ListSelector(objects=dict())
    simulation = param.ListSelector(objects=dict())
    variable = param.Selector(objects=dict())
    units = param.Selector(objects=dict())
    extended_description = param.Selector(objects=dict())
    variable_id = param.ListSelector(objects=dict())
    warming_level = param.ListSelector(objects=dict())

    # Temporal range of each dataset
    historical_climate_range_wrf = (1980, 2015)
    historical_climate_range_loca = (1950, 2015)
    historical_climate_range_wrf_and_loca = (1981, 2015)
    historical_reconstruction_range = (1950, 2022)
    ssp_range = (2015, 2100)

    # Warming level options
    wl_options = WARMING_LEVELS
    wl_time_option = ["n/a"]
    warming_level = param.List(default=[1.0], item_type=Union[float, str])
    warming_level_window = param.Integer(
        default=15,
        bounds=(5, 25),
        doc="Years around Global Warming Level (+/-) \n (e.g. 15 means a 30yr window)",
    )
    warming_level_months = param.ListSelector(
        default=list(np.arange(1, 13)),  # All 12 months of the year
        objects=list(np.arange(1, 13)),  # All 12 months of the year
    )

    all_touched = param.Boolean(False)

    # User warnings
    _info_about_station_data = "This method retrieves gridded model data that is bias-corrected using historical weather station data at that point. This process can start from any model grid-spacing."
    _data_warning = param.String(
        default="", doc="Warning if user has made a bad selection"
    )

    def __init__(self, **params):
        # Set default values
        super().__init__(**params)

        self.data_interface = DataInterface()

        # Data Catalog
        self._data_catalog = self.data_interface.data_catalog

        # Warming Levels Table
        self._warming_level_times = self.data_interface.warming_level_times

        # variable descriptions
        self._variable_descriptions = self.data_interface.variable_descriptions

        # station data
        self._stations_gdf = self.data_interface.stations_gdf

        # Get geography boundaries and selection options
        self._geographies = self.data_interface.geographies
        self._geography_choose = self._geographies.boundary_dict()

        # Set location params
        self.area_subset = "none"
        self.param["area_subset"].objects = list(self._geography_choose.keys())
        self.param["cached_area"].objects = list(
            self._geography_choose[self.area_subset].keys()
        )

        self.all_touched = False

        # Set data params
        (
            self.scenario_options,
            self.simulation,
            unique_variable_ids,
        ) = _get_user_options(
            data_catalog=self._data_catalog,
            downscaling_method=self.downscaling_method,
            timescale=self.timescale,
            resolution=self.resolution,
        )
        self.variable_options_df = _get_variable_options_df(
            variable_descriptions=self._variable_descriptions,
            unique_variable_ids=unique_variable_ids,
            downscaling_method=self.downscaling_method,
            timescale=self.timescale,
            enable_hidden_vars=self.enable_hidden_vars,
        )

        # Show derived index option?
        indices = True
        if self.data_type == "Stations":
            indices = False
        if self.downscaling_method != "Dynamical":
            indices = False
        if self.timescale == "monthly":
            indices = False
        if not indices:
            self.param["variable_type"].objects = ["Variable"]
            self.variable_type = "Variable"
        else:
            self.param["variable_type"].objects = ["Variable", "Derived Index"]

        # Set scenario param
        scenario_ssp_options = [
            scenario_to_experiment_id(scen, reverse=True)
            for scen in self.scenario_options
            if "ssp" in scen
        ]
        for scenario_i in SSPS:
            if scenario_i in scenario_ssp_options:  # Reorder list
                scenario_ssp_options.remove(scenario_i)  # Remove item
                scenario_ssp_options.append(scenario_i)  # Add to back of list
        self.param["scenario_ssp"].objects = scenario_ssp_options
        self.scenario_ssp = []

        # Set variable param
        self.param["variable"].objects = self.variable_options_df.display_name.values
        self.variable = self.default_variable

        # Set colormap, units, & extended description
        var_info = self.variable_options_df[
            self.variable_options_df["display_name"] == self.variable
        ]

        # Set params that are not selected by the user
        self.colormap = var_info.colormap.item()
        self.units = var_info.unit.item()
        self.extended_description = var_info.extended_description.item()
        self.variable_id = _get_var_ids(
            self._variable_descriptions,
            self.variable,
            self.downscaling_method,
            self.timescale,
        )
        self._data_warning = ""

    @param.depends("approach", watch=True)
    def _update_scenarios_approach(self):
        """
        Update the scenario options shown based on retrieval method.
        If warming level is selected, there should be no scenario options shown.
        If time-based is selected, there should be no warming levels options shown.
        """
<<<<<<< HEAD
        match self.approach:
            case "Warming Level":
                self.param["warming_level"].objects = self.wl_options
                self.warming_level = [2.0]
=======
        if self.approach == "Warming Level":
            self.warming_level = [2.0]
>>>>>>> 617d9349

                self.param["scenario_ssp"].objects = ["n/a"]
                self.scenario_ssp = ["n/a"]

                self.param["scenario_historical"].objects = ["n/a"]
                self.scenario_historical = ["n/a"]

<<<<<<< HEAD
            case "Time":
                self.param["warming_level"].objects = ["n/a"]
                self.warming_level = ["n/a"]
=======
        elif self.approach == "Time":
            self.warming_level = ["n/a"]
>>>>>>> 617d9349

                self.param["scenario_ssp"].objects = SSPS
                self.scenario_ssp = []

                self.param["scenario_historical"].objects = [
                    "Historical Climate",
                    "Historical Reconstruction",
                ]
                self.scenario_historical = ["Historical Climate"]
            case _:
                raise ValueError(
                    'approach needs to be either "Warming Level" or "Time"'
                )

    @param.depends("latitude", "longitude", watch=True)
    def _update_area_subset_to_lat_lon(self):
        """
        Makes the dropdown options for 'area subset' reflect that the user is
        adjusting the latitude or longitude slider.
        """
        if self.area_subset != "lat/lon":
            self.area_subset = "lat/lon"

    @param.depends("area_subset", watch=True)
    def _update_cached_area(self):
        """
        Makes the dropdown options for 'cached area' reflect the type of area
        subsetting selected in 'area_subset' (currently state, county, or
        watershed boundaries).
        """
        self.param["cached_area"].objects = list(
            self._geography_choose[self.area_subset].keys()
        )
        # Needs to be a list [] object in order to contain multiple objects for `cached_area`
        self.cached_area = [list(self._geography_choose[self.area_subset].keys())[0]]

    @param.depends("data_type", watch=True)
    def _update_area_average_based_on_data_type(self):
        """Update area average selection choices based on station vs. gridded data.
        There is no area average option if station data is selected. It will be shown as n/a.
        """
        match self.data_type:
            case "Stations":
                self.param["area_average"].objects = ["n/a"]
                self.area_average = "n/a"
            case "Gridded":
                self.param["area_average"].objects = ["Yes", "No"]
                self.area_average = "No"
            case _:
                raise ValueError('data_type needs to either "Stations" or "Gridded"')

    @param.depends(
        "downscaling_method",
        "data_type",
        "variable_type",
        "approach",
        watch=True,
    )
    def _update_data_type_option_for_some_selections(self):
        """
        Station data selection not permitted for the following selections:
        - If statistical downscaling is selected, remove option for station data because
        we don't have the 2m temp variable for LOCA.
        - No station data (yet) for warming levels-- can explore adding in the future.
        Order of operations for station based retrieval using a warming levels approach
        should be: quantile mapping first to adjust to observations, then retrieve the
        sliced data.
        - No station data (yet) for derived indices-- can explore adding in the future

        """
        if (
            "Statistical" in self.downscaling_method
            or self.variable_type == "Derived Index"
            or self.approach == "Warming Level"
        ):
            self.param["data_type"].objects = ["Gridded"]
            self.data_type = "Gridded"
        else:
            self.param["data_type"].objects = ["Gridded", "Stations"]
        if self.variable_type == "Derived Index":
            # Haven't built into the code to retrieve derive index for statistically downscaled data yet. Derived indices at the moment only work for hourly data.
            self.param["downscaling_method"].objects = ["Dynamical"]
            self.downscaling_method = "Dynamical"

            self.param["approach"].objects = ["Time", "Warming Level"]

        elif "Stations" in self.data_type:
            self.param["downscaling_method"].objects = ["Dynamical"]
            self.downscaling_method = "Dynamical"

            self.param["approach"].objects = ["Time"]
            self.approach = "Time"
        else:
            self.param["downscaling_method"].objects = [
                "Dynamical",
                "Statistical",
                "Dynamical+Statistical",
            ]
            self.param["approach"].objects = ["Time", "Warming Level"]

    @param.depends("data_type", "downscaling_method", watch=True)
    def _update_res_based_on_data_type_and_downscaling_method(self):
        """Update the grid resolution options based on the data selections."""
        if "Statistical" in self.downscaling_method:
            self.param["resolution"].objects = ["3 km"]
            self.resolution = "3 km"
        else:
            match self.data_type:
                case "Stations":
                    self.param["resolution"].objects = ["3 km", "9 km"]
                    if self.resolution == "45 km":
                        self.resolution = "3 km"
                case "Gridded":
                    self.param["resolution"].objects = ["3 km", "9 km", "45 km"]

    @param.depends(
        "data_type", "timescale", "downscaling_method", "variable_type", watch=True
    )
    def _remove_index_options_if_no_indices(self):
        """Remove derived index as an option if the current selections do not have any index options.
        UPDATE IF YOU ADD MORE INDICES."""

        ## Remove derived index as an option if the current selections do not have any index options.
        indices = True
        # Cases where we currently don't have derived indices
        if self.data_type == "Stations":
            # Only air temp available for station data
            indices = False
        if self.downscaling_method != "Dynamical":
            # Currently we only have indices for WRF data
            indices = False
        if self.timescale == "monthly":
            indices = False
        if not indices:
            # Remove derived index as an option
            self.param["variable_type"].objects = ["Variable"]
            self.variable_type = "Variable"
        else:
            self.param["variable_type"].objects = ["Variable", "Derived Index"]

    @param.depends(
        "timescale",
        "resolution",
        "downscaling_method",
        "data_type",
        "variable",
        "variable_type",
        "enable_hidden_vars",
        watch=True,
    )
    def _update_user_options(self):
        """Update unique variable options"""

        # Station data is only available hourly
        match (self.data_type, self.downscaling_method):
            case ("Stations", _):
                self.param["timescale"].objects = ["hourly"]
                self.timescale = "hourly"
                self.param["variable_type"].objects = ["Variable"]
                self.variable_type = "Variable"
            case ("Gridded", "Statistical"):
                self.param["timescale"].objects = ["daily", "monthly"]
                if self.timescale == "hourly":
                    self.timescale = "daily"
            case ("Gridded", "Dynamical"):
                self.param["timescale"].objects = ["daily", "monthly", "hourly"]
            case ("Gridded", "Dynamical+Statistical"):
                # If both are selected, only show daily data
                # We do not have WRF on LOCA grid resampled to monthly
                self.param["timescale"].objects = ["daily"]
                self.timescale = "daily"
            case _:
                raise ValueError(
                    "data_type and downscaling_method combination not correct"
                )
        (
            self.scenario_options,
            self.simulation,
            unique_variable_ids,
        ) = _get_user_options(
            data_catalog=self._data_catalog,
            downscaling_method=self.downscaling_method,
            timescale=self.timescale,
            resolution=self.resolution,
        )

        if self.data_type == "Stations":
            # If station is selected, the only valid option is air temperature
            temp = "Air Temperature at 2m"
            self.param["variable"].objects = [temp]
            self.variable = temp

        else:
            # Otherwise, get a list of variable options using the catalog search
            self.variable_options_df = _get_variable_options_df(
                variable_descriptions=self._variable_descriptions,
                unique_variable_ids=unique_variable_ids,
                downscaling_method=self.downscaling_method,
                timescale=self.timescale,
                enable_hidden_vars=self.enable_hidden_vars,
            )

            # Filter for derived indices
            # Depends on user selection for variable_type
            match self.variable_type:
                case "Variable":
                    # Remove indices
                    self.variable_options_df = self.variable_options_df[
                        ~self.variable_options_df["variable_id"].str.contains("index")
                    ]
                case "Derived Index":
                    # Show only indices
                    self.variable_options_df = self.variable_options_df[
                        self.variable_options_df["variable_id"].str.contains("index")
                    ]
                case _:
                    raise ValueError(
                        'variable_type needs to be either "Variable" or "Derived Index"'
                    )
            var_options = self.variable_options_df.display_name.values
            self.param["variable"].objects = var_options
            if self.variable not in var_options:
                self.variable = var_options[0]

        var_info = self.variable_options_df[
            self.variable_options_df["display_name"] == self.variable
        ]  # Get info for just that variable
        self.extended_description = var_info.extended_description.item()
        self.variable_id = _get_var_ids(
            self._variable_descriptions,
            self.variable,
            self.downscaling_method,
            self.timescale,
        )
        self.colormap = var_info.colormap.item()

    @param.depends("resolution", "area_subset", watch=True)
    def _update_states_3km(self):
        if self.area_subset == "states":
            if self.resolution == "3 km":
                match self.downscaling_method:
                    case "Statistical" | "Dynamical+Statistical":
                        self.param["cached_area"].objects = ["CA"]
                    case "Dynamical":
                        self.param["cached_area"].objects = [
                            "CA",
                            "NV",
                            "OR",
                            "UT",
                            "AZ",
                        ]
                    case _:
                        raise ValueError(
                            'downscaling_method needs to be "Statistical", "Dynamical", or "Dynamical+Statistical"'
                        )
                self.cached_area = ["CA"]
            else:
                self.param["cached_area"].objects = self._geography_choose[
                    "states"
                ].keys()

    @param.depends("variable", "timescale", "downscaling_method", watch=True)
    def _update_unit_options(self):
        """Update unit options and native units for selected variable."""
        var_info = self.variable_options_df[
            self.variable_options_df["display_name"] == self.variable
        ]
        native_unit = var_info.unit.item()
        if (
            native_unit in self.unit_options_dict.keys()
        ):  # See if there's unit conversion options for native variable
            self.param["units"].objects = self.unit_options_dict[native_unit]
            if self.units not in self.unit_options_dict[native_unit]:
                self.units = native_unit
        else:  # Just use native units if no conversion options available
            self.param["units"].objects = [native_unit]
            self.units = native_unit

    @param.depends(
        "resolution", "downscaling_method", "data_type", "approach", watch=True
    )
    def _update_scenarios(self):
        """
        Update scenario options. Raise data warning if a bad selection is made.
        """

        if self.approach == "Time":
            # Set incoming scenario_historical
            _scenario_historical = self.scenario_historical

            # Get scenario options in catalog format
            scenario_ssp_options = [
                scenario_to_experiment_id(scen, reverse=True)
                for scen in self.scenario_options
                if "ssp" in scen
            ]
            for scenario_i in SSPS:
                if scenario_i in scenario_ssp_options:  # Reorder list
                    scenario_ssp_options.remove(scenario_i)  # Remove item
                    scenario_ssp_options.append(scenario_i)  # Add to back of list
            self.param["scenario_ssp"].objects = scenario_ssp_options
            self.scenario_ssp = [
                x for x in self.scenario_ssp if x in scenario_ssp_options
            ]

            historical_scenarios = ["historical", "reanalysis"]
            scenario_historical_options = [
                scenario_to_experiment_id(scen, reverse=True)
                for scen in self.scenario_options
                if scen in historical_scenarios
            ]
            self.param["scenario_historical"].objects = scenario_historical_options

            # check if input historical scenarios match new available scenarios
            # if no reanalysis scenario then return False
            def _check_inputs(a: list[str], b: list[str]) -> bool:
                """Check if any element in list a also exists in list b."""
                if len(b) < 2:
                    return False

                # Use set intersection for efficient membership checking
                return bool(set(a) & set(b))

            # check if new selection has the historical scenario options and if not select the first new option
            if _check_inputs(_scenario_historical, scenario_historical_options):
                self.scenario_historical = _scenario_historical
            else:
                self.scenario_historical = [scenario_historical_options[0]]

        else:
            pass

    @param.depends(
        "approach",
        "scenario_ssp",
        "scenario_historical",
        "downscaling_method",
        "time_slice",
        watch=True,
    )
    def _update_data_warning(self):
        """Update warning raised to user based on their data selections.
        No warming shown if approach is set to warming level.
        """
        data_warning = ""
        bad_time_slice_warning = """You've selected a time slice that is outside the temporal range 
        of the selected data."""

        if self.approach == "Warming Level":
            data_warning = ""

        else:
            # Set time range of historical data
            match self.downscaling_method:
                case "Dynamical":
                    historical_climate_range = self.historical_climate_range_wrf
                case "Statistical":
                    historical_climate_range = self.historical_climate_range_loca
                case "Dynamical+Statistical":
                    historical_climate_range = (
                        self.historical_climate_range_wrf_and_loca
                    )
                case _:
                    raise ValueError(
                        'downscaling_method needs to be "Statistical", "Dynamical", or "Dynamical+Statistical"'
                    )

            # Warning based on data scenario selections
            if (  # Warn user that they cannot have SSP data and ERA5-WRF data
                True in ["SSP" in one for one in self.scenario_ssp]
            ) and ("Historical Reconstruction" in self.scenario_historical):
                data_warning = """Historical Reconstruction data is not available with SSP data.
                Try using the Historical Climate data instead."""

            elif (
                (  # Warn user if no data is selected
                    all("SSP" not in one for one in self.scenario_ssp)
                )
                and (
                    not True
                    in ["Historical" in one for one in self.scenario_historical]
                )
                and (self.scenario_ssp != ["n/a"])
                and (self.scenario_historical != ["n/a"])
            ):
                data_warning = "Please select as least one dataset."

            elif (  # If both historical options are selected, warn user the data will be cut
                "Historical Reconstruction" in self.scenario_historical
            ) and (
                "Historical Climate" in self.scenario_historical
            ):
                data_warning = """The timescale of Historical Reconstruction data will be cut 
                to match that of the Historical Climate data if both are retrieved."""

            # Warnings based on time slice selections
            if (all("SSP" not in one for one in self.scenario_ssp)) and (
                "Historical Climate" in self.scenario_historical
            ):
                if (self.time_slice[0] < historical_climate_range[0]) or (
                    self.time_slice[1] > historical_climate_range[1]
                ):
                    data_warning = bad_time_slice_warning
            elif True in ["SSP" in one for one in self.scenario_ssp]:
                if not True in [
                    "Historical" in one for one in self.scenario_historical
                ]:
                    if (self.time_slice[0] < self.ssp_range[0]) or (
                        self.time_slice[1] > self.ssp_range[1]
                    ):
                        data_warning = bad_time_slice_warning
                else:
                    if (self.time_slice[0] < historical_climate_range[0]) or (
                        self.time_slice[1] > self.ssp_range[1]
                    ):
                        data_warning = bad_time_slice_warning
            elif self.scenario_historical == ["Historical Reconstruction"]:
                if (self.time_slice[0] < self.historical_reconstruction_range[0]) or (
                    self.time_slice[1] > self.historical_reconstruction_range[1]
                ):
                    data_warning = bad_time_slice_warning

        # Show warning
        self._data_warning = data_warning

    @param.depends(
        "scenario_ssp", "scenario_historical", "downscaling_method", watch=True
    )
    def _update_time_slice_range(self):
        """
        Will discourage the user from selecting a time slice that does not exist
        for any of the selected scenarios, by updating the default range of years.
        """
        low_bound, upper_bound = self.time_slice

        # Set time range of historical data
        match self.downscaling_method:
            case "Dynamical":
                historical_climate_range = self.historical_climate_range_wrf
            case "Statistical":
                historical_climate_range = self.historical_climate_range_loca
            case "Dynamical+Statistical":
                historical_climate_range = self.historical_climate_range_wrf_and_loca
            case _:
                raise ValueError(
                    'downscaling_method needs to be "Statistical", "Dynamical", or "Dynamical+Statistical"'
                )
        if self.scenario_historical == ["Historical Climate"]:
            low_bound, upper_bound = historical_climate_range
        elif self.scenario_historical == ["Historical Reconstruction"]:
            low_bound, upper_bound = self.historical_reconstruction_range
        elif all(  # If both historical options are selected, and no SSP is selected
            [
                x in ["Historical Reconstruction", "Historical Climate"]
                for x in self.scenario_historical
            ]
        ) and (not True in ["SSP" in one for one in self.scenario_ssp]):
            low_bound, upper_bound = historical_climate_range

        if True in ["SSP" in one for one in self.scenario_ssp]:
            if (
                "Historical Climate" in self.scenario_historical
            ):  # If also append historical
                low_bound = historical_climate_range[0]
            else:
                low_bound = self.ssp_range[0]
            upper_bound = self.ssp_range[1]

        self.time_slice = (low_bound, upper_bound)

    @param.depends("data_type", watch=True)
    def _update_textual_description(self):
        match self.data_type:
            case "Gridded":
                self._station_data_info = ""
            case "Stations":
                self._station_data_info = self._info_about_station_data
            case _:
                raise ValueError('data_type needs to either "Stations" or "Gridded"')

    @param.depends(
        "data_type",
        "area_subset",
        "cached_area",
        "latitude",
        "longitude",
        watch=True,
    )
    def _update_station_list(self):
        """Update the list of weather station options if the area subset changes"""
        match self.data_type:
            case "Stations":
                overlapping_stations = _get_overlapping_station_names(
                    self._stations_gdf,
                    self.area_subset,
                    self.cached_area,
                    self.latitude,
                    self.longitude,
                    self._geographies,
                    self._geography_choose,
                )
                if len(overlapping_stations) == 0:
                    notice = "No stations available at this location"
                    self.param["stations"].objects = [notice]
                    self.stations = [notice]
                else:
                    self.param["stations"].objects = overlapping_stations
                    self.stations = overlapping_stations
            case "Gridded":
                notice = "Set data type to 'Station' to see options"
                self.param["stations"].objects = [notice]
                self.stations = [notice]
            case _:
                raise ValueError('data_type needs to either "Stations" or "Gridded"')

    def retrieve(
        self, config: str = None, merge: bool = True
    ) -> Union[xr.DataArray, xr.Dataset, List[xr.DataArray]]:
        """Retrieve data from catalog

        By default, DataParameters determines the data retrieved.
        Grabs the data from the AWS S3 bucket, returns lazily loaded dask array.
        User-facing function that provides a wrapper for read_catalog_from_select.

        Returns
        -------
        data_return : xr.DataArray | xr.Dataset | list of xr.DataArray
            DataArray or Dataset object
        """

        def _warn_of_large_file_size(da: xr.DataArray):
            """Warn user if the data array is large"""
            nbytes = da.nbytes
            match nbytes:
                case nbytes if nbytes >= int(1e9) and nbytes < int(5e9):
                    print(
                        "!!!!!!!!!!!!!!!!!!!!!!!!!!!!!!!!!!!!!!!!!!!!!!!!!!!!!!!!!!!!!!!!!!!!!!!!!!!!!!!!!!!!!!!\n"
                        "! Returned data array is large. Operations could take up to 5x longer than 1GB of data!\n"
                        "!!!!!!!!!!!!!!!!!!!!!!!!!!!!!!!!!!!!!!!!!!!!!!!!!!!!!!!!!!!!!!!!!!!!!!!!!!!!!!!!!!!!!!!\n"
                    )
                case nbytes if nbytes >= int(5e9) and nbytes < int(1e10):
                    print(
                        "!!!!!!!!!!!!!!!!!!!!!!!!!!!!!!!!!!!!!!!!!!!!!!!!!!!!!!!!!!!!!!!!!!!!!!!!!!!!!!!!!!!!!!!!!!!!!!!\n"
                        "!! Returned data array is very large. Operations could take up to 8x longer than 1GB of data !!\n"
                        "!!!!!!!!!!!!!!!!!!!!!!!!!!!!!!!!!!!!!!!!!!!!!!!!!!!!!!!!!!!!!!!!!!!!!!!!!!!!!!!!!!!!!!!!!!!!!!!\n"
                    )
                case nbytes if nbytes >= int(1e10):
                    print(
                        "!!!!!!!!!!!!!!!!!!!!!!!!!!!!!!!!!!!!!!!!!!!!!!!!!!!!!!!!!!!!!!!!!!!!!!!!!!!!!!!!!!!!!!!!!!!!!!!!!!\n"
                        "!!! Returned data array is huge. Operations could take 10x to infinity longer than 1GB of data !!!\n"
                        "!!!!!!!!!!!!!!!!!!!!!!!!!!!!!!!!!!!!!!!!!!!!!!!!!!!!!!!!!!!!!!!!!!!!!!!!!!!!!!!!!!!!!!!!!!!!!!!!!!\n"
                    )

        def _warn_of_empty_data(self):
            if self.approach == "Warming Level" and (len(self.warming_level) > 1):
                print(
                    "WARNING FOR WARMING LEVELS APPROACH\n-----------------------------------\nThere may be NaNs in your data for certain simulation/warming level combinations if the warming level is not reached for that particular simulation before the year 2100. \n\nThis does not mean you have missing data, but rather a feature of how the data is combined in retrieval to return a single data object. \n\nIf you want to remove these empty simulations, it is recommended to first subset the data object by each individual warming level and then dropping NaN values."
                )
            elif (self.approach == "Time") and (len(self.scenario_ssp) > 1):
                print(
                    "WARNING\n-------\nYou have retrieved data for more than one SSP, but not all ensemble members for each GCM are available for all SSPs.\n\nAs a result, some scenario and simulation combinations may contain NaN values.\n\nIf you want to remove these empty simulations, it is recommended to first subset the data object by each individual scenario and then dropping NaN values."
                )

        data_return = read_catalog_from_select(self)

        if isinstance(data_return, list):
            for l in data_return:
                _warn_of_large_file_size(l)
        else:
            _warn_of_large_file_size(data_return)

        # Warn about empty simulations for certain selections
        _warn_of_empty_data(self)

        return data_return


## -------------- Data access without GUI -------------------


def _get_user_friendly_catalog(
    intake_catalog: intake_esm.source.ESMDataSource, variable_descriptions: pd.DataFrame
) -> pd.DataFrame:
    """Get a user-friendly version of the intake data catalog using climakitae naming conventions

    Parameters
    ----------
    intake_catalog: intake_esm.source.ESMDataSource
    variable_descriptions: pd.DataFrame

    Returns
    -------
    cat_df_cleaned: intake_esm.source.ESMDataSource
    """

    def _expand(row: pd.DataFrame, cat_df: pd.DataFrame) -> pd.DataFrame:
        """Used for adding climakitae derived variables into catalog options
        Expand the row for each individual derived variable to include the appropriate resolution and scenario options from it's variable dependency.
        For example, the fosberg fire index is dependent on temperature.
        We don't store info in the variable_descriptions csv on the options for scenario and resolution for derived variables
        So, we need to pull those options from the valid options from the catalog variables that the derived variables are built from

        Parameters
        ----------
        row: pd.DataFrame
            Row of derived variable
        cat_df: pd.DataFrame
            Catalog dataframe

        Returns
        -------
        dependency_options: pd.DataFrame
            Dataframe with the options for the derived variable
        """
        # Just get the first dependency
        # Ideally it should look at all the dependent variables but it's a lot of messy code and I'm not sure if it actually matters
        first_dependency = row["dependencies"].split(", ")[0]

        # Get the dependency info from the catalog
        dependency_options = cat_df[
            (cat_df["variable_id"] == first_dependency)
            & (cat_df["downscaling_method"] == row["downscaling_method"])
            & (cat_df["timescale"] == row["timescale"])
        ].reset_index(drop=True)

        # Basically, replace the info from the dependent variable with the derived variable
        # We assume they are the same
        dependency_options["variable"] = row.variable  # Add derived var as variable
        return dependency_options

    # Get the catalog as a dataframe
    cat_df = intake_catalog.df.copy()

    # Create new, user friendly catalog in pandas DataFrame format
    cat_df_cleaned = pd.DataFrame()
    cat_df_cleaned["downscaling_method"] = cat_df["activity_id"].apply(
        lambda x: downscaling_method_to_activity_id(x, reverse=True)
    )
    cat_df_cleaned["resolution"] = cat_df["grid_label"].apply(
        lambda x: resolution_to_gridlabel(x, reverse=True)
    )
    cat_df_cleaned["timescale"] = cat_df["table_id"].apply(
        lambda x: timescale_to_table_id(x, reverse=True)
    )
    cat_df_cleaned["scenario"] = cat_df["experiment_id"].apply(
        lambda x: scenario_to_experiment_id(x, reverse=True)
    )
    cat_df_cleaned["variable_id"] = cat_df["variable_id"]

    # Get user-friendly variable names from variable_descriptions.csv and add to dataframe
    cat_df_cleaned["variable"] = cat_df_cleaned.apply(
        lambda x: _get_var_name_from_table(
            x["variable_id"],
            x["downscaling_method"],
            x["timescale"],
            variable_descriptions,
        ),
        axis=1,
    )

    # We dont' show the users all the available variables in the catalog
    # These variables aren't defined in variable_descriptions.csv
    # Here, we just remove all those variables
    cat_df_cleaned = cat_df_cleaned[cat_df_cleaned["variable"] != "NONE"]

    # Move variable row to first position
    col = cat_df_cleaned.pop("variable")
    cat_df_cleaned.insert(0, col.name, col)

    # Remove duplicate rows
    # Duplicates occur due to the many unique member_ids
    cat_df_cleaned = cat_df_cleaned.drop_duplicates(ignore_index=True)

    # Get the derived variables
    derived_vars = _get_and_reformat_derived_variables(variable_descriptions)

    # For each row (with unique variable, timescale, and downscaling method), get the options for scenario and resolution
    # This will "expand" the row because there will be multiple combinations possible (likely)
    derived_vars_all = pd.DataFrame()
    for _, row in derived_vars.iterrows():  # Loop through each row
        derived_vars_all = pd.concat(
            [derived_vars_all, _expand(row, cat_df_cleaned)], ignore_index=True
        )

    # Combine derived and catalog variables into one!
    options_all = pd.concat([cat_df_cleaned, derived_vars_all], ignore_index=True)
    options_all.pop("variable_id")  # Remove variable id column

    return options_all


def _get_var_name_from_table(
    variable_id: str, downscaling_method: str, timescale: str, var_df: pd.DataFrame
) -> str:
    """Get the variable name corresponding to its ID, downscaling method, and timescale
    Enables the _get_user_friendly_catalog function to get the name of a variable corresponding to a set of user inputs
    i.e we have several different precip variables, corresponding to different downscaling methods (WRF vs. LOCA)

    Parameters
    ----------
    variable_id : str
    downscaling_method : str
    timescale : str
    var_df : pd.DataFrame
        Variable descriptions table

    Returns
    -------
    var_name : str
        Display name of variable from variable descriptions table
        Will match what the user would see in the selections GUI
    """
    # Query the table based on input values
    var_df_query = var_df[
        (var_df["variable_id"] == variable_id)
        & (var_df["downscaling_method"] == downscaling_method)
    ]

    # Timescale in table needs to be handled differently
    # This is because the monthly variables are derived from daily variables, so they are listed in the table as "daily, monthly"
    # Hourly variables may be different
    # Querying the data needs special handling due to the layout of the csv file
    var_df_query = var_df_query[var_df_query["timescale"].str.contains(timescale)]

    # This might return nothing if the variable is one we don't want to show the users
    # If so, set the var_name to nan
    # The row will later be dropped
    if len(var_df_query) == 0:
        var_name = "NONE"

    # If a variable name is found, grab and return its proper name
    else:
        var_name = var_df_query["display_name"].item()

    return var_name


def _get_closest_options(
    val: str, valid_options: list[str], cutoff: float = 0.59
) -> list[str] | None:
    """If the user inputs a bad option, find the closest option from a list of valid options

    Parameters
    ----------
    val: str
        User input
    valid_options: list
        Valid options for that key from the catalog
    cutoff: a float in the range [0, 1]
        See difflib.get_close_matches
        Possibilities that don't score at least that similar to word are ignored.

    Returns
    -------
    closest_options: list or None
        List of best guesses, or None if nothing close is found
    """

    # Perhaps the user just capitalized it wrong?
    is_it_just_capitalized_wrong = [
        i for i in valid_options if val.lower() == i.lower()
    ]

    # Perhaps the input is a substring of a valid option?
    is_it_a_substring = [i for i in valid_options if val.lower() in i.lower()]

    # Use difflib package to make a guess for what the input might have been
    # For example, if they input "statistikal" instead of "Statistical", difflib will find "Statistical"
    # Change the cutoff to increase/decrease the flexibility of the function
    maybe_difflib_can_find_something = difflib.get_close_matches(
        val, valid_options, cutoff=cutoff
    )

    if len(is_it_just_capitalized_wrong) > 0:
        closest_options = is_it_just_capitalized_wrong

    elif len(is_it_a_substring) > 0:
        closest_options = is_it_a_substring

    elif len(maybe_difflib_can_find_something) > 0:
        closest_options = maybe_difflib_can_find_something

    else:
        closest_options = None

    return closest_options


def _check_if_good_input(d: dict, cat_df: pd.DataFrame) -> dict:
    """Check if inputs are valid and makes a "guess" using cat_df if the input is not valid

    Parameters
    ----------
    d: dict
        Dictionary of str: list
        The keys should correspond to valid column names in cat_df
        THE ITEMS NEED TO BE LISTS, even if its just a single length list
        i.e {"scenario": ["Historical Climate"]}
    cat_df: pd.DataFrame
        User-friendly catalog

    Returns
    -------
    d: dict
        Cleaned up dictionary

    """
    # Check that inputs are valid, make guess if not valid
    for key, val in zip(
        d.keys(), d.values()
    ):  # Loop through each key, value pair in the dictionary
        # Use the catalog to find the valid values in the list
        valid_options = np.unique(cat_df[key].values)
        if val in [
            [None],
            None,
        ]:  # If the user didn't input anything for that key, set the values to all the valid options
            d[key] = valid_options
            continue  # Don't finish the loop
        # If the input value is not in the valid options, see if you can help the user out
        key_updated = []
        for val_i in val:
            # This catches any common bad inputs for resolution: i.e. "3KM" or "3km" instead of "3 km"
            if key == "resolution":
                try:
                    good_resolution_input = val_i.lower().split("km")[0] + " km"
                    if good_resolution_input in valid_options:
                        print(
                            "Input " + key + "='" + val_i + "' is not a valid option."
                        )
                        print(
                            "Outputting data for "
                            + key
                            + "='"
                            + good_resolution_input
                            + "'\n"
                        )
                        key_updated.append(good_resolution_input)
                        continue
                except AttributeError:
                    pass

            if val_i not in valid_options:
                print("Input " + key + "='" + val_i + "' is not a valid option.")

                closest_options = _get_closest_options(val_i, valid_options)

                # Sad! No closest options found. Just set the key to all valid options
                match closest_options:
                    case None:
                        print("Valid options: \n- ", end="")
                        print("\n- ".join(valid_options))
                        raise ValueError("Bad input")

                    # Just one option in the list
                    case closest_options if len(closest_options) == 1:
                        print("Closest option: '" + closest_options[0] + "'")

                    case closest_options if len(closest_options) > 1:
                        print("Closest options: \n- " + "\n- ".join(closest_options))

                # Set key to closest option
                print("Outputting data for " + key + "='" + closest_options[0] + "'\n")
                key_updated.append(closest_options[0])
            else:
                key_updated.append(val_i)
        d[key] = key_updated
    return d


def get_data_options(
    variable: str = None,
    downscaling_method: str = None,
    resolution: str = None,
    timescale: str = None,
    scenario: Union[str, list[str]] = None,
    tidy: bool = True,
) -> pd.DataFrame:
    """Get data options, in the same format as the Select GUI, given a set of possible inputs.
    Allows the user to access the data using the same language as the GUI, bypassing the sometimes unintuitive naming in the catalog.
    If no function inputs are provided, the function returns the entire AE catalog that is available via the Select GUI

    Parameters
    ----------
    variable: str, optional
        Default to None
    downscaling_method: str, optional
        Default to None
    resolution: str, optional
        Default to None
    timescale: str, optional
        Default to None
    scenario: str or list, optional
        Default to None
    tidy: boolean, optional
        Format the pandas dataframe? This creates a DataFrame with a MultiIndex that makes it easier to parse the options.
        Default to True

    Returns
    -------
    cat_subset: pd.DataFrame
        Catalog options for user-provided inputs
    """

    # Get intake catalog and variable descriptions from DataInterface object
    data_interface = DataInterface()
    var_df = data_interface.variable_descriptions
    catalog = data_interface.data_catalog
    cat_df = _get_user_friendly_catalog(
        intake_catalog=catalog, variable_descriptions=var_df
    )

    # Raise error for bad input from user
    for user_input in [variable, downscaling_method, resolution, timescale]:
        if (user_input is not None) and (type(user_input) != str):
            print(
                _format_error_print_message(
                    "Function arguments require a single string value for your inputs"
                )
            )
            return None

    def _list(x: Union[str, list]) -> list:
        """Convert x to a list if its not a list"""
        return x if isinstance(x, list) else [x]

    d = {
        "variable": _list(variable),
        "timescale": _list(timescale),
        "downscaling_method": _list(downscaling_method),
        "scenario": _list(scenario),
        "resolution": _list(resolution),
    }

    d = _check_if_good_input(d, cat_df)

    # Subset the catalog with the user's inputs
    cat_subset = cat_df[
        (cat_df["variable"].isin(d["variable"]))
        & (cat_df["downscaling_method"].isin(d["downscaling_method"]))
        & (cat_df["resolution"].isin(d["resolution"]))
        & (cat_df["timescale"].isin(d["timescale"]))
        & (cat_df["scenario"].isin(d["scenario"]))
    ].reset_index(drop=True)
    if len(cat_subset) == 0:
        print(
            _format_error_print_message(
                "No data found for your input values. Please modify your data request."
            )
        )
        return None

    if tidy:
        cat_subset = cat_subset.set_index(
            ["downscaling_method", "scenario", "timescale"]
        )
    return cat_subset


def get_subsetting_options(area_subset: str = "all") -> pd.DataFrame:
    """Get all geometry options for spatial subsetting.
    Options match those in selections GUI

    Parameters
    ----------
    area_subset: str
        One of "all", "states", "CA counties", "CA Electricity Demand Forecast Zones", "CA watersheds", "CA Electric Balancing Authority Areas", "CA Electric Load Serving Entities (IOU & POU)", "Stations"
        Defaults to "all", which shows all the geometry options with area_subset as a multiindex

    Returns
    -------
    geom_df: pd.DataFrame
        Geometry options
        Shows only options for one area_subset if input is provided that is not "all"
        i.e. if area_subset = "states", only the options for states will be returned
    """
    # Get geographies from DataInterface object
    data_interface = DataInterface()
    geographies = data_interface._geographies
    boundary_dict = geographies.boundary_dict()

    # Get geometries and labels from Boundaries object
    df_dict = {
        "states": geographies._us_states[["abbrevs", "geometry"]].rename(
            columns={"abbrevs": "NAME"}
        ),
        "CA counties": geographies._ca_counties[["NAME", "geometry"]],
        "CA Electricity Demand Forecast Zones": geographies._ca_forecast_zones.rename(
            columns={"FZ_Name": "NAME"}
        )[["NAME", "geometry"]],
        "CA watersheds": geographies._ca_watersheds.rename(columns={"Name": "NAME"})[
            ["NAME", "geometry"]
        ],
        "CA Electric Balancing Authority Areas": geographies._ca_electric_balancing_areas[
            ["NAME", "geometry"]
        ],
        "CA Electric Load Serving Entities (IOU & POU)": geographies._ca_utilities.rename(
            columns={"Utility": "NAME"}
        )[
            ["NAME", "geometry"]
        ],
        "Stations": data_interface._stations_gdf.sort_values("station").rename(
            columns={"station": "NAME"}
        )[["NAME", "geometry"]],
    }

    # Confirm that input for argument "area_subset" is valid
    # Raise error and print helpful statements if bad input
    valid_inputs = list(df_dict.keys()) + ["all"]
    if area_subset not in valid_inputs:
        print(
            "'"
            + str(area_subset)
            + "' is not a valid option for function argument 'area_subset'.\nChoose one of the following: "
            + ", ".join(valid_inputs)
        )
        print("Default argument 'all' will show all valid geometry options.")
        raise ValueError("Bad input for argument 'area_subset'")

    # Some of the geometry options are limited further by the selections.show() GUI
    # i.e. not all US states are an option in the GUI, even though the parquet file provided by geographies._us_states contains all US states
    # Here, we limit the output to return the same options as the GUI
    for name, df in df_dict.items():
        df["area_subset"] = [name] * len(
            df
        )  # Add area subset as a column. Used to create multiindex if area_subset = "all"
        if name == "Stations":  # This logic doesn't apply to weather stations
            pass  # do nothing
        else:  # Limit options
            df = df[df["NAME"].isin(list(boundary_dict[name].keys()))]
        df_dict[name] = df  # Replace the dictionary with the new, reduced dictionary

    if area_subset != "all":
        # Only return the desired area subset
        geoms_df = (
            df_dict[area_subset]
            .drop(columns="area_subset")
            .rename(columns={"NAME": "cached_area"})
            .set_index("cached_area")
        )
    else:
        geoms_df = pd.concat(list(df_dict.values())).rename(
            columns={"NAME": "cached_area"}
        )
        geoms_df = geoms_df.set_index(
            ["area_subset", "cached_area"]
        )  # Create multiindex

    return geoms_df


def _format_error_print_message(error_message: str) -> str:
    """Format error message using the same format"""
    return f"ERROR: {error_message} \nReturning None"


def get_data(
    variable: str,
    resolution: str,
    timescale: str,
    downscaling_method: str = "Dynamical",
    data_type: str = "Gridded",
    approach: str = "Time",
    scenario: str = None,
    units: str = None,
    warming_level: list[float] = None,
    area_subset: str = "none",
    latitude: tuple[float, float] = None,
    longitude: tuple[float, float] = None,
    cached_area: list[str] = None,
    area_average: str = None,
    time_slice: tuple = None,
    stations: list[str] = None,
    warming_level_window: int = None,
    warming_level_months: list[int] = None,
    all_touched=False,
) -> xr.DataArray:
    # Need to add error handing for bad variable input
    """Retrieve formatted data from the Analytics Engine data catalog using a simple function.
    Contrasts with DataParameters().retrieve(), which retrieves data from the user inputs in climakitaegui's selections GUI.

    Parameters
    ----------
    variable: str
        String name of climate variable
    resolution: str, one of ["3 km", "9 km", "45 km"]
        Resolution of data in kilometers
    timescale: str, one of ["hourly", "daily", "monthly"]
        Temporal frequency of dataset
    downscaling_method: str, one of ["Dynamical", "Statistical", "Dynamical+Statistical"], optional
        Downscaling method of the data:
        WRF ("Dynamical"), LOCA2 ("Statistical"), or both "Dynamical+Statistical"
        Default to "Dynamical"
    data_type: str, one of ["Gridded", "Stations"], optional
        Whether to choose gridded data or weather station data
        Default to "Gridded"
    approach: one of ["Time", "Warming Level"], optional
        Default to "Time"
    scenario: str or list of str, optional
        SSP scenario ["SSP 3-7.0", "SSP 2-4.5","SSP 5-8.5"] and/or historical data selection ["Historical Climate", "Historical Reconstruction"]
        If approach = "Time", you need to set a valid option
        If approach = "Warming Level", scenario is ignored
    units: str, optional
        Variable units.
        Defaults to native units of data
    area_subset: str, optional
        Area category: i.e "CA counties"
        Defaults to entire domain ("none")
    cached_area: list, optional
        Area: i.e "Alameda county"
        Defaults to entire domain (["entire domain"])
    area_average: one of ["Yes","No"], optional
        Take an average over spatial domain?
        Default to "No".
    latitude: None or tuple of float, optional
        Tuple of valid latitude bounds
        Default to entire domain
    longitude: None or tuple of float, optional
        Tuple of valid longitude bounds
        Default to entire domain
    time_slice: tuple, optional
        Time range for retrieved data
        Only valid for approach = "Time"
    stations: list of str, optional
        Which weather stations to retrieve data for
        Only valid for data_type = "Stations"
        Default to all stations
    warming_level: list of float, optional
        Must be one of the warming levels available in `clmakitae.core.constants`
        Only valid for approach = "Warming Level" and data_type = "Stations"
    warming_level_window: int in range (5,25), optional
        Years around Global Warming Level (+/-) \n (e.g. 15 means a 30yr window)
        Only valid for approach = "Warming Level" and data_type = "Stations"
    warming_level_months: list of int, optional
        Months of year for which to perform warming level computation
        Default to all months in a year: [1,2,3,4,5,6,7,8,9,10,11,12]
        For example, you may want to set warming_level_months=[12,1,2] to perform the analysis for the winter season.
        Only valid for approach = "Warming Level" and data_type = "Stations"
    all_touched: boolean
        spatial subset option for within or touching selection

    Returns
    -------
    data: xr.DataArray

    Notes
    -----
    Errors aren't raised by the function. Rather, an appropriate informative message is printed, and the function returns None. This is due to the fact that the AE Jupyter Hub raises a strange Pieces Mismatch Error for some bad inputs; instead, that error is ignored and a more informative error message is printed instead.

    """

    def _check_valid_input_station(
        stations: list[str], station_options_all: list[str]
    ) -> list[str]:
        """Check that the user input a valid value for station
        If invalid input, the function will "guess" a close-ish station using difflib
        See _get_closest_option function for more info
        If invalid input and no guesses found, the function will print an informative
        error message and raise a ValueError

        Parameters
        ----------
        stations: list of str
        station_options_all: list of string
            All the possible station options
            Can be retrieved from DataParameters()._stations_gdf.station.values

        Returns
        -------
        stations: list of str

        """
        station_options_all = sorted(
            station_options_all
        )  # sorted() puts the list in alphabetical order

        # Keep track of if error was raised and message was printed to user
        # If more than one station prints errors to the console, print a space between each station
        printed_warning = False

        for i, station_i in enumerate(stations):  # Go through all the stations
            # If the station is a valid option, don't do anything
            if station_i in station_options_all:
                continue

            if printed_warning:
                print(
                    "\n", end=""
                )  # Add a space between stations for better readability

            # If the station isn't a valid option...
            print("Input station='" + station_i + "' is not a valid option.")
            closest_options = _get_closest_options(
                station_i, station_options_all
            )  # See if theres any similar options

            # Sad! No closest options found. Just set the key to all valid options
            match closest_options:
                case None:
                    print("Valid options: \n- ", end="")
                    print("\n- ".join(station_options_all))
                    raise ValueError("Bad input")

                # Just one option in the list
                case closest_options if len(closest_options) == 1:
                    print("Closest option: '" + closest_options[0] + "'")

                case closest_options if len(closest_options) > 1:
                    print("Closest options: \n- " + "\n- ".join(closest_options))

            print("Outputting data for station='" + closest_options[0] + "'")
            stations[i] = closest_options[
                0
            ]  # Replace that value in the list with the best option :)

            printed_warning = True

        return stations

    # Internal functions
    def _error_handling_warming_level_inputs(
        wl: Union[list[float], list[int]],
        argument_name: str,
        downscaling_method: str,
        resolution: str,
    ):
        """
        Error handling for arguments: warming_level and warming_level_month
        Both require a list of either floats or ints
        argument_name is either "warming_level" or "warming_level_months" and is used to
        print an appropriate error message for bad input
        """
        # Find the WL bounds for LOCA and WRF
        loca, wrf = create_ae_warming_trajectories(resolution)
        loca_max = round(loca.max().max(), 2)
        wrf_max = round(wrf.max().max(), 2)

        match downscaling_method:
            case "Statistical":
                max_val = loca_max
            case "Dynamical":
                max_val = wrf_max
            case "Dynamical+Statistical":
                max_val = min(loca_max, wrf_max)
            case _:
                raise ValueError(
                    "Downscaling method be 'Statistical', 'Dynamical', or 'Dynamical+Statistical'"
                )

        if (wl is not None) and not isinstance(wl, list):
            if isinstance(wl, (float, int)):  # Convert float to a singleton list
                wl = [wl]
            if not isinstance(wl, list):
                raise ValueError(
                    f"""Function argument {argument_name} requires a float/int or list 
                    of floats/ints input. Your input: {type(wl)}"""
                )
        if isinstance(wl, list):
            for x in wl:
                if not isinstance(x, (float, int)):
                    raise ValueError(
                        f"Each item in '{argument_name}' must be a float or int. Got: {type(x)}"
                    )
                if argument_name == "warming_level":
                    if x < 0 or x > max_val:
                        raise ValueError(
                            f"{argument_name} value {x}. "
                            f"Allowed range for {downscaling_method}-downscaled data at {resolution} resolution is 0 to {max_val:.2f}."
                        )
        return wl

    def _error_handling_approach_inputs(
        approach: str, scenario: str, warming_level: list[float], time_slice: tuple
    ) -> tuple[str, str, list[float], tuple]:
        """Error handling for approach and scenario inputs"""
        _valid_options_approach = ["Time", "Warming Level"]
        if approach not in _valid_options_approach:
            # Maybe the user just capitalized it wrong
            # If so, fix it for them-- don't raise an error
            if approach.lower().title() in _valid_options_approach:
                approach = approach.lower().title()
            else:
                # An error will be raised later when you try to set selections
                pass

        # Print a warming if scenario is set but approach is Warming Level
        if approach == "Warming Level" and scenario not in [None, ["n/a"], "n/a"]:
            print(
                'WARNING: "scenario" argument will be ignored for warming levels approach'
            )
            scenario = None
        if approach == "Warming Level" and time_slice != None:
            print(
                'WARNING: "time_slice" argument will be ignored for warming levels approach'
            )
            time_slice = None

        if approach == "Time":
            warming_level = ["n/a"]

        return approach, scenario, warming_level, time_slice

    def _error_handling_location_settings(
        area_subset: list[str], cached_area: list[str]
    ) -> list[str]:
        """Maybe the user put an input for cached area but not for area subset
        We need to have the matching/correct area subset in order for selections.retrieve() to actually subset the data
        Here, we load in the geometry options to set area_subset to the correct value
        This also raises an appropriate error if the user has a bad input
        """
        if area_subset == "none" and cached_area != ["entire domain"]:
            geom_df = get_subsetting_options(area_subset="all").reset_index()
            area_subset_vals = geom_df[geom_df["cached_area"] == cached_area[0]][
                "area_subset"
            ].values
            if len(area_subset_vals) == 0:
                raise ValueError("Invalid input for argument 'cached_area'")
            else:
                area_subset = area_subset_vals[0]
        return area_subset

    def _get_scenario_ssp_scenario_historical(
        approach: str, scenario: str
    ) -> tuple[str, str]:
        """Get scenario_ssp, scenario_historical depending on user inputs"""
<<<<<<< HEAD
        match approach:
            case "Warming Level":
                scenario_ssp = ["n/a"]
                scenario_historical = ["n/a"]
            case "Time":
=======
        if approach == "Warming Level":
            scenario_ssp = ["n/a"]
            scenario_historical = ["n/a"]
        elif approach == "Time":
            if (
                "Historical Reconstruction" in scenario
            ):  # Handling for Historical Reconstruction option
                scenario_historical = [x for x in scenario if "Historical" in x]
                scenario_ssp = []
>>>>>>> 617d9349
                if (
                    "Historical Reconstruction" in scenario
                ):  # Handling for Historical Reconstruction option
                    scenario_historical = [x for x in scenario if "Historical" in x]
                    scenario_ssp = []
                    if (
                        len(scenario) != 1
                    ):  # No SSP options for Historical Reconstruction data
                        print(
                            "WARNING: Historical Reconstruction data cannot be retrieved in the same data object as SSP scenario options. SSP data will not be retrieved."
                        )
                else:
                    scenario_ssp = [
                        x for x in scenario if "Historical" not in x
                    ]  # Add non-historical SSPs to scenario_ssp key
                    if "Historical Climate" in scenario:
                        scenario_historical = ["Historical Climate"]
                    else:
                        scenario_historical = []
            case _:
                scenario_ssp, scenario_historical = None, None
        return scenario_ssp, scenario_historical

    # default values set as lists are dangerous, so set them to None and then set to
    # default value later
    if cached_area is None:
        cached_area = ["entire domain"]
    # Get intake catalog and variable descriptions from DataInterface object
    data_interface = DataInterface()
    var_df = data_interface.variable_descriptions.rename(
        columns={"variable": "display_name"}
    )  # Rename column so that it can be merged with cat_df

    ## --------- ERROR HANDLING ----------
    # Deal with bad or missing users inputs

    # Station data error handling
    if data_type == "Stations":
        # dictionary with { argument name : [valid option, user input]}
        d = {
            "downscaling_method": ["Dynamical", downscaling_method],
            "timescale": ["hourly", timescale],
            "variable": ["Air Temperature at 2m", variable],
        }
        # Go through the users inputs
        # See if they match the required value for that argument
        # If not, print a warning to the user.
        for key, vals in zip(d.keys(), d.values()):
            if vals[0] != vals[1]:
                print(
                    "Weather station data can only be retrieved for {0}={1} \nYour input: {2} \nRetrieving data for {0}={1}".format(
                        key, vals[0], vals[1]
                    )
                )

        downscaling_method = "Dynamical"
        timescale = "hourly"
        variable = "Air Temperature at 2m"

        # Deal with scenario and time_slice arguments
        # Handle various use-cases of user inputs/errors
        if scenario is None:
            if time_slice is None:
                # Default
                scenario = ["Historical Climate"]
            else:
                scenario = []

        if resolution == "3 km":
            # Neither SSP 2-4.5 nor SSP 5-8.5 are valid options for scenario... need to remove
            for bad_scenario_choice in ["SSP 2-4.5", "SSP 5-8.5"]:
                if bad_scenario_choice in scenario:
                    error_message = f"{bad_scenario_choice} is not a valid scenario input for resolution = {resolution}"
                    print(_format_error_print_message(error_message))
                    return None
        if time_slice is not None:
            # Make sure time_slice and scenario match each other
            # If time_slice is not assigned by the user, it will be auto-set by the DataInterface object
            if any(value < 2015 for value in time_slice) and (
                ("Historical Climate") not in scenario
            ):
                # Add Historical Climate to scenario if the time scale includes historical period
                scenario.append("Historical Climate")
            if any(value >= 2015 for value in time_slice) and not any(
                "SSP" in item for item in scenario
            ):
                # If the time scale includes the future period and no SSP data is selected, add SSP 3-7.0
                scenario.append("SSP 3-7.0")

        if stations is None:
            # Print a warning if the user wants to retrieve station data but they don't input a value for station
            # The function will return all the stations by default
            print(
                "WARNING: You haven't set a particular station/s to retrieve data for; the function will default to retrieving all available stations in the domain"
            )
        if (stations is not None) and (type(stations) == str):
            # Catch easy user mistake without raising an error: Inputting a string instead of a list of list
            # I imagine this could happen if you just wanted to retrieve data for a single station
            stations = [stations]

    # If lat/lon input, change cached_area and area_subset
    if (latitude is not None) and (longitude is not None):
        area_subset = "lat/lon"
        cached_area = ["coordinate selection"]

    # Check warming level inputs
    try:
        warming_level = _error_handling_warming_level_inputs(
            warming_level, "warming_level", downscaling_method, resolution
        )
        warming_level_months = _error_handling_warming_level_inputs(
            warming_level_months, "warming_level_months", downscaling_method, resolution
        )
    except ValueError as error_message:
        print(_format_error_print_message(error_message))
        return None

    # Make sure the inputs are a valid type (no floats, ints, dictionaries, etc)
    for user_input in [
        variable,
        downscaling_method,
        resolution,
        timescale,
        area_subset,
        area_average,
        approach,
        scenario,
    ]:
        if (user_input is not None) and (type(user_input) not in [str, list]):
            error_message = (
                "Function arguments require a single string value for your inputs"
            )
            print(_format_error_print_message(error_message))
            return None

    # Maybe area average was capitalized wrong
    # Fix it instead of raising an error
    if area_average is not None:
        if area_average.lower().title() in ["Yes", "No"]:
            area_average = area_average.lower().title()

    # Cached area should be a list even if its just a single string value (i.e. [str])
    cached_area = [cached_area] if type(cached_area) != list else cached_area

    # If all_touched is None set to False
    if all_touched == None:
        all_touched = False

    # Check if all_touched boolean
    if all_touched not in [True, False]:
        raise ValueError("all_touched must be a boolean")

    # Make sure approach matches the scenario setting
    # See function documentation for more details
    approach, scenario, warming_level, time_slice = _error_handling_approach_inputs(
        approach, scenario, warming_level, time_slice
    )

    # Make sure the area subset is set to a valid input
    # See function documentation for more details
    try:
        area_subset = _error_handling_location_settings(area_subset, cached_area)
    except ValueError as error_message:
        print(_format_error_print_message(error_message))
        return None

    ## --------- ADD ARGUMENTS TO A DICTIONARY ----------
    # A dictionary is used for all the inputs in selections because it enables better error handling and cleaner code when we set selections.thing = thing
    # It also makes parsing through the arguments easier
    # The inputs here need to be a list so that they can be parsed easier by the _check_if_good_input function when comparing with the valid catalog options to confirm the user input is valid
    scenario_user_input = scenario  # What the user originally input for scenario

    check_input_df = get_data_options(
        variable=variable,
        downscaling_method=downscaling_method,
        resolution=resolution,
        timescale=timescale,
        scenario=scenario,
        tidy=False,
    )

    if check_input_df is None:
        # Does this print an informative error message? I think so but I'm not sure.
        return None

    # Merge with variable dataframe to get all the info about the data in one place
    check_input_df = check_input_df.merge(var_df, how="left")

    # Convert to a dictionary so it can be easily parsed by the function
    cat_dict = check_input_df.to_dict(orient="list")
    for key, values in cat_dict.items():
        # Remove non-unique values
        # This happens because we converted a pandas dataframe to a dictionary
        cat_dict[key] = list(np.unique(values))

    # _check_if_good_input will default fill the scenario options with EVERY possible option
    # It will in most cases give a list of all the available SSPs and the two historical data options (Historical Climate AND Historical Reconstruction)
    # I'd like the function to just default to Historical Climate + SSPs
    # So, if the user input None for scenario, I just remove Historical Reconstruction from the list
    if scenario_user_input == None:
        if "Historical Reconstruction" in cat_dict["scenario"]:
            cat_dict["scenario"] = [
                item
                for item in cat_dict["scenario"]
                if item != "Historical Reconstruction"
            ]

    # Check if it's an index
    variable_id = (
        var_df[var_df["display_name"] == cat_dict["variable"][0]].iloc[0].variable_id
    )
    variable_type = "Derived Index" if "_index" in variable_id else "Variable"

    # Settings for selections
    selections_dict = {
        "variable": cat_dict["variable"][0],
        "timescale": cat_dict["timescale"][0],
        "downscaling_method": cat_dict["downscaling_method"][0],
        "resolution": cat_dict["resolution"][0],
        "data_type": data_type,
        "scenario": cat_dict["scenario"],
        "area_average": area_average,
        "area_subset": area_subset,
        "cached_area": cached_area,
        "approach": approach,
        "warming_level": warming_level,
        "warming_level_window": warming_level_window,
        "warming_level_months": warming_level_months,
        "variable_type": variable_type,
        "time_slice": time_slice,
        "latitude": latitude,
        "longitude": longitude,
        "stations": stations,
        "all_touched": all_touched,
    }

    scenario_ssp, scenario_historical = _get_scenario_ssp_scenario_historical(
        selections_dict["approach"], selections_dict["scenario"]
    )
    selections_dict["scenario_ssp"] = scenario_ssp
    selections_dict["scenario_historical"] = scenario_historical

    ## ----- SET THE UNITS ------

    # Query the table based on input values
    # Timescale in table needs to be handled differently
    # This is because the monthly variables are derived from daily variables, so they are listed in the table as "daily, monthly"
    # Hourly variables may be different
    # Querying the data needs special handling due to the layout of the csv file
    var_df_query = var_df[
        (var_df["display_name"] == selections_dict["variable"])
        & (var_df["downscaling_method"] == selections_dict["downscaling_method"])
    ]
    var_df_query = var_df_query[
        var_df_query["timescale"].str.contains(selections_dict["timescale"])
    ]

    selections_dict["units"] = (
        units if units is not None else var_df_query["unit"].item()
    )  # Set units if user doesn't set them manually

    ## ------ CREATE SELECTIONS OBJECT --------
    selections = DataParameters()

    # Error handling for stations
    # If the user input a value for the station argument, check that it exists
    # If it doesn't exist, see if you can find something close... if not, throw an error
    # Need to do the error handling here since it requires the selections object
    if data_type == "Stations" and stations is not None:
        stations = _check_valid_input_station(
            stations, selections._stations_gdf.station.values
        )

    ## ------- SET EACH ATTRIBUTE -------

    try:
        selections.data_type = selections_dict["data_type"]
        selections.approach = selections_dict["approach"]
        selections.scenario_ssp = selections_dict["scenario_ssp"]
        selections.scenario_historical = selections_dict["scenario_historical"]
        selections.area_subset = selections_dict["area_subset"]
        selections.cached_area = selections_dict["cached_area"]
        selections.downscaling_method = selections_dict["downscaling_method"]
        selections.resolution = selections_dict["resolution"]
        selections.timescale = selections_dict["timescale"]
        selections.variable_type = selections_dict["variable_type"]
        selections.variable = selections_dict["variable"]
        selections.units = selections_dict["units"]
        selections.all_touched = selections_dict["all_touched"]

        # Setting the values like this enables us to take advantage of the default settings in DataParameters without having to manually set defaults in this function
        if selections_dict["warming_level"] is not None:
            selections.warming_level = selections_dict["warming_level"]
        if selections_dict["warming_level_window"] is not None:
            selections.warming_level_window = selections_dict["warming_level_window"]
        if selections_dict["area_average"] is not None:
            selections.area_average = selections_dict["area_average"]
        if selections_dict["time_slice"] is not None:
            selections.time_slice = selections_dict["time_slice"]
        if selections_dict["warming_level_months"] is not None:
            selections.warming_level_months = selections_dict["warming_level_months"]
        if selections_dict["latitude"] is not None:
            selections.latitude = selections_dict["latitude"]
        if selections_dict["longitude"] is not None:
            selections.longitude = selections_dict["longitude"]
        if selections_dict["stations"] is not None:
            selections.stations = selections_dict["stations"]
    except ValueError as error_message:
        # The error message is really long
        # And sometimes has a confusing Attribute Error: Pieces mismatch that is hard to interpret
        # Here we just print the error message and return None instead of allowing the long error to be raised by default
        print(_format_error_print_message(error_message))
        return None

    # Retrieve data
    data = selections.retrieve()
    return data


def _get_and_reformat_derived_variables(
    variable_descriptions: pd.DataFrame,
) -> pd.DataFrame:
    """(1) Get the just derived variables from the variables_descriptions csv and
    (2) Reformat the data such that the timescales are split into separate rows

    This is such that it can match the formatting in the catalog, where each independent data option is separated into a distinct row
    i.e. if derived variable "var" has "timescale" = "hourly, monthly", it is separated into two separate rows with one row having "timescale" = "hourly" and the second row having "timescale" = "monthly"

    Backend helper function for retrieving a user-friendly version of the intake catalog that contains our added climakitae derived variables

    Arguments
    ---------
    variable_descriptions: pd.DataFrame
        Variable descriptions, units, etc in table format

    Returns
    -------
    derived_vars_df: pd.DataFrame
        Subset of variable_descriptions containing only variables with variable_id containing the substring "_derived"
        "timescale" column separated into unique timescales for each row

    """
    # Just get subset of derived variables
    derived_variables = (
        variable_descriptions[
            variable_descriptions["variable_id"].str.contains("_derived")
        ]
        .reset_index(drop=True)
        .rename(columns={"display_name": "variable"})
    )

    # Get the derived variables that are valid across multile timescales
    # They will have a comma-separated timescale i.e. "daily, monthly"
    derived_variables_multi_timescale = derived_variables[
        derived_variables["timescale"].str.contains(", ")
    ]

    # loop through each row in the DataFrame
    derived_variables_split = []
    for i in range(len(derived_variables_multi_timescale)):
        # Get single row, containing one variable
        row = derived_variables_multi_timescale.iloc[i]

        # Split the comma-separated timescale into a list
        # i.e. "daily, monthly" becomes ["daily","monthly"]
        timescale = row["timescale"].split(", ")

        # Create a dataframe with one row per timescale
        # i.e. "derived index" for a timescale of "daily, monthly" becomes a two-row dataframe...
        # i.e. row 1 containing "derived index" and "daily" and row 2 containing "derived index" and "monthly"
        row_split_i = pd.DataFrame([row] * len(timescale))
        row_split_i["timescale"] = timescale
        derived_variables_split.append(row_split_i)

    # Now, append a pandas dataframe with remaining derived variables
    # These are the ones that have a single timescale (i.e. "hourly" or "daily")
    derived_variables_single_timescale = derived_variables[
        ~derived_variables["timescale"].str.contains(", ")
    ]
    derived_variables_split.append(derived_variables_single_timescale)
    derived_vars_df = pd.concat(derived_variables_split, ignore_index=True)

    return derived_vars_df<|MERGE_RESOLUTION|>--- conflicted
+++ resolved
@@ -831,15 +831,9 @@
         If warming level is selected, there should be no scenario options shown.
         If time-based is selected, there should be no warming levels options shown.
         """
-<<<<<<< HEAD
         match self.approach:
             case "Warming Level":
-                self.param["warming_level"].objects = self.wl_options
                 self.warming_level = [2.0]
-=======
-        if self.approach == "Warming Level":
-            self.warming_level = [2.0]
->>>>>>> 617d9349
 
                 self.param["scenario_ssp"].objects = ["n/a"]
                 self.scenario_ssp = ["n/a"]
@@ -847,14 +841,8 @@
                 self.param["scenario_historical"].objects = ["n/a"]
                 self.scenario_historical = ["n/a"]
 
-<<<<<<< HEAD
             case "Time":
-                self.param["warming_level"].objects = ["n/a"]
                 self.warming_level = ["n/a"]
-=======
-        elif self.approach == "Time":
-            self.warming_level = ["n/a"]
->>>>>>> 617d9349
 
                 self.param["scenario_ssp"].objects = SSPS
                 self.scenario_ssp = []
@@ -2180,23 +2168,11 @@
         approach: str, scenario: str
     ) -> tuple[str, str]:
         """Get scenario_ssp, scenario_historical depending on user inputs"""
-<<<<<<< HEAD
         match approach:
             case "Warming Level":
                 scenario_ssp = ["n/a"]
                 scenario_historical = ["n/a"]
             case "Time":
-=======
-        if approach == "Warming Level":
-            scenario_ssp = ["n/a"]
-            scenario_historical = ["n/a"]
-        elif approach == "Time":
-            if (
-                "Historical Reconstruction" in scenario
-            ):  # Handling for Historical Reconstruction option
-                scenario_historical = [x for x in scenario if "Historical" in x]
-                scenario_ssp = []
->>>>>>> 617d9349
                 if (
                     "Historical Reconstruction" in scenario
                 ):  # Handling for Historical Reconstruction option
