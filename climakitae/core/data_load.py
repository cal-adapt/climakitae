import xarray as xr
import dask
from dask.diagnostics import ProgressBar
import rioxarray
from datetime import timedelta
from rioxarray.exceptions import NoDataInBounds
import numpy as np
import pandas as pd
from geopandas import GeoDataFrame
import psutil
import warnings
from functools import partial
from ast import literal_eval
from shapely.geometry import box
from xclim.sdba import Grouper
from xclim.sdba.adjustment import QuantileDeltaMapping
from climakitae.core.boundaries import Boundaries
from climakitae.util.unit_conversions import convert_units, get_unit_conversion_options
from climakitae.util.utils import (
    readable_bytes,
    get_closest_gridcell,
    area_average,
    downscaling_method_as_list,
    _scenario_to_experiment_id,
    _resolution_to_gridlabel,
    _timescale_to_table_id,
    _downscaling_method_to_activity_id,
)

from climakitae.tools.derived_variables import (
    compute_relative_humidity,
    compute_wind_mag,
    compute_wind_dir,
    compute_dewpointtemp,
    compute_specific_humidity,
)
from climakitae.tools.indices import (
    fosberg_fire_index,
    noaa_heat_index,
    effective_temp,
)

# Set Xarray options
# keep array attributes after operations
xr.set_options(keep_attrs=True)
# slice array into smaller chunks to opitimize reading
dask.config.set({"array.slicing.split_large_chunks": True})


def load(xr_da, progress_bar=False):
    """Read lazily loaded dask array into memory for faster access

    Parameters
    ----------
    xr_da: xr.DataArray
    progress_bar: boolean

    Returns
    -------
    da_computed: xr.DataArray
    """

    # Check if data is already loaded into memory
    if xr_da.chunks is None:
        print("Your data is already loaded into memory")
        return xr_da

    # Get memory information
    avail_mem = psutil.virtual_memory().available  # Available system memory
    xr_data_nbytes = xr_da.nbytes  # Memory of data

    # If it will cause the system to have less than 256MB after loading the data, do not allow the compute to proceed.
    if avail_mem - xr_data_nbytes < 268435456:
        print("Available memory: {0}".format(readable_bytes(avail_mem)))
        print("Total memory of input data: {0}".format(readable_bytes(xr_data_nbytes)))
        raise MemoryError("Your input dataset is too large to read into memory!")
    else:
        print(
            "Processing data to read {0} of data into memory... ".format(
                readable_bytes(xr_data_nbytes)
            ),
            end="",
        )
        if progress_bar:
            with ProgressBar():
                print("\r")
                da_computed = xr_da.compute()
        else:
            da_computed = xr_da.compute()
        print("Complete!")
        return da_computed


def _scenarios_in_data_dict(keys):
    """Return unique list of ssp scenarios in dataset dictionary.

    Parameters
    ----------
    keys: list[str]
        list of dataset names from catalog

    Returns
    -------
    scenario_list: list[str]
        unique scenarios
    """
    scenarios = set([one.split(".")[3] for one in keys if "ssp" in one])

    return list(scenarios)


def _get_cat_subset(selections):
    """For an input set of data selections, get the catalog subset.

    Parameters
    ----------
    selections: DataParameters
        object holding user's selections

    Returns
    -------
    cat_subset: intake_esm.source.ESMDataSource
        catalog subset
    """

    scenario_selections = selections.scenario_ssp + selections.scenario_historical

    method_list = downscaling_method_as_list(selections.downscaling_method)

    # Get catalog keys
    # Convert user-friendly names to catalog names (i.e. "45 km" to "d01")
    activity_id = [_downscaling_method_to_activity_id(dm) for dm in method_list]
    table_id = _timescale_to_table_id(selections.timescale)
    grid_label = _resolution_to_gridlabel(selections.resolution)
    experiment_id = [_scenario_to_experiment_id(x) for x in scenario_selections]
    source_id = selections.simulation
    variable_id = selections.variable_id

    cat_subset = selections._data_catalog.search(
        activity_id=activity_id,
        table_id=table_id,
        grid_label=grid_label,
        variable_id=variable_id,
        experiment_id=experiment_id,
        source_id=source_id,
    )

    # Get just data that's on the LOCA grid
    # This will include LOCA data and WRF data on the LOCA native grid
    # Both datasets are tagged with UCSD as the institution_id, so we can use "UCSD" to further subset the catalog data
    if "Statistical" in selections.downscaling_method:
        cat_subset = cat_subset.search(institution_id="UCSD")
    # If only dynamical is selected, we need to remove UCSD from the WRF query
    else:
        wrf_on_native_grid = [
            institution
            for institution in selections._data_catalog.df.institution_id.unique()
            if institution != "UCSD"
        ]
        cat_subset = cat_subset.search(institution_id=wrf_on_native_grid)

    return cat_subset


def _time_slice(dset, selections):
    """Subset over time

    Parameters
    ----------
    dset: xr.Dataset
        one dataset from the catalog
    selections: DataParameters
        object holding user's selections

    Returns
    -------
    xr.Dataset
        time-slice of dset
    """

    window_start = str(selections.time_slice[0])
    window_end = str(selections.time_slice[1])

    return dset.sel(time=slice(window_start, window_end))


def area_subset_geometry(selections):
    """Get geometry to perform area subsetting with.

    Parameters
    ----------
    selections: DataParameters
        object holding user's selections

    Returns
    -------
    ds_region: shapely.geometry
        geometry to use for subsetting
    """

    def _override_area_selections(selections):
        """Account for 'station' special-case
        You need to retrieve the entire domain because the shapefiles will cut out
        the ocean grid cells, but the some station's closest gridcells are the ocean!

        Parameters
        ----------
        selections: DataParameters
            object holding user's selections

        Returns
        -------
        area_subset: str
        cached_area: str
        """
        if selections.data_type == "Station":
            area_subset = "none"
            cached_area = "entire domain"
        else:
            area_subset = selections.area_subset
            cached_area = selections.cached_area

        return area_subset, cached_area

    def _set_subarea(boundary_dataset: Boundaries, shape_indices: list) -> GeoDataFrame:
        return boundary_dataset.loc[shape_indices].geometry.unary_union

    def _get_as_shapely(selections):
        """
        Takes the location data, and turns it into a
        shapely box object. Just doing polygons for now. Later other point/station data
        will be available too.

        Parameters
        ----------
        selections: DataParameters
            Data settings (variable, unit, timescale, etc)

        Returns
        -------
        shapely_geom: shapely.geometry

        """
        # Box is formed using the following shape:
        #   shapely.geometry.box(minx, miny, maxx, maxy)
        shapely_geom = box(
            selections.longitude[0],  # minx
            selections.latitude[0],  # miny
            selections.longitude[1],  # maxx
            selections.latitude[1],  # maxy
        )
        return shapely_geom

    area_subset, cached_area = _override_area_selections(selections)

    if area_subset == "lat/lon":
        geom = _get_as_shapely(selections)
        if not geom.is_valid:
            raise ValueError(
                "Please go back to 'select' and choose" + " a valid lat/lon range."
            )
        ds_region = [geom]
    elif area_subset != "none":
        shape_indices = list(
            {
                key: selections._geography_choose[area_subset][key]
                for key in cached_area
            }.values()
        )
        if area_subset == "states":
            shape = _set_subarea(selections._geographies._us_states, shape_indices)
        elif area_subset == "CA counties":
            shape = _set_subarea(selections._geographies._ca_counties, shape_indices)
        elif area_subset == "CA watersheds":
            shape = _set_subarea(selections._geographies._ca_watersheds, shape_indices)
        elif area_subset == "CA Electric Load Serving Entities (IOU & POU)":
            shape = _set_subarea(selections._geographies._ca_utilities, shape_indices)
        elif area_subset == "CA Electricity Demand Forecast Zones":
            shape = _set_subarea(
                selections._geographies._ca_forecast_zones, shape_indices
            )
        elif area_subset == "CA Electric Balancing Authority Areas":
            shape = _set_subarea(
                selections._geographies._ca_electric_balancing_areas, shape_indices
            )
        ds_region = [shape]
    else:
        ds_region = None
    return ds_region


def _spatial_subset(dset, selections):
    """Subset over spatial area

    Parameters
    ----------
    dset: xr.Dataset
        one dataset from the catalog
    selections: DataParameters
        object holding user's selections

    Returns
    -------
    xr.Dataset
        subsetted area of dset
    """

    def _clip_to_geometry(dset, ds_region):
        """Clip to geometry if large enough

        Parameters
        ----------
        dset: xr.Dataset
            one dataset from the catalog
        ds_region: shapely.geometry.polygon.Polygon
            area to clip to

        Returns
        -------
        xr.Dataset
            clipped area of dset
        """
        try:
            dset = dset.rio.clip(geometries=ds_region, crs=4326, drop=True)

        except NoDataInBounds as e:
            # Catch small geometry error
            print(e)
            print("Skipping spatial subsetting.")

        return dset

    def _clip_to_geometry_loca(dset, ds_region):
        """Clip to geometry, adding missing grid info
            because crs and x, y are missing from LOCA datasets
            Otherwise rioxarray will raise this error:
            'MissingSpatialDimensionError: x dimension not found.'

        Parameters
        ----------
        dset: xr.Dataset
            one dataset from the catalog
        ds_region: shapely.geometry.polygon.Polygon
            area to clip to

        Returns
        -------
        xr.Dataset
            clipped area of dset
        """
        dset = dset.rename({"lon": "x", "lat": "y"})
        dset = dset.rio.write_crs("EPSG:4326")
        dset = _clip_to_geometry(dset, ds_region)
        dset = dset.rename({"x": "lon", "y": "lat"}).drop("spatial_ref")
        return dset

    ds_region = area_subset_geometry(selections)

    if ds_region is not None:  # Perform subsetting
        if selections.downscaling_method == "Dynamical":
            dset = _clip_to_geometry(dset, ds_region)
        else:
            dset = _clip_to_geometry_loca(dset, ds_region)

    return dset


def _process_dset(ds_name, dset, selections):
    """Subset over time and space, as described in user selections;
       renaming to facilitate concatenation.

    Parameters
    ----------
    dset: xr.Dataset
        one dataset from the catalog
    selections: DataParameters
        object holding user's selections

    Returns
    -------
    xr.Dataset
        sub-setted output data
    """
    # Time slice
    dset = _time_slice(dset, selections)

    # Perform area subsetting
    dset = _spatial_subset(dset, selections)

    # Perform area averaging
    if selections.area_average == "Yes":
        dset = area_average(dset)

    def _sim_index_item(ds_name, member_id):
        """Identify a simulation by its downscaling type, driving GCM, and member id.

        Parameters
        ----------
        ds_name: str
            dataset name from catalog
        member_id: xr.Dataset.attr
            ensemble member id from dataset attributes

        Returns
        -------
        str: joined by underscores
        """
        downscaling_type = ds_name.split(".")[0]
        gcm_name = ds_name.split(".")[2]
        ensemble_member = str(member_id.values)
        if ensemble_member != "nan":
            return "_".join([downscaling_type, gcm_name, ensemble_member])
        else:
            return "_".join([downscaling_type, gcm_name])

    # Rename member_id value to include more info
    dset = dset.assign_coords(
        member_id=[_sim_index_item(ds_name, mem_id) for mem_id in dset.member_id]
    )
    # Rename variable to display name:
    dset = dset.rename({list(dset.data_vars)[0]: selections.variable})

    return dset


<<<<<<< HEAD
=======
def _concat_sims(data_dict, hist_data, selections, scenario):
    """Combine datasets along expanded 'member_id' dimension, and append
        historical if relevant.

    Parameters
    ----------
    data_dict: dict
        dictionary of zarrs from catalog, with each key
        being its name and each item the zarr store
    hist_data: xr.Dataset
        subsetted historical data to append
    selections: DataParameters
        class holding data selections
    scenario: str
        short designation for one SSP

    Returns
    ----------
    one_scenario: xr.Dataset
        combined data object
    """
    scen_name = _scenario_to_experiment_id(scenario, reverse=True)

    # Merge along expanded 'member_id' dimension:
    one_scenario = xr.concat(
        [
            _process_dset(one, data_dict[one], selections)
            for one in data_dict.keys()
            if scenario in one
        ],
        dim="member_id",
    )

    # Append historical if relevant:
    if hist_data != None:
        hist_data = hist_data.sel(member_id=one_scenario.member_id)
        scen_name = "Historical + " + scen_name
        one_scenario = xr.concat([hist_data, one_scenario], dim="time")

    # Set-up coordinate:
    one_scenario = one_scenario.assign_coords({"scenario": scen_name})

    return one_scenario


def _override_unit_defaults(da, var_id):
    """Override non-standard unit specifications in some dataset attributes

    Parameters
    ----------
    da: xr.DataArray
        any xarray DataArray with a units attribute

    Returns
    ----------
    xr.DataArray
        output data

    """
    if var_id == "huss":
        # Units for LOCA specific humidity are set to 1
        # Reset to kg/kg so they can be converted if neccessary to g/kg
        da.attrs["units"] = "kg/kg"
    elif var_id == "rsds":
        # rsds units are "W m-2"
        # rename them to W/m2 to match the lookup catalog, and the units for WRF radiation variables
        da.attrs["units"] = "W/m2"
    return da


def _add_scenario_dim(da, scen_name):
    """Add a singleton dimension for 'scenario' to the DataArray.

    Parameters
    ----------
    da: xr.DataArray
        consolidated data object missing a scenario dimension
    scen_name: str
        desired value for scenario along new dimension

    Returns
    ----------
    da: xr.DataArray
        data object with singleton scenario dimension added.

    """
    da = da.assign_coords({"scenario": scen_name})
    da = da.expand_dims(dim={"scenario": 1})
    return da


>>>>>>> 4afac0fa
def _merge_all(selections, data_dict):
    """Merge all datasets into one, subsetting each consistently;
       clean-up format, and convert units.

    Parameters
    ----------
    selections: DataParameters
        object holding user's selections
    data_dict: dict
        dictionary of zarrs from catalog, with each key
        being its name and each item the zarr store

    Returns
    -------
    da: xr.DataArray
        output data
    """
    # Two LOCA2 simulations report a daily timestamp coordinate at 12am (midnight) when the rest of the simulations report at 12pm (noon)
    # Here we reindex the time dimension to shift it by 12HR for the two troublesome simulations
    # This avoids the issue where every other day is set to NaN when you concat the datasets!
    if (selections.downscaling_method in ["Statistical", "Dynamical+Statistical"]) and (
        selections.timescale == "daily"
    ):
        troublesome_sims = ["HadGEM3-GC31-LL", "KACE-1-0-G"]
        for sim in troublesome_sims:
            for dset_name in list(data_dict):
                if sim in dset_name:
                    data_dict[dset_name]["time"] = data_dict[dset_name].time.get_index(
                        "time"
                    ) + timedelta(hours=12)

    # Get corresponding data for historical period to append:
    reconstruction = [one for one in data_dict.keys() if "reanalysis" in one]
    hist_keys = [one for one in data_dict.keys() if "historical" in one]
    if hist_keys:
        all_hist = xr.concat(
            [
                _process_dset(one, data_dict[one], selections)
                for one in data_dict.keys()
                if "historical" in one
            ],
            dim="member_id",
        )
    else:
        all_hist = None

    def _concat_sims(data_dict, hist_data, selections, scenario):
        """Combine datasets along expanded 'member_id' dimension, and append
            historical if relevant.

        Parameters
        ----------
        data_dict: dict
            dictionary of zarrs from catalog, with each key
            being its name and each item the zarr store
        hist_data: xr.Dataset
            subsetted historical data to append
        selections: DataParameters
            class holding data selections
        scenario: str
            short designation for one SSP

        Returns
        -------
        one_scenario: xr.Dataset
            combined data object
        """
        scen_name = scenario_to_experiment_id(scenario, reverse=True)

        # Merge along expanded 'member_id' dimension:
        one_scenario = xr.concat(
            [
                _process_dset(one, data_dict[one], selections)
                for one in data_dict.keys()
                if scenario in one
            ],
            dim="member_id",
        )

        # Append historical if relevant:
        if hist_data != None:
            hist_data = hist_data.sel(member_id=one_scenario.member_id)
            scen_name = "Historical + " + scen_name
            one_scenario = xr.concat([hist_data, one_scenario], dim="time")

        # Set-up coordinate:
        one_scenario = one_scenario.assign_coords({"scenario": scen_name})

        return one_scenario

    def _add_scenario_dim(da, scen_name):
        """Add a singleton dimension for 'scenario' to the DataArray.

        Parameters
        ----------
        da: xr.DataArray
            consolidated data object missing a scenario dimension
        scen_name: str
            desired value for scenario along new dimension

        Returns
        -------
        da: xr.DataArray
            data object with singleton scenario dimension added.
        """
        da = da.assign_coords({"scenario": scen_name})
        da = da.expand_dims(dim={"scenario": 1})
        return da

    # Get (and double-check) list of SSP scenarios:
    _scenarios = _scenarios_in_data_dict(data_dict.keys())

    if _scenarios:
        # Merge along new 'scenario' dimension:
        all_ssps = xr.concat(
            [
                _concat_sims(data_dict, all_hist, selections, scenario)
                for scenario in _scenarios
            ],
            combine_attrs="drop_conflicts",
            dim="scenario",
        )
    else:
        if all_hist:
            all_ssps = all_hist
            all_ssps = _add_scenario_dim(all_ssps, "Historical Climate")
            if reconstruction:
                one_key = reconstruction[0]
                era5_wrf = _process_dset(one_key, data_dict[one_key], selections)
                era5_wrf = _add_scenario_dim(era5_wrf, "Historical Reconstruction")
                all_ssps = xr.concat(
                    [all_ssps, era5_wrf],
                    dim="scenario",
                )
        elif reconstruction:
            one_key = reconstruction[0]
            all_ssps = _process_dset(one_key, data_dict[one_key], selections)
            all_ssps = _add_scenario_dim(all_ssps, "Historical Reconstruction")

    # Rename expanded dimension:
    all_ssps = all_ssps.rename({"member_id": "simulation"})

    # Convert to xr.DataArray:
    var_id = list(all_ssps.data_vars)[0]
    all_ssps = all_ssps[var_id]

<<<<<<< HEAD
    def _override_unit_defaults(da, var_id):
        """Override non-standard unit specifications in some dataset attributes

        Parameters
        ----------
        da: xr.DataArray
            any xarray DataArray with a units attribute

        Returns
        -------
        xr.DataArray
            output data
        """
        if var_id == "huss":
            # Units for LOCA specific humidity are set to 1
            # Reset to kg/kg so they can be converted if neccessary to g/kg
            da.attrs["units"] = "kg/kg"
        elif var_id == "rsds":
            # rsds units are "W m-2"
            # rename them to W/m2 to match the lookup catalog, and the units for WRF radiation variables
            da.attrs["units"] = "W/m2"
        return da

    # Convert units:
    all_ssps = _override_unit_defaults(all_ssps, var_id)
    all_ssps = convert_units(da=all_ssps, selected_units=selections.units)

=======
>>>>>>> 4afac0fa
    return all_ssps


def _get_data_one_var(selections):
    """Get data for one variable
    Retrieves dataset dictionary from AWS, handles some special cases, merges
    datasets along new dimensions into one xr.DataArray, and adds metadata.

    Parameters
    ----------
    selections: DataParameters
        object holding user's selections

    Returns
    -------
    da: xr.DataArray
        with datasets combined over new dimensions 'simulation' and 'scenario'
    """

    orig_units = selections.units

    with warnings.catch_warnings():
        warnings.simplefilter("ignore")  # Silence warning if empty dataset returned

        # Get catalog subset for a set of user selections
        cat_subset = _get_cat_subset(selections=selections)

        if len(cat_subset.df["institution_id"].unique()) == 1:
            _institution = cat_subset.df["institution_id"].unique()[0]
        else:
            _institution = "Multiple"

        # Read data from AWS
        data_dict = cat_subset.to_dataset_dict(
            zarr_kwargs={"consolidated": True},
            storage_options={"anon": True},
            progressbar=False,
        )

    # If SSP 2-4.5 or SSP 5-8.5 are selected, along with ensmean as the simulation,
    # We want to return the single available CESM2 model
    if ("ensmean" in selections.simulation) and (
        {"SSP 2-4.5 -- Middle of the Road", "SSP 5-8.5 -- Burn it All"}.intersection(
            set(selections.scenario_ssp)
        )
    ):
        method_list = downscaling_method_as_list(selections.downscaling_method)

        cat_subset2 = selections._data_catalog.search(
            activity_id=[_downscaling_method_to_activity_id(dm) for dm in method_list],
            table_id=_timescale_to_table_id(selections.timescale),
            grid_label=_resolution_to_gridlabel(selections.resolution),
            variable_id=selections.variable_id,
            experiment_id=[
                _scenario_to_experiment_id(x) for x in selections.scenario_ssp
            ],
            source_id=["CESM2"],
        )
        data_dict2 = cat_subset2.to_dataset_dict(
            zarr_kwargs={"consolidated": True},
            storage_options={"anon": True},
            progressbar=False,
        )
        data_dict = {**data_dict, **data_dict2}

    # Merge individual Datasets into one DataArray object.
    da = _merge_all(selections=selections, data_dict=data_dict)

    # Set data attributes and name
    native_units = da.attrs["units"]
    data_attrs = _get_data_attributes(selections)
    if "grid_mapping" in da.attrs:
        data_attrs = data_attrs | {"grid_mapping": da.attrs["grid_mapping"]}
    data_attrs = data_attrs | {"institution": _institution}
    da.attrs = data_attrs
    da.name = selections.variable

    # Convert units
    da.attrs["units"] = native_units
    da = _override_unit_defaults(da, selections.variable_id)
    da = convert_units(da=da, selected_units=orig_units)

    return da


def _get_data_attributes(selections):
    """Return dictionary of xr.DataArray attributes based on selections

    Parameters
    ----------
    selections: DataParameters

    Returns
    -------
    new_attrs: dict
        attributes
    """
    new_attrs = {  # Add descriptive attributes to DataArray
        "variable_id": ", ".join(
            selections.variable_id
        ),  # Convert list to comma separated string
        "extended_description": selections.extended_description,
        "units": selections.units,
        "data_type": selections.data_type,
        "resolution": selections.resolution,
        "frequency": selections.timescale,
        "location_subset": selections.cached_area,
    }
    return new_attrs


def _check_valid_unit_selection(selections):
    """Check that units weren't manually set in DataParameters to an invalid option.
    Raises ValueError if units are not set to a valid option.

    Parameters
    -----------
    selections: DataParameters

    Returns
    -------
    None

    """
    native_unit = selections.variable_options_df[
        selections.variable_options_df["variable_id"].isin(selections.variable_id)
    ].unit.item()

    try:
        # See if there are more than one unit option for this variable
        valid_units = get_unit_conversion_options()[native_unit]
    except:
        # If not, the only unit option is the native unit
        valid_units = [native_unit]

    if selections.units not in valid_units:
        print("Units selected: {}".format(selections.units))
        print("Valid units: " + ", ".join(valid_units))
        raise ValueError("Selected unit is not valid for the selected variable.")
    return None


def read_catalog_from_select(selections):
    """The primary and first data loading method, called by
<<<<<<< HEAD
    DataParameters.retrieve, it returns a DataArray (which can be quite large)
=======
    core.data_interface.DataParameters.retrieve, it returns a DataArray (which can be quite large)
>>>>>>> 4afac0fa
    containing everything requested by the user (which is stored in 'selections').

    Parameters
    ----------
    selections: DataParameters
        object holding user's selections

    Returns
    -------
    da: xr.DataArray
        output data
    """

    if (selections.scenario_ssp != []) and (
        "Historical Reconstruction" in selections.scenario_historical
    ):
        raise ValueError(
            "Historical Reconstruction data is not available with SSP data. Please modify your selections and try again."
        )

    # Validate unit selection
    # Returns None if units are valid, raises error if not
    _check_valid_unit_selection(selections)

    # Raise error if no scenarios are selected
    scenario_selections = selections.scenario_ssp + selections.scenario_historical
    if scenario_selections == []:
        raise ValueError("Please select as least one dataset.")

    # Raise error if station data selected, but no station is selected
    if (selections.data_type == "Station") and (
        selections.station in [[], ["No stations available at this location"]]
    ):
        raise ValueError(
            "Please select at least one weather station, or retrieve gridded data."
        )

    # For station data, need to expand time slice to ensure the historical period is included
    # At the end, the data will be cut back down to the user's original selection
    if selections.data_type == "Station":
        original_time_slice = selections.time_slice  # Preserve original user selections
        original_scenario_historical = selections.scenario_historical.copy()
        if "Historical Climate" not in selections.scenario_historical:
            selections.scenario_historical.append("Historical Climate")
        obs_data_bounds = (
            1980,
            2014,
        )  # Bounds of the observational data used in bias-correction
        if original_time_slice[0] > obs_data_bounds[0]:
            selections.time_slice = (obs_data_bounds[0], original_time_slice[1])
        if original_time_slice[1] < obs_data_bounds[1]:
            selections.time_slice = (selections.time_slice[0], obs_data_bounds[1])

    # Deal with derived variables
    orig_var_id_selection = selections.variable_id[0]
    orig_unit_selection = selections.units
    orig_variable_selection = selections.variable

    def _get_wind_speed_derived(selections):
        """Get input data and derive wind speed for hourly data

        Parameters
        ----------
        selections: DataParameters

        Returns
        -------
        da: xr.DataArray
        """
        # Load u10 data
        selections.variable_id = ["u10"]
        selections.units = (
            "m s-1"  # Need to set units to required units for compute_wind_mag
        )
        u10_da = _get_data_one_var(selections)

        # Load v10 data
        selections.variable_id = ["v10"]
        selections.units = "m s-1"
        v10_da = _get_data_one_var(selections)

        # Derive the variable
        da = compute_wind_mag(u10=u10_da, v10=v10_da)  # m/s
        return da

    def _get_wind_dir_derived(selections):
        """Get input data and derive wind direction for hourly data

        Parameters
        ----------
        selections: DataParameters

        Returns
        -------
        da: xr.DataArray
        """
        # Load u10 data
        selections.variable_id = ["u10"]
        selections.units = (
            "m s-1"  # Need to set units to required units for compute_wind_mag
        )
        u10_da = _get_data_one_var(selections)

        # Load v10 data
        selections.variable_id = ["v10"]
        selections.units = "m s-1"
        v10_da = _get_data_one_var(selections)

        # Derive the variable
        da = compute_wind_dir(u10=u10_da, v10=v10_da)
        return da

    def _get_monthly_daily_dewpoint(selections):
        """Derive dew point temp for monthly/daily data.

        Parameters
        ----------
        selections: DataParameters

        Returns
        -------
        da: xr.DataArray
        """
        # Daily/monthly dew point inputs have different units
        # Hourly dew point temp derived differently because you also have to derive relative humidity

        # Load temperature data
        selections.variable_id = ["t2"]
        selections.units = "K"  # Kelvin required for humidity and dew point computation
        t2_da = _get_data_one_var(selections)

        selections.variable_id = ["rh"]
        selections.units = "[0 to 100]"
        rh_da = _get_data_one_var(selections)

        # Derive dew point temperature
        # Returned in units of Kelvin
        da = compute_dewpointtemp(temperature=t2_da, rel_hum=rh_da)  # Kelvin  # [0-100]
        return da

    def _get_hourly_dewpoint(selections):
        """Derive dew point temp for hourly data.
        Requires first deriving relative humidity.

        Parameters
        ----------
        selections: DataParameters

        Returns
        -------
        da: xr.DataArray
        """
        # Load temperature data
        selections.variable_id = ["t2"]
        selections.units = "degC"  # Celsius required for humidity
        t2_da = _get_data_one_var(selections)

        # Load mixing ratio data
        selections.variable_id = ["q2"]
        selections.units = "g kg-1"
        q2_da = _get_data_one_var(selections)

        # Load pressure data
        selections.variable_id = ["psfc"]
        selections.units = "hPa"
        pressure_da = _get_data_one_var(selections)

        # Derive relative humidity
        # Returned in units of [0-100]
        rh_da = compute_relative_humidity(
            pressure=pressure_da,  # hPa
            temperature=t2_da,  # degC
            mixing_ratio=q2_da,  # g/kg
        )

        # Dew point temperature requires temperature in Kelvin
        t2_da = convert_units(t2_da, "K")

        # Derive dew point temperature
        # Returned in units of Kelvin
        da = compute_dewpointtemp(temperature=t2_da, rel_hum=rh_da)  # Kelvin  # [0-100]
        return da

    def _get_hourly_rh(selections):
        """Derive hourly relative humidity.

        Parameters
        ----------
        selections: DataParameters

        Returns
        -------
        da: xr.DataArray
        """
        # Load temperature data
        selections.variable_id = ["t2"]
        selections.units = "degC"  # Celsius required for humidity
        t2_da = _get_data_one_var(selections)

        # Load mixing ratio data
        selections.variable_id = ["q2"]
        selections.units = "g kg-1"
        q2_da = _get_data_one_var(selections)

        # Load pressure data
        selections.variable_id = ["psfc"]
        selections.units = "hPa"
        pressure_da = _get_data_one_var(selections)

        # Derive relative humidity
        # Returned in units of [0-100]
        da = compute_relative_humidity(
            pressure=pressure_da,  # hPa
            temperature=t2_da,  # degC
            mixing_ratio=q2_da,  # g/kg
        )
        return da

    def _get_hourly_specific_humidity(selections):
        """Derive hourly specific humidity.
        Requires first deriving relative humidity, then dew point temp.

        Parameters
        ----------
        selections: DataParameters

        Returns
        -------
        da: xr.DataArray
        """
        # Load temperature data
        selections.variable_id = ["t2"]
        selections.units = "degC"  # degC required for humidity
        t2_da = _get_data_one_var(selections)

        # Load mixing ratio data
        selections.variable_id = ["q2"]
        selections.units = "g kg-1"
        q2_da = _get_data_one_var(selections)

        # Load pressure data
        selections.variable_id = ["psfc"]
        selections.units = "hPa"
        pressure_da = _get_data_one_var(selections)

        # Derive relative humidity
        # Returned in units of [0-100]
        rh_da = compute_relative_humidity(
            pressure=pressure_da,  # hPa
            temperature=t2_da,  # degC
            mixing_ratio=q2_da,  # g/kg
        )

        # Dew point temperature requires temperature in Kelvin
        t2_da = convert_units(t2_da, "K")

        # Derive dew point temperature
        # Returned in units of Kelvin
        dew_pnt_da = compute_dewpointtemp(
            temperature=t2_da, rel_hum=rh_da  # Kelvin  # [0-100]
        )

        # Derive specific humidity
        # Returned in units of g/kg
        da = compute_specific_humidity(
            tdps=dew_pnt_da, pressure=pressure_da  # Kelvin  # Pa
        )
        return da

    def _get_noaa_heat_index(selections):
        """Derive NOAA heat index

        Parameters
        ----------
        selections: DataParameters

        Returns
        -------
        da: xr.DataArray
        """

        # Load mixing ratio data
        selections.variable_id = ["q2"]
        selections.units = "kg kg-1"
        q2_da = _get_data_one_var(selections)

        # Load pressure data
        selections.variable_id = ["psfc"]
        selections.units = "Pa"
        pressure_da = _get_data_one_var(selections)

        # Load temperature data
        selections.variable_id = ["t2"]
        selections.units = "K"  # Kelvin required for humidity and dew point computation
        t2_da_K = _get_data_one_var(selections)

        # Derive relative humidity
        # Returned in units of [0-100]
        rh_da = compute_relative_humidity(
            pressure=pressure_da,  # Pa
            temperature=t2_da_K,  # Kelvin
            mixing_ratio=q2_da,  # kg/kg
        )

        # Convert temperature to proper units for noaa heat index
        t2_da_F = convert_units(t2_da_K, "degF")

        # Derive index
        # Returned in units of F
        da = noaa_heat_index(T=t2_da_F, RH=rh_da)
        return da

    def _get_eff_temp(selections):
        """Derive the effective temperature

        Parameters
        ----------
        selections: DataParameters

        Returns
        -------
        da: xr.DataArray
        """

        # Load temperature data
        selections.variable_id = ["t2"]
        t2_da = _get_data_one_var(selections)

        # Derive effective temp
        da = effective_temp(T=t2_da)
        return da

    def _get_fosberg_fire_index(selections):
        """Derive the fosberg fire index.

        Parameters
        ----------
        selections: DataParameters

        Returns
        -------
        da: xr.DataArray
        """

        # Hard set timescale to hourly
        orig_timescale = selections.timescale  # Preserve original user selection
        selections.timescale = "hourly"

        # Load temperature data
        selections.variable_id = ["t2"]
        selections.units = "degC"  # Kelvin required for humidity
        t2_da_C = _get_data_one_var(selections)

        # Load mixing ratio data
        selections.variable_id = ["q2"]
        selections.units = "g kg-1"
        q2_da = _get_data_one_var(selections)

        # Load pressure data
        selections.variable_id = ["psfc"]
        selections.units = "hPa"
        pressure_da = _get_data_one_var(selections)

        # Load u10 data
        selections.variable_id = ["u10"]
        selections.units = (
            "m s-1"  # Need to set units to required units for compute_wind_mag
        )
        u10_da = _get_data_one_var(selections)

        # Load v10 data
        selections.variable_id = ["v10"]
        selections.units = "m s-1"
        v10_da = _get_data_one_var(selections)

        # Derive relative humidity
        # Returned in units of [0-100]
        rh_da = compute_relative_humidity(
            pressure=pressure_da,  # hPa
            temperature=t2_da_C,  # degC
            mixing_ratio=q2_da,  # g/kg
        )

        # Derive windspeed
        # Returned in units of m/s
        windspeed_da_ms = compute_wind_mag(u10=u10_da, v10=v10_da)  # m/s

        # Convert units to proper units for fosberg index
        t2_da_F = convert_units(t2_da_C, "degF")
        windspeed_da_mph = convert_units(windspeed_da_ms, "mph")

        # Compute the index
        da = fosberg_fire_index(
            t2_F=t2_da_F, rh_percent=rh_da, windspeed_mph=windspeed_da_mph
        )

        return da

    # Get data attributes beforehand since selections is modified
    data_attrs = _get_data_attributes(selections)
    if "_derived" in orig_var_id_selection:
        if orig_var_id_selection == "wind_speed_derived":  # Hourly
            da = _get_wind_speed_derived(selections)
        elif orig_var_id_selection == "wind_direction_derived":  # Hourly
            da = _get_wind_dir_derived(selections)
        elif orig_var_id_selection == "dew_point_derived":  # Monthly/daily
            da = _get_monthly_daily_dewpoint(selections)
        elif orig_var_id_selection == "dew_point_derived_hrly":  # Hourly
            da = _get_hourly_dewpoint(selections)
        elif orig_var_id_selection == "rh_derived":  # Hourly
            da = _get_hourly_rh(selections)
        elif orig_var_id_selection == "q2_derived":  # Hourly
            da = _get_hourly_specific_humidity(selections)
        elif orig_var_id_selection == "fosberg_index_derived":  # Hourly
            da = _get_fosberg_fire_index(selections)
        elif orig_var_id_selection == "noaa_heat_index_derived":  # Hourly
            da = _get_noaa_heat_index(selections)
        elif orig_var_id_selection == "effective_temp_index_derived":
            da = _get_eff_temp(selections)
        else:
            raise ValueError(
                "You've encountered a bug. No data available for selected derived variable."
            )

        # Set attributes
        # Some of the derived variables may be constructed from data that comes from the same institution
        # The dev team hasn't looked into this yet -- opportunity for future improvement
        if "grid_mapping" in da.attrs:
            data_attrs = data_attrs | {"grid_mapping": da.attrs["grid_mapping"]}
        data_attrs = data_attrs | {"institution": "Multiple"}
        da.attrs = data_attrs

        # Convert units
        da = convert_units(da, selected_units=orig_unit_selection)
        da.name = orig_variable_selection  # Set name of DataArray

        # Reset selections to user's original selections
        selections.variable_id = [orig_var_id_selection]
        selections.units = orig_unit_selection

    else:
        da = _get_data_one_var(selections)

    if selections.data_type == "Station":
        da = _station_apply(selections, da, original_time_slice)
        # Reset original selections
        if "Historical Climate" not in original_scenario_historical:
            selections.scenario_historical.remove("Historical Climate")
            da["scenario"] = [x.split("Historical + ")[1] for x in da.scenario.values]
        selections.time_slice = original_time_slice

    return da


def _station_apply(selections, da, original_time_slice):
    """Use xr.apply to get bias corrected data to station

    Parameters
    ----------
    selections: DataParameters
        object holding user's selections
    da: xr.DataArray
    original_time_slice: tuple

    Returns
    -------
    apply_output: xr.DataArray
        output data
    """
    # Grab zarr data
    station_subset = selections._stations_gdf.loc[
        selections._stations_gdf["station"].isin(selections.station)
    ]
    filepaths = [
        "s3://cadcat/hadisd/HadISD_{}.zarr".format(s_id)
        for s_id in station_subset["station id"]
    ]

    def _preprocess_hadisd(ds, stations_gdf):
        """
        Preprocess station data so that it can be more seamlessly integrated into the wrangling process
        Get name of station id and station name
        Rename data variable to the station name; this allows the return of a Dataset object, with each unique station as a data variable
        Convert celcius to kelvin
        Assign descriptive attributes
        Drop unneccessary coordinates that can cause issues when bias correcting with the model data

        Parameters
        ----------
        ds: xr.Dataset
            data for a single HadISD station
        stations_gdf: gpd.GeoDataFrame
            station data frame

        Returns
        -------
        ds: xr.Dataset

        """
        # Get station ID from file name
        station_id = ds.encoding["source"].split("HadISD_")[1].split(".zarr")[0]
        # Get name of station from station_id
        station_name = stations_gdf.loc[stations_gdf["station id"] == int(station_id)][
            "station"
        ].item()
        # Rename data variable to station name
        ds = ds.rename({"tas": station_name})
        # Convert Celcius to Kelvin
        ds[station_name] = ds[station_name] + 273.15
        # Assign descriptive attributes to the data variable
        ds[station_name] = ds[station_name].assign_attrs(
            {
                "coordinates": (
                    ds.latitude.values.item(),
                    ds.longitude.values.item(),
                ),
                "elevation": "{0} {1}".format(
                    ds.elevation.item(), ds.elevation.attrs["units"]
                ),
                "units": "K",
            }
        )
        # Drop all coordinates except time
        ds = ds.drop(["elevation", "latitude", "longitude"])
        return ds

    _partial_func = partial(_preprocess_hadisd, stations_gdf=selections._stations_gdf)

    station_ds = xr.open_mfdataset(
        filepaths,
        preprocess=_partial_func,
        engine="zarr",
        consolidated=False,
        parallel=True,
        backend_kwargs=dict(storage_options={"anon": True}),
    )

    def _get_bias_corrected_closest_gridcell(station_da, gridded_da, time_slice):
        """Get the closest gridcell to a weather station.
        Bias correct the data using historical station data

        Parameters
        ----------
        station_da: xr.DataArray
        gridded_da: xr.DataArray
        time_slice: tuple

        Returns
        -------
        bias_corrected: xr.DataArray
        """
        # Get the closest gridcell to the station
        station_lat, station_lon = station_da.attrs["coordinates"]
        gridded_da_closest_gridcell = get_closest_gridcell(
            gridded_da, station_lat, station_lon, print_coords=False
        )

        # Droop any coordinates in the output dataset that are not also dimensions
        # This makes merging all the stations together easier and drops superfluous coordinates
        gridded_da_closest_gridcell = gridded_da_closest_gridcell.drop(
            [
                i
                for i in gridded_da_closest_gridcell.coords
                if i not in gridded_da_closest_gridcell.dims
            ]
        )

        def _bias_correct_model_data(
            obs_da,
            gridded_da,
            time_slice,
            window=90,
            nquantiles=20,
            group="time.dayofyear",
            kind="+",
        ):
            """Bias correct model data using observational station data
            Converts units of the station data to whatever the input model data's units are
            Converts calendars of both datasets to a no leap calendar
            Time slices the data
            Performs bias correction

            Parameters
            ----------
            obs_da: xr.DataArray
                station data, preprocessed with the function _preprocess_hadisd
            gridded_da: xr.DataArray
                input model data
            time_slice: tuple
                temporal slice to cut gridded_da to, after bias correction
            window: int
                window of days +/-
            nquantiles: int
                number of quantiles
            group: str
                time frequency to group data by
            kind: str
                the adjustment kind, either additive or multiplicative

            Returns
            -------
            da_adj: xr.DataArray
                output data

            """
            # Get group by window
            # Use 90 day window (+/- 45 days) to account for seasonality
            grouper = Grouper(group, window=window)

            # Convert units to whatever the gridded data units are
            obs_da = convert_units(obs_da, gridded_da.units)
            # Rechunk data. Cannot be chunked along time dimension
            # Error raised by xclim: ValueError: Multiple chunks along the main adjustment dimension time is not supported.
            gridded_da = gridded_da.chunk(dict(time=-1))
            obs_da = obs_da.sel(time=slice(obs_da.time.values[0], "2014-08-31"))
            obs_da = obs_da.chunk(dict(time=-1))
            # Convert calendar to no leap year
            obs_da = obs_da.convert_calendar("noleap")
            gridded_da = gridded_da.convert_calendar("noleap")
            # Data at the desired time slice
            data_sliced = gridded_da.sel(
                time=slice(str(time_slice[0]), str(time_slice[1]))
            )
            # Get QDS
            QDM = QuantileDeltaMapping.train(
                obs_da,
                # Input data, sliced to time period of observational data
                gridded_da.sel(
                    time=slice(
                        str(obs_da.time.values[0]),
                        str(obs_da.time.values[-1]),
                    )
                ),
                nquantiles=nquantiles,
                group=grouper,
                kind=kind,
            )
            # Bias correct the data
            da_adj = QDM.adjust(data_sliced)
            da_adj.name = gridded_da.name  # Rename it to get back to original name
            da_adj["time"] = da_adj.indexes["time"].to_datetimeindex()

            return da_adj

        # Bias correct the model data using the station data
        # Cut the output data back to the user's selected time slice
        bias_corrected = _bias_correct_model_data(
            station_da, gridded_da_closest_gridcell, time_slice
        )

        # Add descriptive coordinates to the bias corrected data
        bias_corrected.attrs["station_coordinates"] = station_da.attrs[
            "coordinates"
        ]  # Coordinates of station
        bias_corrected.attrs["station_elevation"] = station_da.attrs[
            "elevation"
        ]  # Elevation of station
        return bias_corrected

    apply_output = station_ds.apply(
        _get_bias_corrected_closest_gridcell,
        keep_attrs=False,
        gridded_da=da,
        time_slice=original_time_slice,
    )
    return apply_output


def read_catalog_from_csv(selections, csv, merge=True):
    """Retrieve user data selections from csv input.

    Allows user to bypass ck.Select() GUI and allows developers to
    pre-set inputs in a csv file for ease of use in a notebook.

    Parameters
    ----------
    selections: DataParameters
        Data settings (variable, unit, timescale, etc).
    csv: str
        Filepath to local csv file.
    merge: bool, optional
        If multiple datasets desired, merge to form a single object?
        Default to True.

    Returns
    -------
    one of the following, depending on csv input and merge:

    xr_ds: xr.Dataset
        if multiple rows are in the csv, each row is a data_variable
    xr_da: xr.DataArray
        if csv only has one row
    xr_list: list of xr.DataArrays
        if multiple rows are in the csv and merge=True,
        multiple DataArrays are returned in a single list.
    """

    # Validate unit selection
    # Returns None if units are valid, raises error if not
    _check_valid_unit_selection(selections)

    df = pd.read_csv(csv)
    df = df.fillna("")  # Replace empty cells (set to NaN by read_csv) with empty string
    df = df.apply(
        lambda x: x.str.strip()
    )  # Strip any accidental white space before or after each input
    xr_list = []
    for index, row in df.iterrows():
        selections.variable = row.variable
        selections.scenario_historical = (
            []
            if (row.scenario_historical == "")
            else [
                # This fancy list comprehension deals with the fact that scenario_historical
                # can be set to an empty list, which would coded as an empty string in the csv
                item.strip()
                for item in row.scenario_historical.split(",")
            ]
        )
        selections.scenario_ssp = (
            []
            if (row.scenario_ssp == "")
            else [item.strip() for item in row.scenario_ssp.split(",")]
        )
        selections.area_average = row.area_average
        selections.timescale = row.timescale
        selections.resolution = row.resolution
        # Evaluate string time slice as tuple... i.e "(1980,2000)" --> (1980,2000)
        selections.time_slice = literal_eval(row.time_slice)
        selections.units = row.units
        selections.area_subset = row.area_subset
        selections.cached_area = row.cached_area

        # Retrieve data
        xr_da = read_catalog_from_select(selections)
        xr_list.append(xr_da)

    if len(xr_list) > 1:  # If there's more than one element in the list
        if merge:  # Should we merge each element in the list?
            try:  # Try to merge
                xr_ds = xr.merge(
                    xr_list, combine_attrs="drop_conflicts"
                )  # Merge to form one Dataset object
                return xr_ds
            except:  # If data is incompatable with merging
                print(
                    "Unable to merge datasets. Function returning a list of each item"
                )
                pass
        else:  # If user does not want to merge elements, return a list of DataArrays
            return xr_list
    else:  # If only one DataArray is in the list, just return the single DataArray
        return xr_da


def downscaling_method_to_activity_id(downscaling_method, reverse=False):
    """Convert downscaling method to activity id to match catalog names
    Set reverse=True to get downscaling method from input activity_id

    Parameters
    ----------
    downscaling_method: str
    reverse: boolean

    Returns
    -------
    str
    """
<<<<<<< HEAD
    downscaling_dict = {"Dynamical": "WRF", "Statistical": "LOCA2"}

    if reverse == True:
        downscaling_dict = {v: k for k, v in downscaling_dict.items()}
    return downscaling_dict[downscaling_method]


def resolution_to_gridlabel(resolution, reverse=False):
    """Convert resolution format to grid_label format matching catalog names.
    Set reverse=True to get resolution format from input grid_label.

    Parameters
    ----------
    resolution: str
    reverse: boolean

    Returns
    -------
    str
    """
    res_dict = {"45 km": "d01", "9 km": "d02", "3 km": "d03"}

    if reverse == True:
        res_dict = {v: k for k, v in res_dict.items()}
    return res_dict[resolution]


def timescale_to_table_id(timescale, reverse=False):
    """Convert resolution format to table_id format matching catalog names.
    Set reverse=True to get resolution format from input table_id.

    Parameters
    ----------
    timescale: str
    reverse: boolean

    Returns
    -------
    str
    """
    timescale_dict = {"monthly": "mon", "daily": "day", "hourly": "1hr"}

    if reverse == True:
        timescale_dict = {v: k for k, v in timescale_dict.items()}
    return timescale_dict[timescale]
=======
    # Load temperature data
    selections.variable_id = ["t2"]
    selections.units = "degC"  # degC required for humidity
    t2_da = _get_data_one_var(selections)

    # Load mixing ratio data
    selections.variable_id = ["q2"]
    selections.units = "g kg-1"
    q2_da = _get_data_one_var(selections)

    # Load pressure data
    selections.variable_id = ["psfc"]
    selections.units = "hPa"
    pressure_da = _get_data_one_var(selections)

    # Derive relative humidity
    # Returned in units of [0-100]
    rh_da = compute_relative_humidity(
        pressure=pressure_da,  # hPa
        temperature=t2_da,  # degC
        mixing_ratio=q2_da,  # g/kg
    )

    # Dew point temperature requires temperature in Kelvin
    t2_da = convert_units(t2_da, "K")

    # Derive dew point temperature
    # Returned in units of Kelvin
    dew_pnt_da = compute_dewpointtemp(
        temperature=t2_da, rel_hum=rh_da  # Kelvin  # [0-100]
    )

    # Derive specific humidity
    # Returned in units of g/kg
    da = compute_specific_humidity(
        tdps=dew_pnt_da, pressure=pressure_da  # Kelvin  # Pa
    )
    return da


def _get_noaa_heat_index(selections):
    """Derive NOAA heat index"""

    # Load mixing ratio data
    selections.variable_id = ["q2"]
    selections.units = "kg kg-1"
    q2_da = _get_data_one_var(selections)

    # Load pressure data
    selections.variable_id = ["psfc"]
    selections.units = "Pa"
    pressure_da = _get_data_one_var(selections)

    # Load temperature data
    selections.variable_id = ["t2"]
    selections.units = "K"  # Kelvin required for humidity and dew point computation
    t2_da_K = _get_data_one_var(selections)

    # Derive relative humidity
    # Returned in units of [0-100]
    rh_da = compute_relative_humidity(
        pressure=pressure_da,  # Pa
        temperature=t2_da_K,  # Kelvin
        mixing_ratio=q2_da,  # kg/kg
    )

    # Convert temperature to proper units for noaa heat index
    t2_da_F = convert_units(t2_da_K, "degF")

    # Derive index
    # Returned in units of F
    da = noaa_heat_index(T=t2_da_F, RH=rh_da)
    return da


def _get_eff_temp(selections):
    """Derive the effective temperature"""

    # Load temperature data
    selections.variable_id = ["t2"]
    t2_da = _get_data_one_var(selections)

    # Derive effective temp
    da = effective_temp(T=t2_da)
    return da


def _get_fosberg_fire_index(selections):
    """Derive the fosberg fire index."""

    # Hard set timescale to hourly
    orig_timescale = selections.timescale  # Preserve original user selection
    selections.timescale = "hourly"

    # Load temperature data
    selections.variable_id = ["t2"]
    selections.units = "degC"  # Kelvin required for humidity
    t2_da_C = _get_data_one_var(selections)

    # Load mixing ratio data
    selections.variable_id = ["q2"]
    selections.units = "g kg-1"
    q2_da = _get_data_one_var(selections)

    # Load pressure data
    selections.variable_id = ["psfc"]
    selections.units = "hPa"
    pressure_da = _get_data_one_var(selections)

    # Load u10 data
    selections.variable_id = ["u10"]
    selections.units = (
        "m s-1"  # Need to set units to required units for compute_wind_mag
    )
    u10_da = _get_data_one_var(selections)

    # Load v10 data
    selections.variable_id = ["v10"]
    selections.units = "m s-1"
    v10_da = _get_data_one_var(selections)

    # Derive relative humidity
    # Returned in units of [0-100]
    rh_da = compute_relative_humidity(
        pressure=pressure_da,  # hPa
        temperature=t2_da_C,  # degC
        mixing_ratio=q2_da,  # g/kg
    )

    # Derive windspeed
    # Returned in units of m/s
    windspeed_da_ms = compute_wind_mag(u10=u10_da, v10=v10_da)  # m/s

    # Convert units to proper units for fosberg index
    t2_da_F = convert_units(t2_da_C, "degF")
    windspeed_da_mph = convert_units(windspeed_da_ms, "mph")

    # Compute the index
    da = fosberg_fire_index(
        t2_F=t2_da_F, rh_percent=rh_da, windspeed_mph=windspeed_da_mph
    )

    return da
>>>>>>> 4afac0fa
<|MERGE_RESOLUTION|>--- conflicted
+++ resolved
@@ -423,100 +423,6 @@
     return dset
 
 
-<<<<<<< HEAD
-=======
-def _concat_sims(data_dict, hist_data, selections, scenario):
-    """Combine datasets along expanded 'member_id' dimension, and append
-        historical if relevant.
-
-    Parameters
-    ----------
-    data_dict: dict
-        dictionary of zarrs from catalog, with each key
-        being its name and each item the zarr store
-    hist_data: xr.Dataset
-        subsetted historical data to append
-    selections: DataParameters
-        class holding data selections
-    scenario: str
-        short designation for one SSP
-
-    Returns
-    ----------
-    one_scenario: xr.Dataset
-        combined data object
-    """
-    scen_name = _scenario_to_experiment_id(scenario, reverse=True)
-
-    # Merge along expanded 'member_id' dimension:
-    one_scenario = xr.concat(
-        [
-            _process_dset(one, data_dict[one], selections)
-            for one in data_dict.keys()
-            if scenario in one
-        ],
-        dim="member_id",
-    )
-
-    # Append historical if relevant:
-    if hist_data != None:
-        hist_data = hist_data.sel(member_id=one_scenario.member_id)
-        scen_name = "Historical + " + scen_name
-        one_scenario = xr.concat([hist_data, one_scenario], dim="time")
-
-    # Set-up coordinate:
-    one_scenario = one_scenario.assign_coords({"scenario": scen_name})
-
-    return one_scenario
-
-
-def _override_unit_defaults(da, var_id):
-    """Override non-standard unit specifications in some dataset attributes
-
-    Parameters
-    ----------
-    da: xr.DataArray
-        any xarray DataArray with a units attribute
-
-    Returns
-    ----------
-    xr.DataArray
-        output data
-
-    """
-    if var_id == "huss":
-        # Units for LOCA specific humidity are set to 1
-        # Reset to kg/kg so they can be converted if neccessary to g/kg
-        da.attrs["units"] = "kg/kg"
-    elif var_id == "rsds":
-        # rsds units are "W m-2"
-        # rename them to W/m2 to match the lookup catalog, and the units for WRF radiation variables
-        da.attrs["units"] = "W/m2"
-    return da
-
-
-def _add_scenario_dim(da, scen_name):
-    """Add a singleton dimension for 'scenario' to the DataArray.
-
-    Parameters
-    ----------
-    da: xr.DataArray
-        consolidated data object missing a scenario dimension
-    scen_name: str
-        desired value for scenario along new dimension
-
-    Returns
-    ----------
-    da: xr.DataArray
-        data object with singleton scenario dimension added.
-
-    """
-    da = da.assign_coords({"scenario": scen_name})
-    da = da.expand_dims(dim={"scenario": 1})
-    return da
-
-
->>>>>>> 4afac0fa
 def _merge_all(selections, data_dict):
     """Merge all datasets into one, subsetting each consistently;
        clean-up format, and convert units.
@@ -534,20 +440,6 @@
     da: xr.DataArray
         output data
     """
-    # Two LOCA2 simulations report a daily timestamp coordinate at 12am (midnight) when the rest of the simulations report at 12pm (noon)
-    # Here we reindex the time dimension to shift it by 12HR for the two troublesome simulations
-    # This avoids the issue where every other day is set to NaN when you concat the datasets!
-    if (selections.downscaling_method in ["Statistical", "Dynamical+Statistical"]) and (
-        selections.timescale == "daily"
-    ):
-        troublesome_sims = ["HadGEM3-GC31-LL", "KACE-1-0-G"]
-        for sim in troublesome_sims:
-            for dset_name in list(data_dict):
-                if sim in dset_name:
-                    data_dict[dset_name]["time"] = data_dict[dset_name].time.get_index(
-                        "time"
-                    ) + timedelta(hours=12)
-
     # Get corresponding data for historical period to append:
     reconstruction = [one for one in data_dict.keys() if "reanalysis" in one]
     hist_keys = [one for one in data_dict.keys() if "historical" in one]
@@ -625,6 +517,40 @@
         da = da.assign_coords({"scenario": scen_name})
         da = da.expand_dims(dim={"scenario": 1})
         return da
+
+
+def _merge_all(selections, data_dict):
+    """Merge all datasets into one, subsetting each consistently;
+       clean-up format, and convert units.
+
+    Parameters
+    ----------
+    selections: DataParameters
+        object holding user's selections
+    data_dict: dict
+        dictionary of zarrs from catalog, with each key
+        being its name and each item the zarr store
+
+    Returns
+    ----------
+    da: xr.DataArray
+        output data
+
+    """
+    # Get corresponding data for historical period to append:
+    reconstruction = [one for one in data_dict.keys() if "reanalysis" in one]
+    hist_keys = [one for one in data_dict.keys() if "historical" in one]
+    if hist_keys:
+        all_hist = xr.concat(
+            [
+                _process_dset(one, data_dict[one], selections)
+                for one in data_dict.keys()
+                if "historical" in one
+            ],
+            dim="member_id",
+        )
+    else:
+        all_hist = None
 
     # Get (and double-check) list of SSP scenarios:
     _scenarios = _scenarios_in_data_dict(data_dict.keys())
@@ -663,36 +589,10 @@
     var_id = list(all_ssps.data_vars)[0]
     all_ssps = all_ssps[var_id]
 
-<<<<<<< HEAD
-    def _override_unit_defaults(da, var_id):
-        """Override non-standard unit specifications in some dataset attributes
-
-        Parameters
-        ----------
-        da: xr.DataArray
-            any xarray DataArray with a units attribute
-
-        Returns
-        -------
-        xr.DataArray
-            output data
-        """
-        if var_id == "huss":
-            # Units for LOCA specific humidity are set to 1
-            # Reset to kg/kg so they can be converted if neccessary to g/kg
-            da.attrs["units"] = "kg/kg"
-        elif var_id == "rsds":
-            # rsds units are "W m-2"
-            # rename them to W/m2 to match the lookup catalog, and the units for WRF radiation variables
-            da.attrs["units"] = "W/m2"
-        return da
-
     # Convert units:
     all_ssps = _override_unit_defaults(all_ssps, var_id)
     all_ssps = convert_units(da=all_ssps, selected_units=selections.units)
 
-=======
->>>>>>> 4afac0fa
     return all_ssps
 
 
@@ -837,11 +737,7 @@
 
 def read_catalog_from_select(selections):
     """The primary and first data loading method, called by
-<<<<<<< HEAD
     DataParameters.retrieve, it returns a DataArray (which can be quite large)
-=======
-    core.data_interface.DataParameters.retrieve, it returns a DataArray (which can be quite large)
->>>>>>> 4afac0fa
     containing everything requested by the user (which is stored in 'selections').
 
     Parameters
@@ -899,346 +795,6 @@
     orig_var_id_selection = selections.variable_id[0]
     orig_unit_selection = selections.units
     orig_variable_selection = selections.variable
-
-    def _get_wind_speed_derived(selections):
-        """Get input data and derive wind speed for hourly data
-
-        Parameters
-        ----------
-        selections: DataParameters
-
-        Returns
-        -------
-        da: xr.DataArray
-        """
-        # Load u10 data
-        selections.variable_id = ["u10"]
-        selections.units = (
-            "m s-1"  # Need to set units to required units for compute_wind_mag
-        )
-        u10_da = _get_data_one_var(selections)
-
-        # Load v10 data
-        selections.variable_id = ["v10"]
-        selections.units = "m s-1"
-        v10_da = _get_data_one_var(selections)
-
-        # Derive the variable
-        da = compute_wind_mag(u10=u10_da, v10=v10_da)  # m/s
-        return da
-
-    def _get_wind_dir_derived(selections):
-        """Get input data and derive wind direction for hourly data
-
-        Parameters
-        ----------
-        selections: DataParameters
-
-        Returns
-        -------
-        da: xr.DataArray
-        """
-        # Load u10 data
-        selections.variable_id = ["u10"]
-        selections.units = (
-            "m s-1"  # Need to set units to required units for compute_wind_mag
-        )
-        u10_da = _get_data_one_var(selections)
-
-        # Load v10 data
-        selections.variable_id = ["v10"]
-        selections.units = "m s-1"
-        v10_da = _get_data_one_var(selections)
-
-        # Derive the variable
-        da = compute_wind_dir(u10=u10_da, v10=v10_da)
-        return da
-
-    def _get_monthly_daily_dewpoint(selections):
-        """Derive dew point temp for monthly/daily data.
-
-        Parameters
-        ----------
-        selections: DataParameters
-
-        Returns
-        -------
-        da: xr.DataArray
-        """
-        # Daily/monthly dew point inputs have different units
-        # Hourly dew point temp derived differently because you also have to derive relative humidity
-
-        # Load temperature data
-        selections.variable_id = ["t2"]
-        selections.units = "K"  # Kelvin required for humidity and dew point computation
-        t2_da = _get_data_one_var(selections)
-
-        selections.variable_id = ["rh"]
-        selections.units = "[0 to 100]"
-        rh_da = _get_data_one_var(selections)
-
-        # Derive dew point temperature
-        # Returned in units of Kelvin
-        da = compute_dewpointtemp(temperature=t2_da, rel_hum=rh_da)  # Kelvin  # [0-100]
-        return da
-
-    def _get_hourly_dewpoint(selections):
-        """Derive dew point temp for hourly data.
-        Requires first deriving relative humidity.
-
-        Parameters
-        ----------
-        selections: DataParameters
-
-        Returns
-        -------
-        da: xr.DataArray
-        """
-        # Load temperature data
-        selections.variable_id = ["t2"]
-        selections.units = "degC"  # Celsius required for humidity
-        t2_da = _get_data_one_var(selections)
-
-        # Load mixing ratio data
-        selections.variable_id = ["q2"]
-        selections.units = "g kg-1"
-        q2_da = _get_data_one_var(selections)
-
-        # Load pressure data
-        selections.variable_id = ["psfc"]
-        selections.units = "hPa"
-        pressure_da = _get_data_one_var(selections)
-
-        # Derive relative humidity
-        # Returned in units of [0-100]
-        rh_da = compute_relative_humidity(
-            pressure=pressure_da,  # hPa
-            temperature=t2_da,  # degC
-            mixing_ratio=q2_da,  # g/kg
-        )
-
-        # Dew point temperature requires temperature in Kelvin
-        t2_da = convert_units(t2_da, "K")
-
-        # Derive dew point temperature
-        # Returned in units of Kelvin
-        da = compute_dewpointtemp(temperature=t2_da, rel_hum=rh_da)  # Kelvin  # [0-100]
-        return da
-
-    def _get_hourly_rh(selections):
-        """Derive hourly relative humidity.
-
-        Parameters
-        ----------
-        selections: DataParameters
-
-        Returns
-        -------
-        da: xr.DataArray
-        """
-        # Load temperature data
-        selections.variable_id = ["t2"]
-        selections.units = "degC"  # Celsius required for humidity
-        t2_da = _get_data_one_var(selections)
-
-        # Load mixing ratio data
-        selections.variable_id = ["q2"]
-        selections.units = "g kg-1"
-        q2_da = _get_data_one_var(selections)
-
-        # Load pressure data
-        selections.variable_id = ["psfc"]
-        selections.units = "hPa"
-        pressure_da = _get_data_one_var(selections)
-
-        # Derive relative humidity
-        # Returned in units of [0-100]
-        da = compute_relative_humidity(
-            pressure=pressure_da,  # hPa
-            temperature=t2_da,  # degC
-            mixing_ratio=q2_da,  # g/kg
-        )
-        return da
-
-    def _get_hourly_specific_humidity(selections):
-        """Derive hourly specific humidity.
-        Requires first deriving relative humidity, then dew point temp.
-
-        Parameters
-        ----------
-        selections: DataParameters
-
-        Returns
-        -------
-        da: xr.DataArray
-        """
-        # Load temperature data
-        selections.variable_id = ["t2"]
-        selections.units = "degC"  # degC required for humidity
-        t2_da = _get_data_one_var(selections)
-
-        # Load mixing ratio data
-        selections.variable_id = ["q2"]
-        selections.units = "g kg-1"
-        q2_da = _get_data_one_var(selections)
-
-        # Load pressure data
-        selections.variable_id = ["psfc"]
-        selections.units = "hPa"
-        pressure_da = _get_data_one_var(selections)
-
-        # Derive relative humidity
-        # Returned in units of [0-100]
-        rh_da = compute_relative_humidity(
-            pressure=pressure_da,  # hPa
-            temperature=t2_da,  # degC
-            mixing_ratio=q2_da,  # g/kg
-        )
-
-        # Dew point temperature requires temperature in Kelvin
-        t2_da = convert_units(t2_da, "K")
-
-        # Derive dew point temperature
-        # Returned in units of Kelvin
-        dew_pnt_da = compute_dewpointtemp(
-            temperature=t2_da, rel_hum=rh_da  # Kelvin  # [0-100]
-        )
-
-        # Derive specific humidity
-        # Returned in units of g/kg
-        da = compute_specific_humidity(
-            tdps=dew_pnt_da, pressure=pressure_da  # Kelvin  # Pa
-        )
-        return da
-
-    def _get_noaa_heat_index(selections):
-        """Derive NOAA heat index
-
-        Parameters
-        ----------
-        selections: DataParameters
-
-        Returns
-        -------
-        da: xr.DataArray
-        """
-
-        # Load mixing ratio data
-        selections.variable_id = ["q2"]
-        selections.units = "kg kg-1"
-        q2_da = _get_data_one_var(selections)
-
-        # Load pressure data
-        selections.variable_id = ["psfc"]
-        selections.units = "Pa"
-        pressure_da = _get_data_one_var(selections)
-
-        # Load temperature data
-        selections.variable_id = ["t2"]
-        selections.units = "K"  # Kelvin required for humidity and dew point computation
-        t2_da_K = _get_data_one_var(selections)
-
-        # Derive relative humidity
-        # Returned in units of [0-100]
-        rh_da = compute_relative_humidity(
-            pressure=pressure_da,  # Pa
-            temperature=t2_da_K,  # Kelvin
-            mixing_ratio=q2_da,  # kg/kg
-        )
-
-        # Convert temperature to proper units for noaa heat index
-        t2_da_F = convert_units(t2_da_K, "degF")
-
-        # Derive index
-        # Returned in units of F
-        da = noaa_heat_index(T=t2_da_F, RH=rh_da)
-        return da
-
-    def _get_eff_temp(selections):
-        """Derive the effective temperature
-
-        Parameters
-        ----------
-        selections: DataParameters
-
-        Returns
-        -------
-        da: xr.DataArray
-        """
-
-        # Load temperature data
-        selections.variable_id = ["t2"]
-        t2_da = _get_data_one_var(selections)
-
-        # Derive effective temp
-        da = effective_temp(T=t2_da)
-        return da
-
-    def _get_fosberg_fire_index(selections):
-        """Derive the fosberg fire index.
-
-        Parameters
-        ----------
-        selections: DataParameters
-
-        Returns
-        -------
-        da: xr.DataArray
-        """
-
-        # Hard set timescale to hourly
-        orig_timescale = selections.timescale  # Preserve original user selection
-        selections.timescale = "hourly"
-
-        # Load temperature data
-        selections.variable_id = ["t2"]
-        selections.units = "degC"  # Kelvin required for humidity
-        t2_da_C = _get_data_one_var(selections)
-
-        # Load mixing ratio data
-        selections.variable_id = ["q2"]
-        selections.units = "g kg-1"
-        q2_da = _get_data_one_var(selections)
-
-        # Load pressure data
-        selections.variable_id = ["psfc"]
-        selections.units = "hPa"
-        pressure_da = _get_data_one_var(selections)
-
-        # Load u10 data
-        selections.variable_id = ["u10"]
-        selections.units = (
-            "m s-1"  # Need to set units to required units for compute_wind_mag
-        )
-        u10_da = _get_data_one_var(selections)
-
-        # Load v10 data
-        selections.variable_id = ["v10"]
-        selections.units = "m s-1"
-        v10_da = _get_data_one_var(selections)
-
-        # Derive relative humidity
-        # Returned in units of [0-100]
-        rh_da = compute_relative_humidity(
-            pressure=pressure_da,  # hPa
-            temperature=t2_da_C,  # degC
-            mixing_ratio=q2_da,  # g/kg
-        )
-
-        # Derive windspeed
-        # Returned in units of m/s
-        windspeed_da_ms = compute_wind_mag(u10=u10_da, v10=v10_da)  # m/s
-
-        # Convert units to proper units for fosberg index
-        t2_da_F = convert_units(t2_da_C, "degF")
-        windspeed_da_mph = convert_units(windspeed_da_ms, "mph")
-
-        # Compute the index
-        da = fosberg_fire_index(
-            t2_F=t2_da_F, rh_percent=rh_da, windspeed_mph=windspeed_da_mph
-        )
-
-        return da
 
     # Get data attributes beforehand since selections is modified
     data_attrs = _get_data_attributes(selections)
@@ -1296,9 +852,11 @@
     return da
 
 
+# USE XR APPLY TO GET BIAS CORRECTED DATA TO STATION
+
+
 def _station_apply(selections, da, original_time_slice):
-    """Use xr.apply to get bias corrected data to station
-
+    """
     Parameters
     ----------
     selections: DataParameters
@@ -1306,311 +864,346 @@
     da: xr.DataArray
     original_time_slice: tuple
 
-    Returns
-    -------
-    apply_output: xr.DataArray
-        output data
-    """
-    # Grab zarr data
-    station_subset = selections._stations_gdf.loc[
-        selections._stations_gdf["station"].isin(selections.station)
-    ]
-    filepaths = [
-        "s3://cadcat/hadisd/HadISD_{}.zarr".format(s_id)
-        for s_id in station_subset["station id"]
-    ]
-
-    def _preprocess_hadisd(ds, stations_gdf):
-        """
-        Preprocess station data so that it can be more seamlessly integrated into the wrangling process
-        Get name of station id and station name
-        Rename data variable to the station name; this allows the return of a Dataset object, with each unique station as a data variable
-        Convert celcius to kelvin
-        Assign descriptive attributes
-        Drop unneccessary coordinates that can cause issues when bias correcting with the model data
-
-        Parameters
-        ----------
-        ds: xr.Dataset
-            data for a single HadISD station
-        stations_gdf: gpd.GeoDataFrame
-            station data frame
-
-        Returns
-        -------
-        ds: xr.Dataset
-
-        """
-        # Get station ID from file name
-        station_id = ds.encoding["source"].split("HadISD_")[1].split(".zarr")[0]
-        # Get name of station from station_id
-        station_name = stations_gdf.loc[stations_gdf["station id"] == int(station_id)][
-            "station"
-        ].item()
-        # Rename data variable to station name
-        ds = ds.rename({"tas": station_name})
-        # Convert Celcius to Kelvin
-        ds[station_name] = ds[station_name] + 273.15
-        # Assign descriptive attributes to the data variable
-        ds[station_name] = ds[station_name].assign_attrs(
-            {
-                "coordinates": (
-                    ds.latitude.values.item(),
-                    ds.longitude.values.item(),
-                ),
-                "elevation": "{0} {1}".format(
-                    ds.elevation.item(), ds.elevation.attrs["units"]
-                ),
-                "units": "K",
-            }
-        )
-        # Drop all coordinates except time
-        ds = ds.drop(["elevation", "latitude", "longitude"])
-        return ds
-
-    _partial_func = partial(_preprocess_hadisd, stations_gdf=selections._stations_gdf)
-
-    station_ds = xr.open_mfdataset(
-        filepaths,
-        preprocess=_partial_func,
-        engine="zarr",
-        consolidated=False,
-        parallel=True,
-        backend_kwargs=dict(storage_options={"anon": True}),
-    )
-
-    def _get_bias_corrected_closest_gridcell(station_da, gridded_da, time_slice):
-        """Get the closest gridcell to a weather station.
-        Bias correct the data using historical station data
-
-        Parameters
-        ----------
-        station_da: xr.DataArray
-        gridded_da: xr.DataArray
-        time_slice: tuple
-
-        Returns
-        -------
-        bias_corrected: xr.DataArray
-        """
-        # Get the closest gridcell to the station
-        station_lat, station_lon = station_da.attrs["coordinates"]
-        gridded_da_closest_gridcell = get_closest_gridcell(
-            gridded_da, station_lat, station_lon, print_coords=False
-        )
-
-        # Droop any coordinates in the output dataset that are not also dimensions
-        # This makes merging all the stations together easier and drops superfluous coordinates
-        gridded_da_closest_gridcell = gridded_da_closest_gridcell.drop(
-            [
-                i
-                for i in gridded_da_closest_gridcell.coords
-                if i not in gridded_da_closest_gridcell.dims
-            ]
-        )
-
-        def _bias_correct_model_data(
-            obs_da,
-            gridded_da,
-            time_slice,
-            window=90,
-            nquantiles=20,
-            group="time.dayofyear",
-            kind="+",
-        ):
-            """Bias correct model data using observational station data
-            Converts units of the station data to whatever the input model data's units are
-            Converts calendars of both datasets to a no leap calendar
-            Time slices the data
-            Performs bias correction
-
-            Parameters
-            ----------
-            obs_da: xr.DataArray
-                station data, preprocessed with the function _preprocess_hadisd
-            gridded_da: xr.DataArray
-                input model data
-            time_slice: tuple
-                temporal slice to cut gridded_da to, after bias correction
-            window: int
-                window of days +/-
-            nquantiles: int
-                number of quantiles
-            group: str
-                time frequency to group data by
-            kind: str
-                the adjustment kind, either additive or multiplicative
-
-            Returns
-            -------
-            da_adj: xr.DataArray
-                output data
-
-            """
-            # Get group by window
-            # Use 90 day window (+/- 45 days) to account for seasonality
-            grouper = Grouper(group, window=window)
-
-            # Convert units to whatever the gridded data units are
-            obs_da = convert_units(obs_da, gridded_da.units)
-            # Rechunk data. Cannot be chunked along time dimension
-            # Error raised by xclim: ValueError: Multiple chunks along the main adjustment dimension time is not supported.
-            gridded_da = gridded_da.chunk(dict(time=-1))
-            obs_da = obs_da.sel(time=slice(obs_da.time.values[0], "2014-08-31"))
-            obs_da = obs_da.chunk(dict(time=-1))
-            # Convert calendar to no leap year
-            obs_da = obs_da.convert_calendar("noleap")
-            gridded_da = gridded_da.convert_calendar("noleap")
-            # Data at the desired time slice
-            data_sliced = gridded_da.sel(
-                time=slice(str(time_slice[0]), str(time_slice[1]))
-            )
-            # Get QDS
-            QDM = QuantileDeltaMapping.train(
-                obs_da,
-                # Input data, sliced to time period of observational data
-                gridded_da.sel(
-                    time=slice(
-                        str(obs_da.time.values[0]),
-                        str(obs_da.time.values[-1]),
-                    )
-                ),
-                nquantiles=nquantiles,
-                group=grouper,
-                kind=kind,
-            )
-            # Bias correct the data
-            da_adj = QDM.adjust(data_sliced)
-            da_adj.name = gridded_da.name  # Rename it to get back to original name
-            da_adj["time"] = da_adj.indexes["time"].to_datetimeindex()
-
-            return da_adj
-
-        # Bias correct the model data using the station data
-        # Cut the output data back to the user's selected time slice
-        bias_corrected = _bias_correct_model_data(
-            station_da, gridded_da_closest_gridcell, time_slice
-        )
-
-        # Add descriptive coordinates to the bias corrected data
-        bias_corrected.attrs["station_coordinates"] = station_da.attrs[
-            "coordinates"
-        ]  # Coordinates of station
-        bias_corrected.attrs["station_elevation"] = station_da.attrs[
-            "elevation"
-        ]  # Elevation of station
-        return bias_corrected
-
-    apply_output = station_ds.apply(
-        _get_bias_corrected_closest_gridcell,
-        keep_attrs=False,
-        gridded_da=da,
-        time_slice=original_time_slice,
-    )
-    return apply_output
-
-
-def read_catalog_from_csv(selections, csv, merge=True):
-    """Retrieve user data selections from csv input.
-
-    Allows user to bypass ck.Select() GUI and allows developers to
-    pre-set inputs in a csv file for ease of use in a notebook.
-
-    Parameters
-    ----------
-    selections: DataParameters
-        Data settings (variable, unit, timescale, etc).
-    csv: str
-        Filepath to local csv file.
-    merge: bool, optional
-        If multiple datasets desired, merge to form a single object?
-        Default to True.
-
-    Returns
-    -------
-    one of the following, depending on csv input and merge:
-
-    xr_ds: xr.Dataset
-        if multiple rows are in the csv, each row is a data_variable
-    xr_da: xr.DataArray
-        if csv only has one row
-    xr_list: list of xr.DataArrays
-        if multiple rows are in the csv and merge=True,
-        multiple DataArrays are returned in a single list.
-    """
-
-    # Validate unit selection
-    # Returns None if units are valid, raises error if not
-    _check_valid_unit_selection(selections)
-
-    df = pd.read_csv(csv)
-    df = df.fillna("")  # Replace empty cells (set to NaN by read_csv) with empty string
-    df = df.apply(
-        lambda x: x.str.strip()
-    )  # Strip any accidental white space before or after each input
-    xr_list = []
-    for index, row in df.iterrows():
-        selections.variable = row.variable
-        selections.scenario_historical = (
-            []
-            if (row.scenario_historical == "")
-            else [
-                # This fancy list comprehension deals with the fact that scenario_historical
-                # can be set to an empty list, which would coded as an empty string in the csv
-                item.strip()
-                for item in row.scenario_historical.split(",")
-            ]
-        )
-        selections.scenario_ssp = (
-            []
-            if (row.scenario_ssp == "")
-            else [item.strip() for item in row.scenario_ssp.split(",")]
-        )
-        selections.area_average = row.area_average
-        selections.timescale = row.timescale
-        selections.resolution = row.resolution
-        # Evaluate string time slice as tuple... i.e "(1980,2000)" --> (1980,2000)
-        selections.time_slice = literal_eval(row.time_slice)
-        selections.units = row.units
-        selections.area_subset = row.area_subset
-        selections.cached_area = row.cached_area
-
-        # Retrieve data
-        xr_da = read_catalog_from_select(selections)
-        xr_list.append(xr_da)
-
-    if len(xr_list) > 1:  # If there's more than one element in the list
-        if merge:  # Should we merge each element in the list?
-            try:  # Try to merge
-                xr_ds = xr.merge(
-                    xr_list, combine_attrs="drop_conflicts"
-                )  # Merge to form one Dataset object
-                return xr_ds
-            except:  # If data is incompatable with merging
-                print(
-                    "Unable to merge datasets. Function returning a list of each item"
-                )
-                pass
-        else:  # If user does not want to merge elements, return a list of DataArrays
-            return xr_list
-    else:  # If only one DataArray is in the list, just return the single DataArray
-        return xr_da
+        Returns
+        -------
+        da: xr.DataArray
+        """
+        # Load u10 data
+        selections.variable_id = ["u10"]
+        selections.units = (
+            "m s-1"  # Need to set units to required units for compute_wind_mag
+        )
+        u10_da = _get_data_one_var(selections)
+
+        # Load v10 data
+        selections.variable_id = ["v10"]
+        selections.units = "m s-1"
+        v10_da = _get_data_one_var(selections)
+
+        # Derive the variable
+        da = compute_wind_mag(u10=u10_da, v10=v10_da)  # m/s
+        return da
+
+    def _get_wind_dir_derived(selections):
+        """Get input data and derive wind direction for hourly data
+
+        Parameters
+        ----------
+        selections: DataParameters
+
+        Returns
+        -------
+        da: xr.DataArray
+        """
+        # Load u10 data
+        selections.variable_id = ["u10"]
+        selections.units = (
+            "m s-1"  # Need to set units to required units for compute_wind_mag
+        )
+        u10_da = _get_data_one_var(selections)
+
+        # Load v10 data
+        selections.variable_id = ["v10"]
+        selections.units = "m s-1"
+        v10_da = _get_data_one_var(selections)
+
+        # Derive the variable
+        da = compute_wind_dir(u10=u10_da, v10=v10_da)
+        return da
+
+    def _get_monthly_daily_dewpoint(selections):
+        """Derive dew point temp for monthly/daily data.
+
+        Parameters
+        ----------
+        selections: DataParameters
+
+        Returns
+        -------
+        da: xr.DataArray
+        """
+        # Daily/monthly dew point inputs have different units
+        # Hourly dew point temp derived differently because you also have to derive relative humidity
+
+        # Load temperature data
+        selections.variable_id = ["t2"]
+        selections.units = "K"  # Kelvin required for humidity and dew point computation
+        t2_da = _get_data_one_var(selections)
+
+        selections.variable_id = ["rh"]
+        selections.units = "[0 to 100]"
+        rh_da = _get_data_one_var(selections)
+
+        # Derive dew point temperature
+        # Returned in units of Kelvin
+        da = compute_dewpointtemp(temperature=t2_da, rel_hum=rh_da)  # Kelvin  # [0-100]
+        return da
+
+    def _get_hourly_dewpoint(selections):
+        """Derive dew point temp for hourly data.
+        Requires first deriving relative humidity.
+
+        Parameters
+        ----------
+        selections: DataParameters
+
+        Returns
+        -------
+        da: xr.DataArray
+        """
+        # Load temperature data
+        selections.variable_id = ["t2"]
+        selections.units = "degC"  # Celsius required for humidity
+        t2_da = _get_data_one_var(selections)
+
+        # Load mixing ratio data
+        selections.variable_id = ["q2"]
+        selections.units = "g kg-1"
+        q2_da = _get_data_one_var(selections)
+
+        # Load pressure data
+        selections.variable_id = ["psfc"]
+        selections.units = "hPa"
+        pressure_da = _get_data_one_var(selections)
+
+        # Derive relative humidity
+        # Returned in units of [0-100]
+        rh_da = compute_relative_humidity(
+            pressure=pressure_da,  # hPa
+            temperature=t2_da,  # degC
+            mixing_ratio=q2_da,  # g/kg
+        )
+
+        # Dew point temperature requires temperature in Kelvin
+        t2_da = convert_units(t2_da, "K")
+
+        # Derive dew point temperature
+        # Returned in units of Kelvin
+        da = compute_dewpointtemp(temperature=t2_da, rel_hum=rh_da)  # Kelvin  # [0-100]
+        return da
+
+    def _get_hourly_rh(selections):
+        """Derive hourly relative humidity.
+
+        Parameters
+        ----------
+        selections: DataParameters
+
+        Returns
+        -------
+        da: xr.DataArray
+        """
+        # Load temperature data
+        selections.variable_id = ["t2"]
+        selections.units = "degC"  # Celsius required for humidity
+        t2_da = _get_data_one_var(selections)
+
+        # Load mixing ratio data
+        selections.variable_id = ["q2"]
+        selections.units = "g kg-1"
+        q2_da = _get_data_one_var(selections)
+
+        # Load pressure data
+        selections.variable_id = ["psfc"]
+        selections.units = "hPa"
+        pressure_da = _get_data_one_var(selections)
+
+        # Derive relative humidity
+        # Returned in units of [0-100]
+        da = compute_relative_humidity(
+            pressure=pressure_da,  # hPa
+            temperature=t2_da,  # degC
+            mixing_ratio=q2_da,  # g/kg
+        )
+        return da
+
+    def _get_hourly_specific_humidity(selections):
+        """Derive hourly specific humidity.
+        Requires first deriving relative humidity, then dew point temp.
+
+        Parameters
+        ----------
+        selections: DataParameters
+
+        Returns
+        -------
+        da: xr.DataArray
+        """
+        # Load temperature data
+        selections.variable_id = ["t2"]
+        selections.units = "degC"  # degC required for humidity
+        t2_da = _get_data_one_var(selections)
+
+        # Load mixing ratio data
+        selections.variable_id = ["q2"]
+        selections.units = "g kg-1"
+        q2_da = _get_data_one_var(selections)
+
+        # Load pressure data
+        selections.variable_id = ["psfc"]
+        selections.units = "hPa"
+        pressure_da = _get_data_one_var(selections)
+
+        # Derive relative humidity
+        # Returned in units of [0-100]
+        rh_da = compute_relative_humidity(
+            pressure=pressure_da,  # hPa
+            temperature=t2_da,  # degC
+            mixing_ratio=q2_da,  # g/kg
+        )
+
+        # Dew point temperature requires temperature in Kelvin
+        t2_da = convert_units(t2_da, "K")
+
+        # Derive dew point temperature
+        # Returned in units of Kelvin
+        dew_pnt_da = compute_dewpointtemp(
+            temperature=t2_da, rel_hum=rh_da  # Kelvin  # [0-100]
+        )
+
+        # Derive specific humidity
+        # Returned in units of g/kg
+        da = compute_specific_humidity(
+            tdps=dew_pnt_da, pressure=pressure_da  # Kelvin  # Pa
+        )
+        return da
+
+    def _get_noaa_heat_index(selections):
+        """Derive NOAA heat index
+
+        Parameters
+        ----------
+        selections: DataParameters
+
+        Returns
+        -------
+        da: xr.DataArray
+        """
+
+        # Load mixing ratio data
+        selections.variable_id = ["q2"]
+        selections.units = "kg kg-1"
+        q2_da = _get_data_one_var(selections)
+
+        # Load pressure data
+        selections.variable_id = ["psfc"]
+        selections.units = "Pa"
+        pressure_da = _get_data_one_var(selections)
+
+        # Load temperature data
+        selections.variable_id = ["t2"]
+        selections.units = "K"  # Kelvin required for humidity and dew point computation
+        t2_da_K = _get_data_one_var(selections)
+
+        # Derive relative humidity
+        # Returned in units of [0-100]
+        rh_da = compute_relative_humidity(
+            pressure=pressure_da,  # Pa
+            temperature=t2_da_K,  # Kelvin
+            mixing_ratio=q2_da,  # kg/kg
+        )
+
+        # Convert temperature to proper units for noaa heat index
+        t2_da_F = convert_units(t2_da_K, "degF")
+
+        # Derive index
+        # Returned in units of F
+        da = noaa_heat_index(T=t2_da_F, RH=rh_da)
+        return da
+
+    def _get_eff_temp(selections):
+        """Derive the effective temperature
+
+        Parameters
+        ----------
+        selections: DataParameters
+
+        Returns
+        -------
+        da: xr.DataArray
+        """
+
+        # Load temperature data
+        selections.variable_id = ["t2"]
+        t2_da = _get_data_one_var(selections)
+
+        # Derive effective temp
+        da = effective_temp(T=t2_da)
+        return da
+
+    def _get_fosberg_fire_index(selections):
+        """Derive the fosberg fire index.
+
+        Parameters
+        ----------
+        selections: DataParameters
+
+        Returns
+        -------
+        da: xr.DataArray
+        """
+
+        # Hard set timescale to hourly
+        orig_timescale = selections.timescale  # Preserve original user selection
+        selections.timescale = "hourly"
+
+        # Load temperature data
+        selections.variable_id = ["t2"]
+        selections.units = "degC"  # Kelvin required for humidity
+        t2_da_C = _get_data_one_var(selections)
+
+        # Load mixing ratio data
+        selections.variable_id = ["q2"]
+        selections.units = "g kg-1"
+        q2_da = _get_data_one_var(selections)
+
+        # Load pressure data
+        selections.variable_id = ["psfc"]
+        selections.units = "hPa"
+        pressure_da = _get_data_one_var(selections)
+
+        # Load u10 data
+        selections.variable_id = ["u10"]
+        selections.units = (
+            "m s-1"  # Need to set units to required units for compute_wind_mag
+        )
+        u10_da = _get_data_one_var(selections)
+
+        # Load v10 data
+        selections.variable_id = ["v10"]
+        selections.units = "m s-1"
+        v10_da = _get_data_one_var(selections)
+
+        # Derive relative humidity
+        # Returned in units of [0-100]
+        rh_da = compute_relative_humidity(
+            pressure=pressure_da,  # hPa
+            temperature=t2_da_C,  # degC
+            mixing_ratio=q2_da,  # g/kg
+        )
+
+        # Derive windspeed
+        # Returned in units of m/s
+        windspeed_da_ms = compute_wind_mag(u10=u10_da, v10=v10_da)  # m/s
+
+        # Convert units to proper units for fosberg index
+        t2_da_F = convert_units(t2_da_C, "degF")
+        windspeed_da_mph = convert_units(windspeed_da_ms, "mph")
+
+        # Compute the index
+        da = fosberg_fire_index(
+            t2_F=t2_da_F, rh_percent=rh_da, windspeed_mph=windspeed_da_mph
+        )
+
+    return da
+
+
+"""Backend functions for working with ESM catalog and user data selections"""
 
 
 def downscaling_method_to_activity_id(downscaling_method, reverse=False):
     """Convert downscaling method to activity id to match catalog names
-    Set reverse=True to get downscaling method from input activity_id
-
-    Parameters
-    ----------
-    downscaling_method: str
-    reverse: boolean
-
-    Returns
-    -------
-    str
-    """
-<<<<<<< HEAD
+    Set reverse=True to get downscaling method from input activity_id"""
     downscaling_dict = {"Dynamical": "WRF", "Statistical": "LOCA2"}
 
     if reverse == True:
@@ -1621,15 +1214,6 @@
 def resolution_to_gridlabel(resolution, reverse=False):
     """Convert resolution format to grid_label format matching catalog names.
     Set reverse=True to get resolution format from input grid_label.
-
-    Parameters
-    ----------
-    resolution: str
-    reverse: boolean
-
-    Returns
-    -------
-    str
     """
     res_dict = {"45 km": "d01", "9 km": "d02", "3 km": "d03"}
 
@@ -1641,163 +1225,9 @@
 def timescale_to_table_id(timescale, reverse=False):
     """Convert resolution format to table_id format matching catalog names.
     Set reverse=True to get resolution format from input table_id.
-
-    Parameters
-    ----------
-    timescale: str
-    reverse: boolean
-
-    Returns
-    -------
-    str
     """
     timescale_dict = {"monthly": "mon", "daily": "day", "hourly": "1hr"}
 
     if reverse == True:
         timescale_dict = {v: k for k, v in timescale_dict.items()}
-    return timescale_dict[timescale]
-=======
-    # Load temperature data
-    selections.variable_id = ["t2"]
-    selections.units = "degC"  # degC required for humidity
-    t2_da = _get_data_one_var(selections)
-
-    # Load mixing ratio data
-    selections.variable_id = ["q2"]
-    selections.units = "g kg-1"
-    q2_da = _get_data_one_var(selections)
-
-    # Load pressure data
-    selections.variable_id = ["psfc"]
-    selections.units = "hPa"
-    pressure_da = _get_data_one_var(selections)
-
-    # Derive relative humidity
-    # Returned in units of [0-100]
-    rh_da = compute_relative_humidity(
-        pressure=pressure_da,  # hPa
-        temperature=t2_da,  # degC
-        mixing_ratio=q2_da,  # g/kg
-    )
-
-    # Dew point temperature requires temperature in Kelvin
-    t2_da = convert_units(t2_da, "K")
-
-    # Derive dew point temperature
-    # Returned in units of Kelvin
-    dew_pnt_da = compute_dewpointtemp(
-        temperature=t2_da, rel_hum=rh_da  # Kelvin  # [0-100]
-    )
-
-    # Derive specific humidity
-    # Returned in units of g/kg
-    da = compute_specific_humidity(
-        tdps=dew_pnt_da, pressure=pressure_da  # Kelvin  # Pa
-    )
-    return da
-
-
-def _get_noaa_heat_index(selections):
-    """Derive NOAA heat index"""
-
-    # Load mixing ratio data
-    selections.variable_id = ["q2"]
-    selections.units = "kg kg-1"
-    q2_da = _get_data_one_var(selections)
-
-    # Load pressure data
-    selections.variable_id = ["psfc"]
-    selections.units = "Pa"
-    pressure_da = _get_data_one_var(selections)
-
-    # Load temperature data
-    selections.variable_id = ["t2"]
-    selections.units = "K"  # Kelvin required for humidity and dew point computation
-    t2_da_K = _get_data_one_var(selections)
-
-    # Derive relative humidity
-    # Returned in units of [0-100]
-    rh_da = compute_relative_humidity(
-        pressure=pressure_da,  # Pa
-        temperature=t2_da_K,  # Kelvin
-        mixing_ratio=q2_da,  # kg/kg
-    )
-
-    # Convert temperature to proper units for noaa heat index
-    t2_da_F = convert_units(t2_da_K, "degF")
-
-    # Derive index
-    # Returned in units of F
-    da = noaa_heat_index(T=t2_da_F, RH=rh_da)
-    return da
-
-
-def _get_eff_temp(selections):
-    """Derive the effective temperature"""
-
-    # Load temperature data
-    selections.variable_id = ["t2"]
-    t2_da = _get_data_one_var(selections)
-
-    # Derive effective temp
-    da = effective_temp(T=t2_da)
-    return da
-
-
-def _get_fosberg_fire_index(selections):
-    """Derive the fosberg fire index."""
-
-    # Hard set timescale to hourly
-    orig_timescale = selections.timescale  # Preserve original user selection
-    selections.timescale = "hourly"
-
-    # Load temperature data
-    selections.variable_id = ["t2"]
-    selections.units = "degC"  # Kelvin required for humidity
-    t2_da_C = _get_data_one_var(selections)
-
-    # Load mixing ratio data
-    selections.variable_id = ["q2"]
-    selections.units = "g kg-1"
-    q2_da = _get_data_one_var(selections)
-
-    # Load pressure data
-    selections.variable_id = ["psfc"]
-    selections.units = "hPa"
-    pressure_da = _get_data_one_var(selections)
-
-    # Load u10 data
-    selections.variable_id = ["u10"]
-    selections.units = (
-        "m s-1"  # Need to set units to required units for compute_wind_mag
-    )
-    u10_da = _get_data_one_var(selections)
-
-    # Load v10 data
-    selections.variable_id = ["v10"]
-    selections.units = "m s-1"
-    v10_da = _get_data_one_var(selections)
-
-    # Derive relative humidity
-    # Returned in units of [0-100]
-    rh_da = compute_relative_humidity(
-        pressure=pressure_da,  # hPa
-        temperature=t2_da_C,  # degC
-        mixing_ratio=q2_da,  # g/kg
-    )
-
-    # Derive windspeed
-    # Returned in units of m/s
-    windspeed_da_ms = compute_wind_mag(u10=u10_da, v10=v10_da)  # m/s
-
-    # Convert units to proper units for fosberg index
-    t2_da_F = convert_units(t2_da_C, "degF")
-    windspeed_da_mph = convert_units(windspeed_da_ms, "mph")
-
-    # Compute the index
-    da = fosberg_fire_index(
-        t2_F=t2_da_F, rh_percent=rh_da, windspeed_mph=windspeed_da_mph
-    )
-
-    return da
->>>>>>> 4afac0fa
+    return timescale_dict[timescale]