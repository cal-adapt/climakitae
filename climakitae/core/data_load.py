--- conflicted
+++ resolved
@@ -72,16 +72,6 @@
         print("Total memory of input data: {0}".format(readable_bytes(xr_data_nbytes)))
         raise MemoryError("Your input dataset is too large to read into memory!")
     else:
-<<<<<<< HEAD
-        print(
-            "Processing data to read {0} of data into memory... ".format(
-                readable_bytes(xr_data_nbytes)
-            ),
-            end="",
-        )
-        print("\r")
-        return xr_da.compute()  # Load data into memory and return
-=======
         with ProgressBar():
             print(
                 "Processing data to read {0} of data into memory... ".format(
@@ -97,7 +87,6 @@
             print("\r")
             da_computed = xr_da.load()
         return da_computed  # Load data into memory and return
->>>>>>> 982e44d1
 
 
 # ============================ Helper functions ================================
