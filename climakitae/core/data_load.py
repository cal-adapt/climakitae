import warnings
from ast import literal_eval
from datetime import timedelta
from functools import partial

import dask
import geopandas as gpd
import numpy as np
import pandas as pd
import psutil
import rioxarray
import shapely
import xarray as xr
from dask.diagnostics import ProgressBar
from geopandas import GeoDataFrame
from rioxarray.exceptions import NoDataInBounds
from shapely.geometry import box
from xclim.sdba import Grouper
from xclim.sdba.adjustment import QuantileDeltaMapping

from climakitae.core.boundaries import Boundaries
from climakitae.core.constants import WARMING_LEVELS
from climakitae.tools.derived_variables import (
    compute_dewpointtemp,
    compute_relative_humidity,
    compute_specific_humidity,
    compute_wind_dir,
    compute_wind_mag,
)
from climakitae.tools.indices import effective_temp, fosberg_fire_index, noaa_heat_index
from climakitae.util.unit_conversions import convert_units, get_unit_conversion_options
from climakitae.util.utils import (
    _get_cat_subset,
    _get_scenario_from_selections,
    area_average,
    downscaling_method_as_list,
    downscaling_method_to_activity_id,
    get_closest_gridcell,
    readable_bytes,
    resolution_to_gridlabel,
    scenario_to_experiment_id,
    timescale_to_table_id,
    create_new_warming_level_table,
)
from climakitae.util.warming_levels import calculate_warming_level, drop_invalid_sims

# Importing DataParameters causes ImportError due to circular import
# so only import for type checking and reference as str 'DataParameters'
from typing import TYPE_CHECKING

if TYPE_CHECKING:
    from climakitae.core.data_interface import DataParameters

# Set Xarray options
# keep array attributes after operations
xr.set_options(keep_attrs=True)
# slice array into smaller chunks to opitimize reading
dask.config.set({"array.slicing.split_large_chunks": True})

# Silence performance warnings
# This warning is triggered when large chunks are created
from dask.array.core import PerformanceWarning
from dask.diagnostics import ProgressBar

warnings.filterwarnings("ignore", category=PerformanceWarning)


def load(xr_da: xr.DataArray, progress_bar: bool = False) -> xr.DataArray:
    """Read lazily loaded dask array into memory for faster access

    Parameters
    ----------
    xr_da: xr.DataArray
    progress_bar: boolean

    Returns
    -------
    da_computed: xr.DataArray
    """

    # Check if data is already loaded into memory
    if xr_da.chunks is None:
        print("Your data is already loaded into memory")
        return xr_da

    # Get memory information
    avail_mem = psutil.virtual_memory().available  # Available system memory
    xr_data_nbytes = xr_da.nbytes  # Memory of data

    # If it will cause the system to have less than 256MB after loading the data, do not allow the compute to proceed.
    if avail_mem - xr_data_nbytes < 268435456:
        print("Available memory: {0}".format(readable_bytes(avail_mem)))
        print("Total memory of input data: {0}".format(readable_bytes(xr_data_nbytes)))
        raise MemoryError("Your input dataset is too large to read into memory!")
    else:
        print(
            "Processing data to read {0} of data into memory... ".format(
                readable_bytes(xr_data_nbytes)
            ),
            end="",
        )
        if progress_bar:
            with ProgressBar():
                print("\r")
                da_computed = xr_da.compute()
        else:
            da_computed = xr_da.compute()
        print("Complete!")
        return da_computed


def _scenarios_in_data_dict(keys: list[str]) -> list[str]:
    """Return unique list of ssp scenarios in dataset dictionary.

    Parameters
    ----------
    keys: list[str]
        list of dataset names from catalog

    Returns
    -------
    scenario_list: list[str]
        unique scenarios
    """
    scenarios = set([one.split(".")[3] for one in keys if "ssp" in one])

    return list(scenarios)


def _time_slice(dset: xr.Dataset, selections: "DataParameters") -> xr.Dataset:
    """Subset over time

    Parameters
    ----------
    dset: xr.Dataset
        one dataset from the catalog
    selections: DataParameters
        object holding user's selections

    Returns
    -------
    xr.Dataset
        time-slice of dset
    """

    window_start = str(selections.time_slice[0])
    window_end = str(selections.time_slice[1])

    return dset.sel(time=slice(window_start, window_end))


def area_subset_geometry(
    selections: "DataParameters",
) -> list[shapely.geometry.polygon.Polygon] | None:
    """Get geometry to perform area subsetting with.

    Parameters
    ----------
    selections: DataParameters
        object holding user's selections

    Returns
    -------
    ds_region: shapely.geometry
        geometry to use for subsetting
    """

    def _override_area_selections(selections: "DataParameters") -> tuple[str, str]:
        """Account for 'station' special-case
        You need to retrieve the entire domain because the shapefiles will cut out
        the ocean grid cells, but the some station's closest gridcells are the ocean!

        Parameters
        ----------
        selections: DataParameters
            object holding user's selections

        Returns
        -------
        area_subset: str
        cached_area: str
        """
        if selections.data_type == "Stations":
            area_subset = "none"
            cached_area = "entire domain"
        else:
            area_subset = selections.area_subset
            cached_area = selections.cached_area

        return area_subset, cached_area

    def _set_subarea(
        boundary_dataset: Boundaries, shape_indices: list[int]
    ) -> GeoDataFrame:
        return boundary_dataset.loc[shape_indices].geometry.union_all()

    def _get_as_shapely(selections: "DataParameters") -> shapely.geometry:
        """
        Takes the location data, and turns it into a
        shapely box object. Just doing polygons for now. Later other point/station data
        will be available too.

        Parameters
        ----------
        selections: DataParameters
            Data settings (variable, unit, timescale, etc)

        Returns
        -------
        shapely_geom: shapely.geometry

        """
        # Box is formed using the following shape:
        #   shapely.geometry.box(minx, miny, maxx, maxy)
        shapely_geom = box(
            selections.longitude[0],  # minx
            selections.latitude[0],  # miny
            selections.longitude[1],  # maxx
            selections.latitude[1],  # maxy
        )
        return shapely_geom

    area_subset, cached_area = _override_area_selections(selections)

    if area_subset == "lat/lon":
        geom = _get_as_shapely(selections)
        if not geom.is_valid:
            raise ValueError(
                "Please go back to 'select' and choose" + " a valid lat/lon range."
            )
        ds_region = [geom]
    elif area_subset != "none":
        shape_indices = list(
            {
                key: selections._geography_choose[area_subset][key]
                for key in cached_area
            }.values()
        )
        if area_subset == "states":
            shape = _set_subarea(selections._geographies._us_states, shape_indices)
        elif area_subset == "CA counties":
            shape = _set_subarea(selections._geographies._ca_counties, shape_indices)
        elif area_subset == "CA watersheds":
            shape = _set_subarea(selections._geographies._ca_watersheds, shape_indices)
        elif area_subset == "CA Electric Load Serving Entities (IOU & POU)":
            shape = _set_subarea(selections._geographies._ca_utilities, shape_indices)
        elif area_subset == "CA Electricity Demand Forecast Zones":
            shape = _set_subarea(
                selections._geographies._ca_forecast_zones, shape_indices
            )
        elif area_subset == "CA Electric Balancing Authority Areas":
            shape = _set_subarea(
                selections._geographies._ca_electric_balancing_areas, shape_indices
            )
        ds_region = [shape]
    else:
        ds_region = None
    return ds_region


def _spatial_subset(dset: xr.Dataset, selections: "DataParameters") -> xr.Dataset:
    """Subset over spatial area

    Parameters
    ----------
    dset: xr.Dataset
        one dataset from the catalog
    selections: DataParameters
        object holding user's selections

    Returns
    -------
    xr.Dataset
        subsetted area of dset
    """

    def _clip_to_geometry(
        dset: xr.Dataset, ds_region: shapely.geometry.polygon.Polygon, all_touched: bool
    ) -> xr.Dataset:
        """Clip to geometry if large enough

        Parameters
        ----------
        dset: xr.Dataset
            one dataset from the catalog
        ds_region: shapely.geometry.polygon.Polygon
            area to clip to
        all_touched: boolean
            select within or touching area

        Returns
        -------
        xr.Dataset
            clipped area of dset
        """
        try:
            dset = dset.rio.clip(
                geometries=ds_region, crs=4326, drop=True, all_touched=all_touched
            )

        except NoDataInBounds as e:
            # Catch small geometry error
            print(e)
            print("Skipping spatial subsetting.")

        return dset

    def _clip_to_geometry_loca(
        dset: xr.Dataset, ds_region: shapely.geometry.polygon.Polygon, all_touched: bool
    ) -> xr.Dataset:
        """Clip to geometry, adding missing grid info
            because crs and x, y are missing from LOCA datasets
            Otherwise rioxarray will raise this error:
            'MissingSpatialDimensionError: x dimension not found.'

        Parameters
        ----------
        dset: xr.Dataset
            one dataset from the catalog
        ds_region: shapely.geometry.polygon.Polygon
            area to clip to
        all_touched: boolean
            select within or touching area

        Returns
        -------
        xr.Dataset
            clipped area of dset
        """
        dset = dset.rename({"lon": "x", "lat": "y"})
        dset = dset.rio.write_crs("epsg:4326", inplace=True)
        dset = _clip_to_geometry(dset, ds_region, all_touched)
        dset = dset.rename({"x": "lon", "y": "lat"}).drop("spatial_ref")
        return dset

    ds_region = area_subset_geometry(selections)

    if ds_region is not None:  # Perform subsetting
        if selections.downscaling_method == "Dynamical":
            dset = _clip_to_geometry(dset, ds_region, selections.all_touched)
        else:
            dset = _clip_to_geometry_loca(dset, ds_region, selections.all_touched)

    return dset


def _process_dset(
    ds_name: str, dset: xr.Dataset, selections: "DataParameters"
) -> xr.Dataset:
    """Subset over time and space, as described in user selections;
       renaming to facilitate concatenation.

    Parameters
    ----------
    ds_name: str
        dataset name from catalog
    dset: xr.Dataset
        one dataset from the catalog
    selections: DataParameters
        object holding user's selections

    Returns
    -------
    xr.Dataset
        sub-setted output data
    """
    # Time slice
    dset = _time_slice(dset, selections)

    # Trim WRF domain edges
    # Clip 10 grid cells around the entire grid
    if selections.downscaling_method == "Dynamical":
        dset = dset.isel(x=slice(10, -10), y=slice(10, -10))

    # Perform area subsetting
    dset = _spatial_subset(dset, selections)

    # Perform area averaging
    if selections.area_average == "Yes":
        dset = area_average(dset)

    def _sim_index_item(ds_name: str, member_id: dict[str, str]) -> str:
        """Identify a simulation by its downscaling type, driving GCM, and member id.

        Parameters
        ----------
        ds_name: str
            dataset name from catalog
        member_id: xr.Dataset.attr
            ensemble member id from dataset attributes

        Returns
        -------
        str: joined by underscores
        """
        downscaling_type = ds_name.split(".")[0]
        gcm_name = ds_name.split(".")[2]
        ensemble_member = str(member_id.values)
        if ensemble_member != "nan":
            return "_".join([downscaling_type, gcm_name, ensemble_member])
        else:
            return "_".join([downscaling_type, gcm_name])

    # Rename member_id value to include more info
    dset = dset.assign_coords(
        member_id=[_sim_index_item(ds_name, mem_id) for mem_id in dset.member_id]
    )
    # Rename variable to display name:
    dset = dset.rename({list(dset.data_vars)[0]: selections.variable})

    return dset


def _override_unit_defaults(da: xr.DataArray, var_id: str) -> xr.DataArray:
    """Override non-standard unit specifications in some dataset attributes

    Parameters
    ----------
    da: xr.DataArray
        any xarray DataArray with a units attribute
    var_id: str
        variable id

    Returns
    -------
    xr.DataArray
        output data
    """
    if var_id == "huss":
        # Units for LOCA specific humidity are set to 1
        # Reset to kg/kg so they can be converted if neccessary to g/kg
        da.attrs["units"] = "kg/kg"
    elif var_id == "rsds":
        # rsds units are "W m-2"
        # rename them to W/m2 to match the lookup catalog, and the units for WRF radiation variables
        da.attrs["units"] = "W/m2"
    return da


def _merge_all(
    selections: "DataParameters", data_dict: dict[str, xr.core.dataset.Dataset]
) -> xr.DataArray:
    """Merge all datasets into one, subsetting each consistently;
       clean-up format, and convert units.

    Parameters
    ----------
    selections: DataParameters
        object holding user's selections
    data_dict: dict
        dictionary of zarrs from catalog, with each key
        being its name and each item the zarr store

    Returns
    -------
    da: xr.DataArray
        output data
    """
    # Two LOCA2 simulations report a daily timestamp coordinate at 12am (midnight) when the rest of the simulations report at 12pm (noon)
    # Here we reindex the time dimension to shift it by 12HR for the two troublesome simulations
    # This avoids the issue where every other day is set to NaN when you concat the datasets!
    if (selections.downscaling_method in ["Statistical", "Dynamical+Statistical"]) and (
        selections.timescale == "daily"
    ):
        troublesome_sims = ["HadGEM3-GC31-LL", "KACE-1-0-G"]
        for sim in troublesome_sims:
            for dset_name in list(data_dict):
                if sim in dset_name:
                    data_dict[dset_name]["time"] = data_dict[dset_name].time.get_index(
                        "time"
                    ) + timedelta(hours=12)

    # Get corresponding data for historical period to append:
    reconstruction = [one for one in data_dict.keys() if "reanalysis" in one]
    hist_keys = [one for one in data_dict.keys() if "historical" in one]
    if hist_keys:
        all_hist = xr.concat(
            [
                _process_dset(one, data_dict[one], selections)
                for one in data_dict.keys()
                if "historical" in one
            ],
            dim="member_id",
        )
    else:
        all_hist = None

    def _concat_sims(
        data_dict: dict[str, xr.core.dataset.Dataset],
        hist_data: xr.Dataset,
        selections: "DataParameters",
        scenario: str,
    ) -> xr.Dataset:
        """Combine datasets along expanded 'member_id' dimension, and append
            historical if relevant.

        Parameters
        ----------
        data_dict: dict
            dictionary of zarrs from catalog, with each key
            being its name and each item the zarr store
        hist_data: xr.Dataset
            subsetted historical data to append
        selections: DataParameters
            class holding data selections
        scenario: str
            short designation for one SSP

        Returns
        -------
        one_scenario: xr.Dataset
            combined data object
        """
        scen_name = scenario_to_experiment_id(scenario, reverse=True)

        # Merge along expanded 'member_id' dimension:
        one_scenario = xr.concat(
            [
                _process_dset(one, data_dict[one], selections)
                for one in data_dict.keys()
                if scenario in one
            ],
            dim="member_id",
        )

        # Append historical if relevant:
        if hist_data != None:
            hist_data = hist_data.sel(member_id=one_scenario.member_id)
            scen_name = "Historical + " + scen_name
            one_scenario = xr.concat([hist_data, one_scenario], dim="time")

        # Set-up coordinate:
        one_scenario = one_scenario.assign_coords({"scenario": scen_name})

        return one_scenario

    def _add_scenario_dim(da: xr.DataArray, scen_name: str) -> xr.DataArray:
        """Add a singleton dimension for 'scenario' to the DataArray.

        Parameters
        ----------
        da: xr.DataArray
            consolidated data object missing a scenario dimension
        scen_name: str
            desired value for scenario along new dimension

        Returns
        -------
        da: xr.DataArray
            data object with singleton scenario dimension added.
        """
        da = da.assign_coords({"scenario": scen_name})
        da = da.expand_dims(dim={"scenario": 1})
        return da

    # Get (and double-check) list of SSP scenarios:
    _scenarios = _scenarios_in_data_dict(data_dict.keys())

    if _scenarios:
        # Merge along new 'scenario' dimension:
        all_ssps = xr.concat(
            [
                _concat_sims(data_dict, all_hist, selections, scenario)
                for scenario in _scenarios
            ],
            combine_attrs="drop_conflicts",
            dim="scenario",
        )
    else:
        if all_hist:
            all_ssps = all_hist
            all_ssps = _add_scenario_dim(all_ssps, "Historical Climate")
            if reconstruction:
                one_key = reconstruction[0]
                era5_wrf = _process_dset(one_key, data_dict[one_key], selections)
                era5_wrf = _add_scenario_dim(era5_wrf, "Historical Reconstruction")
                all_ssps = xr.concat(
                    [all_ssps, era5_wrf],
                    dim="scenario",
                )
        elif reconstruction:
            one_key = reconstruction[0]
            all_ssps = _process_dset(one_key, data_dict[one_key], selections)
            all_ssps = _add_scenario_dim(all_ssps, "Historical Reconstruction")

    # Rename expanded dimension:
    all_ssps = all_ssps.rename({"member_id": "simulation"})

    # Convert to xr.DataArray:
    var_id = list(all_ssps.data_vars)[0]
    all_ssps = all_ssps[var_id]

    return all_ssps


def _get_data_one_var(selections: "DataParameters") -> xr.DataArray:
    """Get data for one variable
    Retrieves dataset dictionary from AWS, handles some special cases, merges
    datasets along new dimensions into one xr.DataArray, and adds metadata.

    Parameters
    ----------
    selections: DataParameters
        object holding user's selections

    Returns
    -------
    da: xr.DataArray
        with datasets combined over new dimensions 'simulation' and 'scenario'
    """

    orig_units = selections.units

    scenario_ssp, scenario_historical = _get_scenario_from_selections(selections)

    with warnings.catch_warnings():
        warnings.simplefilter("ignore")  # Silence warning if empty dataset returned

        # Get catalog subset for a set of user selections
        cat_subset = _get_cat_subset(selections=selections)

        if len(cat_subset.df["institution_id"].unique()) == 1:
            _institution = cat_subset.df["institution_id"].unique()[0]
        else:
            _institution = "Multiple"

        # Read data from AWS
        data_dict = cat_subset.to_dataset_dict(
            zarr_kwargs={"consolidated": True},
            storage_options={"anon": True},
            progressbar=False,
        )

    # If SSP 2-4.5 or SSP 5-8.5 are selected, along with ensmean as the simulation,
    # We want to return the single available CESM2 model
    if ("ensmean" in selections.simulation) and (
        {"SSP 2-4.5", "SSP 5-8.5"}.intersection(set(scenario_ssp))
    ):
        method_list = downscaling_method_as_list(selections.downscaling_method)

        cat_subset2 = selections._data_catalog.search(
            activity_id=[downscaling_method_to_activity_id(dm) for dm in method_list],
            table_id=timescale_to_table_id(selections.timescale),
            grid_label=resolution_to_gridlabel(selections.resolution),
            variable_id=selections.variable_id,
            experiment_id=[scenario_to_experiment_id(x) for x in scenario_ssp],
            source_id=["CESM2"],
        )
        data_dict2 = cat_subset2.to_dataset_dict(
            zarr_kwargs={"consolidated": True},
            storage_options={"anon": True},
            progressbar=False,
        )
        data_dict = {**data_dict, **data_dict2}

    # Merge individual Datasets into one DataArray object.
    da = _merge_all(selections=selections, data_dict=data_dict)

    # Set data attributes and name
    native_units = da.attrs["units"]
    data_attrs = _get_data_attributes(selections)
    data_attrs = data_attrs | {"institution": _institution}
    da.attrs = data_attrs
    da.name = selections.variable

    # Convert units
    da.attrs["units"] = native_units
    da = _override_unit_defaults(da, selections.variable_id)
    da = convert_units(da=da, selected_units=orig_units)

    return da


def _get_data_attributes(
    selections: "DataParameters",
) -> dict[str, str | float | int | list[str]]:
    """Return dictionary of xr.DataArray attributes based on selections

    Parameters
    ----------
    selections: DataParameters

    Returns
    -------
    new_attrs: dict
        attributes
    """
    new_attrs = {  # Add descriptive attributes to DataArray
        "variable_id": ", ".join(
            selections.variable_id
        ),  # Convert list to comma separated string
        "extended_description": selections.extended_description,
        "units": selections.units,
        "data_type": selections.data_type,
        "resolution": selections.resolution,
        "frequency": selections.timescale,
        "location_subset": selections.cached_area,
        "approach": selections.approach,
        "downscaling_method": selections.downscaling_method,
    }

    if selections.approach == "Warming Level":
        new_attrs["warming_level_window"] = "+/- {0} years from centered year".format(
            selections.warming_level_window
        )
    if selections.warming_level_months != list(np.arange(1, 13)):
        # Only add this attribute if it's not a full year
        # Otherwise users can just assume its a full year
        # This option is hidden from the GUI so I think adding the attribute is confusing otherwise
        new_attrs["warming_level_months"] = ", ".join(
            [str(x) for x in selections.warming_level_months]
        )
    return new_attrs


def _check_valid_unit_selection(selections: "DataParameters") -> None:
    """Check that units weren't manually set in DataParameters to an invalid option.
    Raises ValueError if units are not set to a valid option.

    Parameters
    -----------
    selections: DataParameters

    Returns
    -------
    None

    """
    native_unit = selections.variable_options_df[
        selections.variable_options_df["variable_id"].isin(selections.variable_id)
    ].unit.item()

    try:
        # See if there are more than one unit option for this variable
        valid_units = get_unit_conversion_options()[native_unit]
    except:
        # If not, the only unit option is the native unit
        valid_units = [native_unit]

    if selections.units not in valid_units:
        print("Units selected: {}".format(selections.units))
        print("Valid units: " + ", ".join(valid_units))
        raise ValueError("Selected unit is not valid for the selected variable.")
    return None


def _get_Uearth(selections: "DataParameters") -> xr.DataArray:
    """Rotate winds from WRF grid --> spherical earth
    We need to rotate U and V to Earth-relative coordinates in order to properly derive wind direction and generally make comparisons against observations.
    Reference: https://www-k12.atmos.washington.edu/~ovens/wrfwinds.html
    Ideally, this should NOT be done programmatically... we should update the zarrs and remove this code

    Parameters
    ----------
    selections: DataParameters

    Returns
    -------
    da: xr.DataArray
    """
    # Load v10 data
    selections.variable_id = ["v10"]
    v10_da = _get_data_one_var(selections)

    # Load u10 data
    selections.variable_id = ["u10"]
    u10_da = _get_data_one_var(selections)

    # Read in the appropriate file depending on the data resolution
    # This file contains sinalpha and cosalpha for the WRF grid
    gridlabel = resolution_to_gridlabel(selections.resolution)
    wrf_angles_ds = xr.open_zarr(
        "s3://cadcat/tmp/era/wrf/wrf_angles_{}.zarr/".format(gridlabel),
        storage_options={"anon": True},
    )
    wrf_angles_ds = _spatial_subset(
        wrf_angles_ds, selections
    )  # Clip to spatial subset of data
    sinalpha = wrf_angles_ds.SINALPHA
    cosalpha = wrf_angles_ds.COSALPHA

    # Compute Uearth
    Uearth = u10_da * cosalpha - v10_da * sinalpha

    # Add variable name
    Uearth.name = selections.variable

    return Uearth


def _get_Vearth(selections: "DataParameters") -> xr.DataArray:
    """Rotate winds from WRF grid --> spherical earth
    We need to rotate U and V to Earth-relative coordinates in order to properly derive wind direction and generally make comparisons against observations.
    Reference: https://www-k12.atmos.washington.edu/~ovens/wrfwinds.html
    Ideally, this should NOT be done programmatically... we should update the zarrs and remove this code

    Parameters
    ----------
    selections: DataParameters

    Returns
    -------
    da: xr.DataArray
    """
    # Load u10 data
    selections.variable_id = ["u10"]
    u10_da = _get_data_one_var(selections)

    # Load v10 data
    selections.variable_id = ["v10"]
    v10_da = _get_data_one_var(selections)

    # Read in the appropriate file depending on the data resolution
    # This file contains sinalpha and cosalpha for the WRF grid
    gridlabel = resolution_to_gridlabel(selections.resolution)
    wrf_angles_ds = xr.open_zarr(
        "s3://cadcat/tmp/era/wrf/wrf_angles_{}.zarr/".format(gridlabel),
        storage_options={"anon": True},
    )
    wrf_angles_ds = _spatial_subset(
        wrf_angles_ds, selections
    )  # Clip to spatial subset of data
    sinalpha = wrf_angles_ds.SINALPHA
    cosalpha = wrf_angles_ds.COSALPHA

    # Compute Uearth
    Vearth = v10_da * cosalpha + u10_da * sinalpha

    # Add variable name
    Vearth.name = selections.variable

    return Vearth


def _get_wind_speed_derived(selections: "DataParameters") -> xr.DataArray:
    """Get input data and derive wind speed for hourly data

    Parameters
    ----------
    selections: DataParameters

    Returns
    -------
    da: xr.DataArray
    """
    # Load u10 data
    selections.variable_id = ["u10"]
    selections.units = (
        "m s-1"  # Need to set units to required units for compute_wind_mag
    )
    # u10_da = _get_data_one_var(selections)
    u10_da = _get_Uearth(selections)

    # Load v10 data
    selections.variable_id = ["v10"]
    selections.units = "m s-1"
    # v10_da = _get_data_one_var(selections)
    v10_da = _get_Vearth(selections)

    # Derive the variable
    da = compute_wind_mag(u10=u10_da, v10=v10_da)  # m/s
    return da


def _get_wind_dir_derived(selections: "DataParameters") -> xr.DataArray:
    """Get input data and derive wind direction for hourly data

    Parameters
    ----------
    selections: DataParameters

    Returns
    -------
    da: xr.DataArray
    """
    # Load u10 data
    selections.variable_id = ["u10"]
    selections.units = (
        "m s-1"  # Need to set units to required units for compute_wind_mag
    )
    # u10_da = _get_data_one_var(selections)
    u10_da = _get_Uearth(selections)

    # Load v10 data
    selections.variable_id = ["v10"]
    selections.units = "m s-1"
    # v10_da = _get_data_one_var(selections)
    v10_da = _get_Vearth(selections)

    # Derive the variable
    da = compute_wind_dir(u10=u10_da, v10=v10_da)
    return da


def _get_monthly_daily_dewpoint(selections: "DataParameters") -> xr.DataArray:
    """Derive dew point temp for monthly/daily data.

    Parameters
    ----------
    selections: DataParameters

    Returns
    -------
    da: xr.DataArray
    """
    # Daily/monthly dew point inputs have different units
    # Hourly dew point temp derived differently because you also have to derive relative humidity

    # Load temperature data
    selections.variable_id = ["t2"]
    selections.units = "K"  # Kelvin required for humidity and dew point computation
    t2_da = _get_data_one_var(selections)

    selections.variable_id = ["rh"]
    selections.units = "[0 to 100]"
    rh_da = _get_data_one_var(selections)

    # Derive dew point temperature
    # Returned in units of Kelvin
    da = compute_dewpointtemp(temperature=t2_da, rel_hum=rh_da)  # Kelvin  # [0-100]
    return da


def _get_hourly_dewpoint(selections: "DataParameters") -> xr.DataArray:
    """Derive dew point temp for hourly data.
    Requires first deriving relative humidity.

    Parameters
    ----------
    selections: DataParameters

    Returns
    -------
    da: xr.DataArray
    """
    # Load temperature data
    selections.variable_id = ["t2"]
    selections.units = "degC"  # Celsius required for humidity
    t2_da = _get_data_one_var(selections)

    # Load mixing ratio data
    selections.variable_id = ["q2"]
    selections.units = "g kg-1"
    q2_da = _get_data_one_var(selections)

    # Load pressure data
    selections.variable_id = ["psfc"]
    selections.units = "hPa"
    pressure_da = _get_data_one_var(selections)

    # Derive relative humidity
    # Returned in units of [0-100]
    rh_da = compute_relative_humidity(
        pressure=pressure_da,  # hPa
        temperature=t2_da,  # degC
        mixing_ratio=q2_da,  # g/kg
    )

    # Dew point temperature requires temperature in Kelvin
    t2_da = convert_units(t2_da, "K")

    # Derive dew point temperature
    # Returned in units of Kelvin
    da = compute_dewpointtemp(temperature=t2_da, rel_hum=rh_da)  # Kelvin  # [0-100]
    return da


def _get_hourly_rh(selections: "DataParameters") -> xr.DataArray:
    """Derive hourly relative humidity.

    Parameters
    ----------
    selections: DataParameters

    Returns
    -------
    da: xr.DataArray
    """
    # Load temperature data
    selections.variable_id = ["t2"]
    selections.units = "degC"  # Celsius required for humidity
    t2_da = _get_data_one_var(selections)

    # Load mixing ratio data
    selections.variable_id = ["q2"]
    selections.units = "g kg-1"
    q2_da = _get_data_one_var(selections)

    # Load pressure data
    selections.variable_id = ["psfc"]
    selections.units = "hPa"
    pressure_da = _get_data_one_var(selections)

    # Derive relative humidity
    # Returned in units of [0-100]
    da = compute_relative_humidity(
        pressure=pressure_da,  # hPa
        temperature=t2_da,  # degC
        mixing_ratio=q2_da,  # g/kg
    )
    return da


def _get_hourly_specific_humidity(selections: "DataParameters") -> xr.DataArray:
    """Derive hourly specific humidity.
    Requires first deriving relative humidity, then dew point temp.

    Parameters
    ----------
    selections: DataParameters

    Returns
    -------
    da: xr.DataArray
    """
    # Load temperature data
    selections.variable_id = ["t2"]
    selections.units = "degC"  # degC required for humidity
    t2_da = _get_data_one_var(selections)

    # Load mixing ratio data
    selections.variable_id = ["q2"]
    selections.units = "g kg-1"
    q2_da = _get_data_one_var(selections)

    # Load pressure data
    selections.variable_id = ["psfc"]
    selections.units = "hPa"
    pressure_da = _get_data_one_var(selections)

    # Derive relative humidity
    # Returned in units of [0-100]
    rh_da = compute_relative_humidity(
        pressure=pressure_da,  # hPa
        temperature=t2_da,  # degC
        mixing_ratio=q2_da,  # g/kg
    )

    # Dew point temperature requires temperature in Kelvin
    t2_da = convert_units(t2_da, "K")

    # Derive dew point temperature
    # Returned in units of Kelvin
    dew_pnt_da = compute_dewpointtemp(
        temperature=t2_da, rel_hum=rh_da  # Kelvin  # [0-100]
    )

    # Derive specific humidity
    # Returned in units of g/kg
    da = compute_specific_humidity(
        tdps=dew_pnt_da, pressure=pressure_da  # Kelvin  # Pa
    )
    return da


def _get_noaa_heat_index(selections: "DataParameters") -> xr.DataArray:
    """Derive NOAA heat index

    Parameters
    ----------
    selections: DataParameters

    Returns
    -------
    da: xr.DataArray
    """

    # Load mixing ratio data
    selections.variable_id = ["q2"]
    selections.units = "kg kg-1"
    q2_da = _get_data_one_var(selections)

    # Load pressure data
    selections.variable_id = ["psfc"]
    selections.units = "Pa"
    pressure_da = _get_data_one_var(selections)

    # Load temperature data
    selections.variable_id = ["t2"]
    selections.units = "K"  # Kelvin required for humidity and dew point computation
    t2_da_K = _get_data_one_var(selections)

    # Derive relative humidity
    # Returned in units of [0-100]
    rh_da = compute_relative_humidity(
        pressure=pressure_da,  # Pa
        temperature=t2_da_K,  # Kelvin
        mixing_ratio=q2_da,  # kg/kg
    )

    # Convert temperature to proper units for noaa heat index
    t2_da_F = convert_units(t2_da_K, "degF")

    # Derive index
    # Returned in units of F
    da = noaa_heat_index(T=t2_da_F, RH=rh_da)
    return da


def _get_eff_temp(selections: "DataParameters") -> xr.DataArray:
    """Derive the effective temperature

    Parameters
    ----------
    selections: DataParameters

    Returns
    -------
    da: xr.DataArray
    """

    # Load temperature data
    selections.variable_id = ["t2"]
    t2_da = _get_data_one_var(selections)

    # Derive effective temp
    da = effective_temp(T=t2_da)
    return da


def _get_fosberg_fire_index(selections: "DataParameters") -> xr.DataArray:
    """Derive the fosberg fire index.

    Parameters
    ----------
    selections: DataParameters

    Returns
    -------
    da: xr.DataArray
    """

    # Hard set timescale to hourly
    orig_timescale = selections.timescale  # Preserve original user selection
    selections.timescale = "hourly"

    # Load temperature data
    selections.variable_id = ["t2"]
    selections.units = "degC"  # Kelvin required for humidity
    t2_da_C = _get_data_one_var(selections)

    # Load mixing ratio data
    selections.variable_id = ["q2"]
    selections.units = "g kg-1"
    q2_da = _get_data_one_var(selections)

    # Load pressure data
    selections.variable_id = ["psfc"]
    selections.units = "hPa"
    pressure_da = _get_data_one_var(selections)

    # Load u10 data
    selections.variable_id = ["u10"]
    selections.units = (
        "m s-1"  # Need to set units to required units for compute_wind_mag
    )
    u10_da = _get_data_one_var(selections)

    # Load v10 data
    selections.variable_id = ["v10"]
    selections.units = "m s-1"
    v10_da = _get_data_one_var(selections)

    # Derive relative humidity
    # Returned in units of [0-100]
    rh_da = compute_relative_humidity(
        pressure=pressure_da,  # hPa
        temperature=t2_da_C,  # degC
        mixing_ratio=q2_da,  # g/kg
    )

    # Derive windspeed
    # Returned in units of m/s
    windspeed_da_ms = compute_wind_mag(u10=u10_da, v10=v10_da)  # m/s

    # Convert units to proper units for fosberg index
    t2_da_F = convert_units(t2_da_C, "degF")
    windspeed_da_mph = convert_units(windspeed_da_ms, "mph")

    # Compute the index
    da = fosberg_fire_index(
        t2_F=t2_da_F, rh_percent=rh_da, windspeed_mph=windspeed_da_mph
    )

    return da


def read_catalog_from_select(selections: "DataParameters") -> xr.DataArray:
    """The primary and first data loading method, called by
    DataParameters.retrieve, it returns a DataArray (which can be quite large)
    containing everything requested by the user (which is stored in 'selections').

    Parameters
    ----------
    selections: DataParameters
        object holding user's selections

    Returns
    -------
    da: xr.DataArray
        output data
    """

    if selections.approach == "Warming Level":
        selections.time_slice = (1980, 2100)  # Retrieve entire time period

    # Raise appropriate errors for time-based retrieval
    if selections.approach == "Time":
        if (selections.scenario_ssp != []) and (
            "Historical Reconstruction" in selections.scenario_historical
        ):
            raise ValueError(
                "Historical Reconstruction data is not available with SSP data. Please modify your selections and try again."
            )

        # Validate unit selection
        # Returns None if units are valid, raises error if not
        _check_valid_unit_selection(selections)

        # Raise error if no scenarios are selected
        scenario_selections = selections.scenario_ssp + selections.scenario_historical
        if scenario_selections == []:
            raise ValueError("Please select as least one dataset.")

    # Raise error if station data selected, but no station is selected
    if (selections.data_type == "Stations") and (
        selections.stations in [[], ["No stations available at this location"]]
    ):
        raise ValueError(
            "Please select at least one weather station, or retrieve gridded data."
        )

    # For station data, need to expand time slice to ensure the historical period is included
    # At the end, the data will be cut back down to the user's original selection
    if selections.data_type == "Stations":
        original_time_slice = selections.time_slice  # Preserve original user selections
        original_scenario_historical = selections.scenario_historical.copy()
        if "Historical Climate" not in selections.scenario_historical:
            selections.scenario_historical.append("Historical Climate")
        obs_data_bounds = (
            1980,
            2014,
        )  # Bounds of the observational data used in bias-correction
        if original_time_slice[0] > obs_data_bounds[0]:
            selections.time_slice = (obs_data_bounds[0], original_time_slice[1])
        if original_time_slice[1] < obs_data_bounds[1]:
            selections.time_slice = (selections.time_slice[0], obs_data_bounds[1])

    ## ------ Deal with derived variables ------
    orig_var_id_selection = selections.variable_id[0]
    orig_unit_selection = selections.units
    orig_variable_selection = selections.variable

    # Get data attributes beforehand since selections is modified
    data_attrs = _get_data_attributes(selections)
    if "_derived" in orig_var_id_selection:
        if orig_var_id_selection == "wind_speed_derived":  # Hourly
            da = _get_wind_speed_derived(selections)
        elif orig_var_id_selection == "wind_direction_derived":  # Hourly
            da = _get_wind_dir_derived(selections)
        elif orig_var_id_selection == "dew_point_derived":  # Monthly/daily
            da = _get_monthly_daily_dewpoint(selections)
        elif orig_var_id_selection == "dew_point_derived_hrly":  # Hourly
            da = _get_hourly_dewpoint(selections)
        elif orig_var_id_selection == "rh_derived":  # Hourly
            da = _get_hourly_rh(selections)
        elif orig_var_id_selection == "q2_derived":  # Hourly
            da = _get_hourly_specific_humidity(selections)
        elif orig_var_id_selection == "fosberg_index_derived":  # Hourly
            da = _get_fosberg_fire_index(selections)
        elif orig_var_id_selection == "noaa_heat_index_derived":  # Hourly
            da = _get_noaa_heat_index(selections)
        elif orig_var_id_selection == "effective_temp_index_derived":
            da = _get_eff_temp(selections)
        else:
            raise ValueError(
                "You've encountered a bug. No data available for selected derived variable."
            )

        # ------ Set attributes ------
        # Some of the derived variables may be constructed from data that comes from the same institution
        # The dev team hasn't looked into this yet -- opportunity for future improvement
        data_attrs = data_attrs | {"institution": "Multiple"}
        da.attrs = data_attrs

        # Convert units
        da = convert_units(da, selected_units=orig_unit_selection)
        da.name = orig_variable_selection  # Set name of DataArray

        # Reset selections to user's original selections
        selections.variable_id = [orig_var_id_selection]
        selections.units = orig_unit_selection

    # Rotate wind vectors
    elif (
        any(x in selections.variable_id for x in ["u10", "v10"])
        and selections.downscaling_method == "Dynamical"
    ):
        if "u10" in selections.variable_id:
            da = _get_Uearth(selections)
        elif "v10" in selections.variable_id:
            da = _get_Vearth(selections)

    # Any other variable... i.e. not an index, derived var, or a WRF wind vector
    else:
        da = _get_data_one_var(selections)

    # Assure that CRS and grid_mapping are in place for all data returned
    if (selections.downscaling_method == "Dynamical") and (
        "Lambert_Conformal" in da.coords
    ):
        da.attrs = da.attrs | {"grid_mapping": "Lambert_Conformal"}
    elif selections.downscaling_method in ["Statistical", "Dynamical+Statistical"]:
        da = da.rio.write_crs("epsg:4326", inplace=True)

    if selections.data_type == "Stations":
        # Bias-correct the station data
        da = _station_apply(selections, da, original_time_slice)

        # Reset original selections
        if "Historical Climate" not in original_scenario_historical:
            selections.scenario_historical.remove("Historical Climate")
            da["scenario"] = [x.split("Historical + ")[1] for x in da.scenario.values]
        selections.time_slice = original_time_slice

    if selections.approach == "Warming Level":
        # Process data object using warming levels approach
        # Dimensions and coordinates will change
        # See function documentation for more information
        da = _apply_warming_levels_approach(da, selections)

        # Reset original selections
        selections.scenario_ssp = ["n/a"]
        selections.scenario_historical = ["n/a"]

    return da


def _apply_warming_levels_approach(
    da: xr.DataArray, selections: "DataParameters"
) -> xr.DataArray:
    """
    Apply warming levels approach to data object.
    Internal function only-- many settings are set in the backend for this function to work appropriately.

    Parameters
    ----------
    da: xr.DataArray
        Object returned by _get_data_one_var for a time-based approach
        Needs to have simulation, scenario, and time dimension.
        Time needs to be from 1980-2100.
        Historical Climate must be appended.
    selections: DataParameters
        Data settings (variable, unit, timescale, etc).
        selections.approach must be "Warming Level".

    Returns
    -------
    warming_data: xr.DataArray
        Object with dimensions warming_level, time_delta, simulation, and spatial coordinates
        "simulation" dimension reflects the simulation+scenario combo from the time-based approach; i.e. it is the coordinate returned by stacking both simulation and scenario dimensions.
        "time_delta" dimensions reflects the hours/days/months (depends on user selections for timescale) from the central year
    """

    # Stack by simulation and scenario to combine the coordinates into a single dimension
    data_stacked = da.stack(all_sims=["simulation", "scenario"])
    # The xarray stacking function results in some non-existant scenario/simulation combos
    # We need to drop them here such that the global warming levels table can be adequately parsed by the calculate_warming_level function
    data_stacked = drop_invalid_sims(data_stacked, selections)

    da_list = []
    for level in selections.warming_level:
<<<<<<< HEAD
        gwl_table = selections._warming_level_times

        if level not in WARMING_LEVELS:
            gwl_table = create_new_warming_level_table(warming_level=level)

        da_by_wl = _calculate_warming_level(
=======
        da_by_wl = calculate_warming_level(
>>>>>>> df15aefd
            data_stacked,
            gwl_times=gwl_table,
            level=level,
            months=selections.warming_level_months,
            window=selections.warming_level_window,
        )
        da_list.append(da_by_wl)

    # Concatenate along warming levels dimension
    warming_data = xr.concat(da_list, dim="warming_level")

    # Need to remove confusing MultiIndex dimension
    # And add back in the simulation + scenario information in a better format
    # Do we think these are the right names??
    sim_and_scen_str = [
        x[0]
        + "_historical+"
        + scenario_to_experiment_id(x[1].split("Historical + ")[1])
        for x in warming_data["all_sims"].values
    ]
    warming_data = warming_data.drop(["simulation", "scenario"])
    warming_data["all_sims"] = sim_and_scen_str

    # Add descriptive attributes to coordinates
    freq_strs = {"monthly": "months", "daily": "days", "hourly": "hours"}
    warming_data["time"].attrs = {
        "description": freq_strs[warming_data.frequency] + " from center year"
    }
    warming_data["centered_year"].attrs = {
        "description": "central year in +/-{0} year window".format(
            selections.warming_level_window
        )
    }
    warming_data["warming_level"].attrs = {
        "description": "degrees Celsius above the historical baseline"
    }
    warming_data["all_sims"].attrs = {"description": "combined simulation and scenario"}

    # Give a better name to the "all_sims" and "time" dimension to better reflect the warming levels approach
    warming_data = warming_data.rename({"all_sims": "simulation", "time": "time_delta"})

    return warming_data


def _station_apply(
    selections: "DataParameters", da: xr.DataArray, original_time_slice: tuple[int, int]
) -> xr.DataArray:
    """Use xr.apply to get bias corrected data to station

    Parameters
    ----------
    selections: DataParameters
        object holding user's selections
    da: xr.DataArray
    original_time_slice: tuple

    Returns
    -------
    apply_output: xr.DataArray
        output data
    """
    # Grab zarr data
    station_subset = selections._stations_gdf.loc[
        selections._stations_gdf["station"].isin(selections.stations)
    ]
    filepaths = [
        "s3://cadcat/hadisd/HadISD_{}.zarr".format(s_id)
        for s_id in station_subset["station id"]
    ]

    def _preprocess_hadisd(
        ds: xr.Dataset, stations_gdf: gpd.GeoDataFrame
    ) -> xr.Dataset:
        """
        Preprocess station data so that it can be more seamlessly integrated into the wrangling process
        Get name of station id and station name
        Rename data variable to the station name; this allows the return of a Dataset object, with each unique station as a data variable
        Convert Celsius to Kelvin
        Assign descriptive attributes
        Drop unneccessary coordinates that can cause issues when bias correcting with the model data

        Parameters
        ----------
        ds: xr.Dataset
            data for a single HadISD station
        stations_gdf: gpd.GeoDataFrame
            station data frame

        Returns
        -------
        ds: xr.Dataset

        """
        # Get station ID from file name
        station_id = ds.encoding["source"].split("HadISD_")[1].split(".zarr")[0]
        # Get name of station from station_id
        station_name = stations_gdf.loc[stations_gdf["station id"] == int(station_id)][
            "station"
        ].item()
        # Rename data variable to station name
        ds = ds.rename({"tas": station_name})
        # Convert Celsius to Kelvin
        ds[station_name] = ds[station_name] + 273.15
        # Assign descriptive attributes to the data variable
        ds[station_name] = ds[station_name].assign_attrs(
            {
                "coordinates": (
                    ds.latitude.values.item(),
                    ds.longitude.values.item(),
                ),
                "elevation": "{0} {1}".format(
                    ds.elevation.item(), ds.elevation.attrs["units"]
                ),
                "units": "K",
            }
        )
        # Drop all coordinates except time
        ds = ds.drop_vars(["elevation", "latitude", "longitude"])
        return ds

    _partial_func = partial(_preprocess_hadisd, stations_gdf=selections._stations_gdf)

    station_ds = xr.open_mfdataset(
        filepaths,
        preprocess=_partial_func,
        engine="zarr",
        consolidated=False,
        parallel=True,
        backend_kwargs=dict(storage_options={"anon": True}),
    )

    def _get_bias_corrected_closest_gridcell(
        station_da: xr.DataArray, gridded_da: xr.DataArray, time_slice: tuple[int, int]
    ) -> xr.DataArray:
        """Get the closest gridcell to a weather station.
        Bias correct the data using historical station data

        Parameters
        ----------
        station_da: xr.DataArray
        gridded_da: xr.DataArray
        time_slice: tuple

        Returns
        -------
        bias_corrected: xr.DataArray
        """
        # Get the closest gridcell to the station
        station_lat, station_lon = station_da.attrs["coordinates"]
        gridded_da_closest_gridcell = get_closest_gridcell(
            gridded_da, station_lat, station_lon, print_coords=False
        )

        # Droop any coordinates in the output dataset that are not also dimensions
        # This makes merging all the stations together easier and drops superfluous coordinates
        gridded_da_closest_gridcell = gridded_da_closest_gridcell.drop_vars(
            [
                i
                for i in gridded_da_closest_gridcell.coords
                if i not in gridded_da_closest_gridcell.dims
            ]
        )

        def _bias_correct_model_data(
            obs_da: xr.DataArray,
            gridded_da: xr.DataArray,
            time_slice: tuple[int, int],
            window: int = 90,
            nquantiles: int = 20,
            group: str = "time.dayofyear",
            kind: str = "+",
        ) -> xr.DataArray:
            """Bias correct model data using observational station data
            Converts units of the station data to whatever the input model data's units are
            Converts calendars of both datasets to a no leap calendar
            Time slices the data
            Performs bias correction

            Parameters
            ----------
            obs_da: xr.DataArray
                station data, preprocessed with the function _preprocess_hadisd
            gridded_da: xr.DataArray
                input model data
            time_slice: tuple
                temporal slice to cut gridded_da to, after bias correction
            window: int
                window of days +/-
            nquantiles: int
                number of quantiles
            group: str
                time frequency to group data by
            kind: str
                the adjustment kind, either additive or multiplicative

            Returns
            -------
            da_adj: xr.DataArray
                output data

            """
            # Get group by window
            # Use 90 day window (+/- 45 days) to account for seasonality
            grouper = Grouper(group, window=window)

            # Convert units to whatever the gridded data units are
            obs_da = convert_units(obs_da, gridded_da.units)
            # Rechunk data. Cannot be chunked along time dimension
            # Error raised by xclim: ValueError: Multiple chunks along the main adjustment dimension time is not supported.
            gridded_da = gridded_da.chunk(chunks=dict(time=-1))
            obs_da = obs_da.sel(time=slice(obs_da.time.values[0], "2014-08-31"))
            obs_da = obs_da.chunk(chunks=dict(time=-1))
            # Convert calendar to no leap year
            obs_da = obs_da.convert_calendar("noleap")
            gridded_da = gridded_da.convert_calendar("noleap")
            # Data at the desired time slice
            data_sliced = gridded_da.sel(
                time=slice(str(time_slice[0]), str(time_slice[1]))
            )
            # Input data, sliced to time period of observational data
            gridded_da = gridded_da.sel(
                time=slice(str(obs_da.time.values[0]), str(obs_da.time.values[-1]))
            )
            # Observational data sliced to time period of input data
            obs_da = obs_da.sel(
                time=slice(
                    str(gridded_da.time.values[0]), str(gridded_da.time.values[-1])
                )
            )
            # Get QDS
            QDM = QuantileDeltaMapping.train(
                obs_da,
                gridded_da,
                nquantiles=nquantiles,
                group=grouper,
                kind=kind,
            )
            # Bias correct the data
            da_adj = QDM.adjust(data_sliced)
            da_adj.name = gridded_da.name  # Rename it to get back to original name
            da_adj["time"] = da_adj.indexes["time"].to_datetimeindex()

            return da_adj

        # Bias correct the model data using the station data
        # Cut the output data back to the user's selected time slice
        bias_corrected = _bias_correct_model_data(
            station_da, gridded_da_closest_gridcell, time_slice
        )

        # Add descriptive coordinates to the bias corrected data
        bias_corrected.attrs["station_coordinates"] = station_da.attrs[
            "coordinates"
        ]  # Coordinates of station
        bias_corrected.attrs["station_elevation"] = station_da.attrs[
            "elevation"
        ]  # Elevation of station
        return bias_corrected

    apply_output = station_ds.map(
        _get_bias_corrected_closest_gridcell,
        keep_attrs=False,
        gridded_da=da,
        time_slice=original_time_slice,
    )
    return apply_output<|MERGE_RESOLUTION|>--- conflicted
+++ resolved
@@ -1370,16 +1370,12 @@
 
     da_list = []
     for level in selections.warming_level:
-<<<<<<< HEAD
         gwl_table = selections._warming_level_times
 
         if level not in WARMING_LEVELS:
             gwl_table = create_new_warming_level_table(warming_level=level)
 
         da_by_wl = _calculate_warming_level(
-=======
-        da_by_wl = calculate_warming_level(
->>>>>>> df15aefd
             data_stacked,
             gwl_times=gwl_table,
             level=level,
