import warnings
from ast import literal_eval
from datetime import timedelta
from functools import partial

import dask
import geopandas as gpd
import numpy as np
import pandas as pd
import psutil
import rioxarray
import shapely
import xarray as xr
from dask.diagnostics import ProgressBar
from geopandas import GeoDataFrame
from rioxarray.exceptions import NoDataInBounds
from shapely.geometry import box
from xclim.sdba import Grouper
from xclim.sdba.adjustment import QuantileDeltaMapping

from climakitae.core.boundaries import Boundaries
from climakitae.tools.derived_variables import (
    compute_dewpointtemp,
    compute_relative_humidity,
    compute_specific_humidity,
    compute_wind_dir,
    compute_wind_mag,
)
from climakitae.tools.indices import effective_temp, fosberg_fire_index, noaa_heat_index
from climakitae.util.unit_conversions import convert_units, get_unit_conversion_options
from climakitae.util.utils import (
    _get_cat_subset,
    _get_scenario_from_selections,
    area_average,
    downscaling_method_as_list,
    downscaling_method_to_activity_id,
    get_closest_gridcell,
    readable_bytes,
    resolution_to_gridlabel,
    scenario_to_experiment_id,
    timescale_to_table_id,
)
from climakitae.util.warming_levels import calculate_warming_level, drop_invalid_sims

# Importing DataParameters causes ImportError due to circular import
# so only import for type checking and reference as str 'DataParameters'
from typing import TYPE_CHECKING

if TYPE_CHECKING:
    from climakitae.core.data_interface import DataParameters

# Set Xarray options
# keep array attributes after operations
xr.set_options(keep_attrs=True)
# slice array into smaller chunks to opitimize reading
dask.config.set({"array.slicing.split_large_chunks": True})

# Silence performance warnings
# This warning is triggered when large chunks are created
from dask.array.core import PerformanceWarning
from dask.diagnostics import ProgressBar

warnings.filterwarnings("ignore", category=PerformanceWarning)


def load(xr_da: xr.DataArray, progress_bar: bool = False) -> xr.DataArray:
    """Read lazily loaded dask array into memory for faster access

    Parameters
    ----------
    xr_da: xr.DataArray
    progress_bar: boolean

    Returns
    -------
    da_computed: xr.DataArray
    """

    # Check if data is already loaded into memory
    if xr_da.chunks is None:
        print("Your data is already loaded into memory")
        return xr_da

    # Get memory information
    avail_mem = psutil.virtual_memory().available  # Available system memory
    xr_data_nbytes = xr_da.nbytes  # Memory of data

    # If it will cause the system to have less than 256MB after loading the data, do not allow the compute to proceed.
    if avail_mem - xr_data_nbytes < 268435456:
        print("Available memory: {0}".format(readable_bytes(avail_mem)))
        print("Total memory of input data: {0}".format(readable_bytes(xr_data_nbytes)))
        raise MemoryError("Your input dataset is too large to read into memory!")
    else:
        print(
            "Processing data to read {0} of data into memory... ".format(
                readable_bytes(xr_data_nbytes)
            ),
            end="",
        )
        if progress_bar:
            with ProgressBar():
                print("\r")
                da_computed = xr_da.compute()
        else:
            da_computed = xr_da.compute()
        print("Complete!")
        return da_computed


def _scenarios_in_data_dict(keys: list[str]) -> list[str]:
    """Return unique list of ssp scenarios in dataset dictionary.

    Parameters
    ----------
    keys: list[str]
        list of dataset names from catalog

    Returns
    -------
    scenario_list: list[str]
        unique scenarios
    """
    scenarios = set([one.split(".")[3] for one in keys if "ssp" in one])

    return list(scenarios)


def _time_slice(dset: xr.Dataset, selections: "DataParameters") -> xr.Dataset:
    """Subset over time

    Parameters
    ----------
    dset: xr.Dataset
        one dataset from the catalog
    selections: DataParameters
        object holding user's selections

    Returns
    -------
    xr.Dataset
        time-slice of dset
    """

    window_start = str(selections.time_slice[0])
    window_end = str(selections.time_slice[1])

    return dset.sel(time=slice(window_start, window_end))


def area_subset_geometry(
    selections: "DataParameters",
) -> list[shapely.geometry.polygon.Polygon] | None:
    """Get geometry to perform area subsetting with.

    Parameters
    ----------
    selections: DataParameters
        object holding user's selections

    Returns
    -------
    ds_region: shapely.geometry
        geometry to use for subsetting
    """

    def _override_area_selections(selections: "DataParameters") -> tuple[str, str]:
        """Account for 'station' special-case
        You need to retrieve the entire domain because the shapefiles will cut out
        the ocean grid cells, but the some station's closest gridcells are the ocean!

        Parameters
        ----------
        selections: DataParameters
            object holding user's selections

        Returns
        -------
        area_subset: str
        cached_area: str
        """
        if selections.data_type == "Stations":
            area_subset = "none"
            cached_area = "entire domain"
        else:
            area_subset = selections.area_subset
            cached_area = selections.cached_area

        return area_subset, cached_area

    def _set_subarea(
        boundary_dataset: Boundaries, shape_indices: list[int]
    ) -> GeoDataFrame:
        return boundary_dataset.loc[shape_indices].geometry.union_all()

    def _get_as_shapely(selections: "DataParameters") -> shapely.geometry:
        """
        Takes the location data, and turns it into a
        shapely box object. Just doing polygons for now. Later other point/station data
        will be available too.

        Parameters
        ----------
        selections: DataParameters
            Data settings (variable, unit, timescale, etc)

        Returns
        -------
        shapely_geom: shapely.geometry

        """
        # Box is formed using the following shape:
        #   shapely.geometry.box(minx, miny, maxx, maxy)
        shapely_geom = box(
            selections.longitude[0],  # minx
            selections.latitude[0],  # miny
            selections.longitude[1],  # maxx
            selections.latitude[1],  # maxy
        )
        return shapely_geom

    area_subset, cached_area = _override_area_selections(selections)

    if area_subset == "lat/lon":
        geom = _get_as_shapely(selections)
        if not geom.is_valid:
            raise ValueError(
                "Please go back to 'select' and choose" + " a valid lat/lon range."
            )
        ds_region = [geom]
    elif area_subset != "none":
        shape_indices = list(
            {
                key: selections._geography_choose[area_subset][key]
                for key in cached_area
            }.values()
        )
        if area_subset == "states":
            shape = _set_subarea(selections._geographies._us_states, shape_indices)
        elif area_subset == "CA counties":
            shape = _set_subarea(selections._geographies._ca_counties, shape_indices)
        elif area_subset == "CA watersheds":
            shape = _set_subarea(selections._geographies._ca_watersheds, shape_indices)
        elif area_subset == "CA Electric Load Serving Entities (IOU & POU)":
            shape = _set_subarea(selections._geographies._ca_utilities, shape_indices)
        elif area_subset == "CA Electricity Demand Forecast Zones":
            shape = _set_subarea(
                selections._geographies._ca_forecast_zones, shape_indices
            )
        elif area_subset == "CA Electric Balancing Authority Areas":
            shape = _set_subarea(
                selections._geographies._ca_electric_balancing_areas, shape_indices
            )
        ds_region = [shape]
    else:
        ds_region = None
    return ds_region


def _spatial_subset(dset: xr.Dataset, selections: "DataParameters") -> xr.Dataset:
    """Subset over spatial area

    Parameters
    ----------
    dset: xr.Dataset
        one dataset from the catalog
    selections: DataParameters
        object holding user's selections

    Returns
    -------
    xr.Dataset
        subsetted area of dset
    """

    def _clip_to_geometry(
        dset: xr.Dataset, ds_region: shapely.geometry.polygon.Polygon, all_touched: bool
    ) -> xr.Dataset:
        """Clip to geometry if large enough

        Parameters
        ----------
        dset: xr.Dataset
            one dataset from the catalog
        ds_region: shapely.geometry.polygon.Polygon
            area to clip to
        all_touched: boolean
            select within or touching area

        Returns
        -------
        xr.Dataset
            clipped area of dset
        """
        try:
            dset = dset.rio.clip(
                geometries=ds_region, crs=4326, drop=True, all_touched=all_touched
            )

        except NoDataInBounds as e:
            # Catch small geometry error
            print(e)
            print("Skipping spatial subsetting.")

        return dset

    def _clip_to_geometry_loca(
        dset: xr.Dataset, ds_region: shapely.geometry.polygon.Polygon, all_touched: bool
    ) -> xr.Dataset:
        """Clip to geometry, adding missing grid info
            because crs and x, y are missing from LOCA datasets
            Otherwise rioxarray will raise this error:
            'MissingSpatialDimensionError: x dimension not found.'

        Parameters
        ----------
        dset: xr.Dataset
            one dataset from the catalog
        ds_region: shapely.geometry.polygon.Polygon
            area to clip to
        all_touched: boolean
            select within or touching area

        Returns
        -------
        xr.Dataset
            clipped area of dset
        """
        dset = dset.rename({"lon": "x", "lat": "y"})
        dset = dset.rio.write_crs("epsg:4326", inplace=True)
        dset = _clip_to_geometry(dset, ds_region, all_touched)
        dset = dset.rename({"x": "lon", "y": "lat"}).drop("spatial_ref")
        return dset

    ds_region = area_subset_geometry(selections)

    if ds_region is not None:  # Perform subsetting
        if selections.downscaling_method == "Dynamical":
            dset = _clip_to_geometry(dset, ds_region, selections.all_touched)
        else:
            dset = _clip_to_geometry_loca(dset, ds_region, selections.all_touched)

    return dset


def _process_dset(
    ds_name: str, dset: xr.Dataset, selections: "DataParameters"
) -> xr.Dataset:
    """Subset over time and space, as described in user selections;
       renaming to facilitate concatenation.

    Parameters
    ----------
    ds_name: str
        dataset name from catalog
    dset: xr.Dataset
        one dataset from the catalog
    selections: DataParameters
        object holding user's selections

    Returns
    -------
    xr.Dataset
        sub-setted output data
    """
    # Time slice
    dset = _time_slice(dset, selections)

    # Trim WRF domain edges
    # Clip 10 grid cells around the entire grid
    if selections.downscaling_method == "Dynamical":
        dset = dset.isel(x=slice(10, -10), y=slice(10, -10))

    # Perform area subsetting
    dset = _spatial_subset(dset, selections)

    # Perform area averaging
    if selections.area_average == "Yes":
        dset = area_average(dset)

    def _sim_index_item(ds_name: str, member_id: dict[str, str]) -> str:
        """Identify a simulation by its downscaling type, driving GCM, and member id.

        Parameters
        ----------
        ds_name: str
            dataset name from catalog
        member_id: xr.Dataset.attr
            ensemble member id from dataset attributes

        Returns
        -------
        str: joined by underscores
        """
        downscaling_type = ds_name.split(".")[0]
        gcm_name = ds_name.split(".")[2]
        ensemble_member = str(member_id.values)
        if ensemble_member != "nan":
            return "_".join([downscaling_type, gcm_name, ensemble_member])
        else:
            return "_".join([downscaling_type, gcm_name])

    # Rename member_id value to include more info
    dset = dset.assign_coords(
        member_id=[_sim_index_item(ds_name, mem_id) for mem_id in dset.member_id]
    )
    # Rename variable to display name:
    dset = dset.rename({list(dset.data_vars)[0]: selections.variable})

    return dset


def _override_unit_defaults(da: xr.DataArray, var_id: str) -> xr.DataArray:
    """Override non-standard unit specifications in some dataset attributes

    Parameters
    ----------
    da: xr.DataArray
        any xarray DataArray with a units attribute
    var_id: str
        variable id

    Returns
    -------
    xr.DataArray
        output data
    """
    if var_id == "huss":
        # Units for LOCA specific humidity are set to 1
        # Reset to kg/kg so they can be converted if neccessary to g/kg
        da.attrs["units"] = "kg/kg"
    elif var_id == "rsds":
        # rsds units are "W m-2"
        # rename them to W/m2 to match the lookup catalog, and the units for WRF radiation variables
        da.attrs["units"] = "W/m2"
    return da


def _merge_all(
    selections: "DataParameters", data_dict: dict[str, xr.core.dataset.Dataset]
) -> xr.DataArray:
    """Merge all datasets into one, subsetting each consistently;
       clean-up format, and convert units.

    Parameters
    ----------
    selections: DataParameters
        object holding user's selections
    data_dict: dict
        dictionary of zarrs from catalog, with each key
        being its name and each item the zarr store

    Returns
    -------
    da: xr.DataArray
        output data
    """
    # Two LOCA2 simulations report a daily timestamp coordinate at 12am (midnight) when the rest of the simulations report at 12pm (noon)
    # Here we reindex the time dimension to shift it by 12HR for the two troublesome simulations
    # This avoids the issue where every other day is set to NaN when you concat the datasets!
    if (selections.downscaling_method in ["Statistical", "Dynamical+Statistical"]) and (
        selections.timescale == "daily"
    ):
        troublesome_sims = ["HadGEM3-GC31-LL", "KACE-1-0-G"]
        for sim in troublesome_sims:
            for dset_name in list(data_dict):
                if sim in dset_name:
                    data_dict[dset_name]["time"] = data_dict[dset_name].time.get_index(
                        "time"
                    ) + timedelta(hours=12)

    # Get corresponding data for historical period to append:
    reconstruction = [one for one in data_dict.keys() if "reanalysis" in one]
    hist_keys = [one for one in data_dict.keys() if "historical" in one]
    if hist_keys:
        all_hist = xr.concat(
            [
                _process_dset(one, data_dict[one], selections)
                for one in data_dict.keys()
                if "historical" in one
            ],
            dim="member_id",
        )
    else:
        all_hist = None

    def _concat_sims(
        data_dict: dict[str, xr.core.dataset.Dataset],
        hist_data: xr.Dataset,
        selections: "DataParameters",
        scenario: str,
    ) -> xr.Dataset:
        """Combine datasets along expanded 'member_id' dimension, and append
            historical if relevant.

        Parameters
        ----------
        data_dict: dict
            dictionary of zarrs from catalog, with each key
            being its name and each item the zarr store
        hist_data: xr.Dataset
            subsetted historical data to append
        selections: DataParameters
            class holding data selections
        scenario: str
            short designation for one SSP

        Returns
        -------
        one_scenario: xr.Dataset
            combined data object
        """
        scen_name = scenario_to_experiment_id(scenario, reverse=True)

        # Merge along expanded 'member_id' dimension:
        one_scenario = xr.concat(
            [
                _process_dset(one, data_dict[one], selections)
                for one in data_dict.keys()
                if scenario in one
            ],
            dim="member_id",
        )

        # Append historical if relevant:
        if hist_data != None:
            hist_data = hist_data.sel(member_id=one_scenario.member_id)
            scen_name = "Historical + " + scen_name
            one_scenario = xr.concat([hist_data, one_scenario], dim="time")

        # Set-up coordinate:
        one_scenario = one_scenario.assign_coords({"scenario": scen_name})

        return one_scenario

    def _add_scenario_dim(da: xr.DataArray, scen_name: str) -> xr.DataArray:
        """Add a singleton dimension for 'scenario' to the DataArray.

        Parameters
        ----------
        da: xr.DataArray
            consolidated data object missing a scenario dimension
        scen_name: str
            desired value for scenario along new dimension

        Returns
        -------
        da: xr.DataArray
            data object with singleton scenario dimension added.
        """
        da = da.assign_coords({"scenario": scen_name})
        da = da.expand_dims(dim={"scenario": 1})
        return da

    # Get (and double-check) list of SSP scenarios:
    _scenarios = _scenarios_in_data_dict(data_dict.keys())

    if _scenarios:
        # Merge along new 'scenario' dimension:
        all_ssps = xr.concat(
            [
                _concat_sims(data_dict, all_hist, selections, scenario)
                for scenario in _scenarios
            ],
            combine_attrs="drop_conflicts",
            dim="scenario",
        )
    else:
        if all_hist:
            all_ssps = all_hist
            all_ssps = _add_scenario_dim(all_ssps, "Historical Climate")
            if reconstruction:
                one_key = reconstruction[0]
                era5_wrf = _process_dset(one_key, data_dict[one_key], selections)
                era5_wrf = _add_scenario_dim(era5_wrf, "Historical Reconstruction")
                all_ssps = xr.concat(
                    [all_ssps, era5_wrf],
                    dim="scenario",
                )
        elif reconstruction:
            one_key = reconstruction[0]
            all_ssps = _process_dset(one_key, data_dict[one_key], selections)
            all_ssps = _add_scenario_dim(all_ssps, "Historical Reconstruction")

    # Rename expanded dimension:
    all_ssps = all_ssps.rename({"member_id": "simulation"})

    # Convert to xr.DataArray:
    var_id = list(all_ssps.data_vars)[0]
    all_ssps = all_ssps[var_id]

    return all_ssps


def _get_data_one_var(selections: "DataParameters") -> xr.DataArray:
    """Get data for one variable
    Retrieves dataset dictionary from AWS, handles some special cases, merges
    datasets along new dimensions into one xr.DataArray, and adds metadata.

    Parameters
    ----------
    selections: DataParameters
        object holding user's selections

    Returns
    -------
    da: xr.DataArray
        with datasets combined over new dimensions 'simulation' and 'scenario'
    """

    orig_units = selections.units

    scenario_ssp, scenario_historical = _get_scenario_from_selections(selections)

    with warnings.catch_warnings():
        warnings.simplefilter("ignore")  # Silence warning if empty dataset returned

        # Get catalog subset for a set of user selections
        cat_subset = _get_cat_subset(selections=selections)

        if len(cat_subset.df["institution_id"].unique()) == 1:
            _institution = cat_subset.df["institution_id"].unique()[0]
        else:
            _institution = "Multiple"

        # Read data from AWS
        data_dict = cat_subset.to_dataset_dict(
            zarr_kwargs={"consolidated": True},
            storage_options={"anon": True},
            progressbar=False,
        )

    # If SSP 2-4.5 or SSP 5-8.5 are selected, along with ensmean as the simulation,
    # We want to return the single available CESM2 model
    if ("ensmean" in selections.simulation) and (
        {"SSP 2-4.5", "SSP 5-8.5"}.intersection(set(scenario_ssp))
    ):
        method_list = downscaling_method_as_list(selections.downscaling_method)

        cat_subset2 = selections._data_catalog.search(
            activity_id=[downscaling_method_to_activity_id(dm) for dm in method_list],
            table_id=timescale_to_table_id(selections.timescale),
            grid_label=resolution_to_gridlabel(selections.resolution),
            variable_id=selections.variable_id,
            experiment_id=[scenario_to_experiment_id(x) for x in scenario_ssp],
            source_id=["CESM2"],
        )
        data_dict2 = cat_subset2.to_dataset_dict(
            zarr_kwargs={"consolidated": True},
            storage_options={"anon": True},
            progressbar=False,
        )
        data_dict = {**data_dict, **data_dict2}

    # Merge individual Datasets into one DataArray object.
    da = _merge_all(selections=selections, data_dict=data_dict)

    # Set data attributes and name
    native_units = da.attrs["units"]
    data_attrs = _get_data_attributes(selections)
    data_attrs = data_attrs | {"institution": _institution}
    da.attrs = data_attrs
    da.name = selections.variable

    # Convert units
    da.attrs["units"] = native_units
    da = _override_unit_defaults(da, selections.variable_id)
    da = convert_units(da=da, selected_units=orig_units)

    return da


def _get_data_attributes(
    selections: "DataParameters",
) -> dict[str, str | float | int | list[str]]:
    """Return dictionary of xr.DataArray attributes based on selections

    Parameters
    ----------
    selections: DataParameters

    Returns
    -------
    new_attrs: dict
        attributes
    """
    new_attrs = {  # Add descriptive attributes to DataArray
        "variable_id": ", ".join(
            selections.variable_id
        ),  # Convert list to comma separated string
        "extended_description": selections.extended_description,
        "units": selections.units,
        "data_type": selections.data_type,
        "resolution": selections.resolution,
        "frequency": selections.timescale,
        "location_subset": selections.cached_area,
        "approach": selections.approach,
        "downscaling_method": selections.downscaling_method,
    }

    if selections.approach == "Warming Level":
        new_attrs["warming_level_window"] = "+/- {0} years from centered year".format(
            selections.warming_level_window
        )
    if selections.warming_level_months != list(np.arange(1, 13)):
        # Only add this attribute if it's not a full year
        # Otherwise users can just assume its a full year
        # This option is hidden from the GUI so I think adding the attribute is confusing otherwise
        new_attrs["warming_level_months"] = ", ".join(
            [str(x) for x in selections.warming_level_months]
        )
    return new_attrs


def _check_valid_unit_selection(selections: "DataParameters") -> None:
    """Check that units weren't manually set in DataParameters to an invalid option.
    Raises ValueError if units are not set to a valid option.

    Parameters
    -----------
    selections: DataParameters

    Returns
    -------
    None

    """
    native_unit = selections.variable_options_df[
        selections.variable_options_df["variable_id"].isin(selections.variable_id)
    ].unit.item()

    try:
        # See if there are more than one unit option for this variable
        valid_units = get_unit_conversion_options()[native_unit]
    except:
        # If not, the only unit option is the native unit
        valid_units = [native_unit]

    if selections.units not in valid_units:
        print("Units selected: {}".format(selections.units))
        print("Valid units: " + ", ".join(valid_units))
        raise ValueError("Selected unit is not valid for the selected variable.")
    return None


def _get_Uearth(selections: "DataParameters") -> xr.DataArray:
    """Rotate winds from WRF grid --> spherical earth
    We need to rotate U and V to Earth-relative coordinates in order to properly derive wind direction and generally make comparisons against observations.
    Reference: https://www-k12.atmos.washington.edu/~ovens/wrfwinds.html
    Ideally, this should NOT be done programmatically... we should update the zarrs and remove this code

    Parameters
    ----------
    selections: DataParameters

    Returns
    -------
    da: xr.DataArray
    """
    # Load v10 data
    selections.variable_id = ["v10"]
    v10_da = _get_data_one_var(selections)

    # Load u10 data
    selections.variable_id = ["u10"]
    u10_da = _get_data_one_var(selections)

    # Read in the appropriate file depending on the data resolution
    # This file contains sinalpha and cosalpha for the WRF grid
    gridlabel = resolution_to_gridlabel(selections.resolution)
    wrf_angles_ds = xr.open_zarr(
        "s3://cadcat/tmp/era/wrf/wrf_angles_{}.zarr/".format(gridlabel),
        storage_options={"anon": True},
    )
    wrf_angles_ds = _spatial_subset(
        wrf_angles_ds, selections
    )  # Clip to spatial subset of data
    sinalpha = wrf_angles_ds.SINALPHA
    cosalpha = wrf_angles_ds.COSALPHA

    # Compute Uearth
    Uearth = u10_da * cosalpha - v10_da * sinalpha

    # Add variable name
    Uearth.name = selections.variable

    return Uearth


def _get_Vearth(selections: "DataParameters") -> xr.DataArray:
    """Rotate winds from WRF grid --> spherical earth
    We need to rotate U and V to Earth-relative coordinates in order to properly derive wind direction and generally make comparisons against observations.
    Reference: https://www-k12.atmos.washington.edu/~ovens/wrfwinds.html
    Ideally, this should NOT be done programmatically... we should update the zarrs and remove this code

    Parameters
    ----------
    selections: DataParameters

    Returns
    -------
    da: xr.DataArray
    """
    # Load u10 data
    selections.variable_id = ["u10"]
    u10_da = _get_data_one_var(selections)

    # Load v10 data
    selections.variable_id = ["v10"]
    v10_da = _get_data_one_var(selections)

    # Read in the appropriate file depending on the data resolution
    # This file contains sinalpha and cosalpha for the WRF grid
    gridlabel = resolution_to_gridlabel(selections.resolution)
    wrf_angles_ds = xr.open_zarr(
        "s3://cadcat/tmp/era/wrf/wrf_angles_{}.zarr/".format(gridlabel),
        storage_options={"anon": True},
    )
    wrf_angles_ds = _spatial_subset(
        wrf_angles_ds, selections
    )  # Clip to spatial subset of data
    sinalpha = wrf_angles_ds.SINALPHA
    cosalpha = wrf_angles_ds.COSALPHA

    # Compute Uearth
    Vearth = v10_da * cosalpha + u10_da * sinalpha

    # Add variable name
    Vearth.name = selections.variable

    return Vearth


def _get_wind_speed_derived(selections: "DataParameters") -> xr.DataArray:
    """Get input data and derive wind speed for hourly data

    Parameters
    ----------
    selections: DataParameters

    Returns
    -------
    da: xr.DataArray
    """
    # Load u10 data
    selections.variable_id = ["u10"]
    selections.units = (
        "m s-1"  # Need to set units to required units for compute_wind_mag
    )
    # u10_da = _get_data_one_var(selections)
    u10_da = _get_Uearth(selections)

    # Load v10 data
    selections.variable_id = ["v10"]
    selections.units = "m s-1"
    # v10_da = _get_data_one_var(selections)
    v10_da = _get_Vearth(selections)

    # Derive the variable
    da = compute_wind_mag(u10=u10_da, v10=v10_da)  # m/s
    return da


def _get_wind_dir_derived(selections: "DataParameters") -> xr.DataArray:
    """Get input data and derive wind direction for hourly data

    Parameters
    ----------
    selections: DataParameters

    Returns
    -------
    da: xr.DataArray
    """
    # Load u10 data
    selections.variable_id = ["u10"]
    selections.units = (
        "m s-1"  # Need to set units to required units for compute_wind_mag
    )
    # u10_da = _get_data_one_var(selections)
    u10_da = _get_Uearth(selections)

    # Load v10 data
    selections.variable_id = ["v10"]
    selections.units = "m s-1"
    # v10_da = _get_data_one_var(selections)
    v10_da = _get_Vearth(selections)

    # Derive the variable
    da = compute_wind_dir(u10=u10_da, v10=v10_da)
    return da


def _get_monthly_daily_dewpoint(selections: "DataParameters") -> xr.DataArray:
    """Derive dew point temp for monthly/daily data.

    Parameters
    ----------
    selections: DataParameters

    Returns
    -------
    da: xr.DataArray
    """
    # Daily/monthly dew point inputs have different units
    # Hourly dew point temp derived differently because you also have to derive relative humidity

    # Load temperature data
    selections.variable_id = ["t2"]
    selections.units = "K"  # Kelvin required for humidity and dew point computation
    t2_da = _get_data_one_var(selections)

    selections.variable_id = ["rh"]
    selections.units = "[0 to 100]"
    rh_da = _get_data_one_var(selections)

    # Derive dew point temperature
    # Returned in units of Kelvin
    da = compute_dewpointtemp(temperature=t2_da, rel_hum=rh_da)  # Kelvin  # [0-100]
    return da


def _get_hourly_dewpoint(selections: "DataParameters") -> xr.DataArray:
    """Derive dew point temp for hourly data.
    Requires first deriving relative humidity.

    Parameters
    ----------
    selections: DataParameters

    Returns
    -------
    da: xr.DataArray
    """
    # Load temperature data
    selections.variable_id = ["t2"]
    selections.units = "degC"  # Celsius required for humidity
    t2_da = _get_data_one_var(selections)

    # Load mixing ratio data
    selections.variable_id = ["q2"]
    selections.units = "g kg-1"
    q2_da = _get_data_one_var(selections)

    # Load pressure data
    selections.variable_id = ["psfc"]
    selections.units = "hPa"
    pressure_da = _get_data_one_var(selections)

    # Derive relative humidity
    # Returned in units of [0-100]
    rh_da = compute_relative_humidity(
        pressure=pressure_da,  # hPa
        temperature=t2_da,  # degC
        mixing_ratio=q2_da,  # g/kg
    )

    # Dew point temperature requires temperature in Kelvin
    t2_da = convert_units(t2_da, "K")

    # Derive dew point temperature
    # Returned in units of Kelvin
    da = compute_dewpointtemp(temperature=t2_da, rel_hum=rh_da)  # Kelvin  # [0-100]
    return da


def _get_hourly_rh(selections: "DataParameters") -> xr.DataArray:
    """Derive hourly relative humidity.

    Parameters
    ----------
    selections: DataParameters

    Returns
    -------
    da: xr.DataArray
    """
    # Load temperature data
    selections.variable_id = ["t2"]
    selections.units = "degC"  # Celsius required for humidity
    t2_da = _get_data_one_var(selections)

    # Load mixing ratio data
    selections.variable_id = ["q2"]
    selections.units = "g kg-1"
    q2_da = _get_data_one_var(selections)

    # Load pressure data
    selections.variable_id = ["psfc"]
    selections.units = "hPa"
    pressure_da = _get_data_one_var(selections)

    # Derive relative humidity
    # Returned in units of [0-100]
    da = compute_relative_humidity(
        pressure=pressure_da,  # hPa
        temperature=t2_da,  # degC
        mixing_ratio=q2_da,  # g/kg
    )
    return da


def _get_hourly_specific_humidity(selections: "DataParameters") -> xr.DataArray:
    """Derive hourly specific humidity.
    Requires first deriving relative humidity, then dew point temp.

    Parameters
    ----------
    selections: DataParameters

    Returns
    -------
    da: xr.DataArray
    """
    # Load temperature data
    selections.variable_id = ["t2"]
    selections.units = "degC"  # degC required for humidity
    t2_da = _get_data_one_var(selections)

    # Load mixing ratio data
    selections.variable_id = ["q2"]
    selections.units = "g kg-1"
    q2_da = _get_data_one_var(selections)

    # Load pressure data
    selections.variable_id = ["psfc"]
    selections.units = "hPa"
    pressure_da = _get_data_one_var(selections)

    # Derive relative humidity
    # Returned in units of [0-100]
    rh_da = compute_relative_humidity(
        pressure=pressure_da,  # hPa
        temperature=t2_da,  # degC
        mixing_ratio=q2_da,  # g/kg
    )

    # Dew point temperature requires temperature in Kelvin
    t2_da = convert_units(t2_da, "K")

    # Derive dew point temperature
    # Returned in units of Kelvin
    dew_pnt_da = compute_dewpointtemp(
        temperature=t2_da, rel_hum=rh_da  # Kelvin  # [0-100]
    )

    # Derive specific humidity
    # Returned in units of g/kg
    da = compute_specific_humidity(
        tdps=dew_pnt_da, pressure=pressure_da  # Kelvin  # Pa
    )
    return da


def _get_noaa_heat_index(selections: "DataParameters") -> xr.DataArray:
    """Derive NOAA heat index

    Parameters
    ----------
    selections: DataParameters

    Returns
    -------
    da: xr.DataArray
    """

    # Load mixing ratio data
    selections.variable_id = ["q2"]
    selections.units = "kg kg-1"
    q2_da = _get_data_one_var(selections)

    # Load pressure data
    selections.variable_id = ["psfc"]
    selections.units = "Pa"
    pressure_da = _get_data_one_var(selections)

    # Load temperature data
    selections.variable_id = ["t2"]
    selections.units = "K"  # Kelvin required for humidity and dew point computation
    t2_da_K = _get_data_one_var(selections)

    # Derive relative humidity
    # Returned in units of [0-100]
    rh_da = compute_relative_humidity(
        pressure=pressure_da,  # Pa
        temperature=t2_da_K,  # Kelvin
        mixing_ratio=q2_da,  # kg/kg
    )

    # Convert temperature to proper units for noaa heat index
    t2_da_F = convert_units(t2_da_K, "degF")

    # Derive index
    # Returned in units of F
    da = noaa_heat_index(T=t2_da_F, RH=rh_da)
    return da


def _get_eff_temp(selections: "DataParameters") -> xr.DataArray:
    """Derive the effective temperature

    Parameters
    ----------
    selections: DataParameters

    Returns
    -------
    da: xr.DataArray
    """

    # Load temperature data
    selections.variable_id = ["t2"]
    t2_da = _get_data_one_var(selections)

    # Derive effective temp
    da = effective_temp(T=t2_da)
    return da


def _get_fosberg_fire_index(selections: "DataParameters") -> xr.DataArray:
    """Derive the fosberg fire index.

    Parameters
    ----------
    selections: DataParameters

    Returns
    -------
    da: xr.DataArray
    """

    # Hard set timescale to hourly
    orig_timescale = selections.timescale  # Preserve original user selection
    selections.timescale = "hourly"

    # Load temperature data
    selections.variable_id = ["t2"]
    selections.units = "degC"  # Kelvin required for humidity
    t2_da_C = _get_data_one_var(selections)

    # Load mixing ratio data
    selections.variable_id = ["q2"]
    selections.units = "g kg-1"
    q2_da = _get_data_one_var(selections)

    # Load pressure data
    selections.variable_id = ["psfc"]
    selections.units = "hPa"
    pressure_da = _get_data_one_var(selections)

    # Load u10 data
    selections.variable_id = ["u10"]
    selections.units = (
        "m s-1"  # Need to set units to required units for compute_wind_mag
    )
    u10_da = _get_data_one_var(selections)

    # Load v10 data
    selections.variable_id = ["v10"]
    selections.units = "m s-1"
    v10_da = _get_data_one_var(selections)

    # Derive relative humidity
    # Returned in units of [0-100]
    rh_da = compute_relative_humidity(
        pressure=pressure_da,  # hPa
        temperature=t2_da_C,  # degC
        mixing_ratio=q2_da,  # g/kg
    )

    # Derive windspeed
    # Returned in units of m/s
    windspeed_da_ms = compute_wind_mag(u10=u10_da, v10=v10_da)  # m/s

    # Convert units to proper units for fosberg index
    t2_da_F = convert_units(t2_da_C, "degF")
    windspeed_da_mph = convert_units(windspeed_da_ms, "mph")

    # Compute the index
    da = fosberg_fire_index(
        t2_F=t2_da_F, rh_percent=rh_da, windspeed_mph=windspeed_da_mph
    )

    return da


def read_catalog_from_select(selections: "DataParameters") -> xr.DataArray:
    """The primary and first data loading method, called by
    DataParameters.retrieve, it returns a DataArray (which can be quite large)
    containing everything requested by the user (which is stored in 'selections').

    Parameters
    ----------
    selections: DataParameters
        object holding user's selections

    Returns
    -------
    da: xr.DataArray
        output data
    """

    if selections.approach == "Warming Level":
        selections.time_slice = (1980, 2100)  # Retrieve entire time period

    # Raise appropriate errors for time-based retrieval
    if selections.approach == "Time":

        if (selections.scenario_ssp != []) and (
            "Historical Reconstruction" in selections.scenario_historical
        ):
            raise ValueError(
                "Historical Reconstruction data is not available with SSP data. Please modify your selections and try again."
            )

        # Validate unit selection
        # Returns None if units are valid, raises error if not
        _check_valid_unit_selection(selections)

        # Raise error if no scenarios are selected
        scenario_selections = selections.scenario_ssp + selections.scenario_historical
        if scenario_selections == []:
            raise ValueError("Please select as least one dataset.")

    # Raise error if station data selected, but no station is selected
    if (selections.data_type == "Stations") and (
        selections.stations in [[], ["No stations available at this location"]]
    ):
        raise ValueError(
            "Please select at least one weather station, or retrieve gridded data."
        )

    # For station data, need to expand time slice to ensure the historical period is included
    # At the end, the data will be cut back down to the user's original selection
    if selections.data_type == "Stations":
        original_time_slice = selections.time_slice  # Preserve original user selections
        original_scenario_historical = selections.scenario_historical.copy()
        if "Historical Climate" not in selections.scenario_historical:
            selections.scenario_historical.append("Historical Climate")
        obs_data_bounds = (
            1980,
            2014,
        )  # Bounds of the observational data used in bias-correction
        if original_time_slice[0] > obs_data_bounds[0]:
            selections.time_slice = (obs_data_bounds[0], original_time_slice[1])
        if original_time_slice[1] < obs_data_bounds[1]:
            selections.time_slice = (selections.time_slice[0], obs_data_bounds[1])

    ## ------ Deal with derived variables ------
    orig_var_id_selection = selections.variable_id[0]
    orig_unit_selection = selections.units
    orig_variable_selection = selections.variable

    # Get data attributes beforehand since selections is modified
    data_attrs = _get_data_attributes(selections)
    if "_derived" in orig_var_id_selection:
        if orig_var_id_selection == "wind_speed_derived":  # Hourly
            da = _get_wind_speed_derived(selections)
        elif orig_var_id_selection == "wind_direction_derived":  # Hourly
            da = _get_wind_dir_derived(selections)
        elif orig_var_id_selection == "dew_point_derived":  # Monthly/daily
            da = _get_monthly_daily_dewpoint(selections)
        elif orig_var_id_selection == "dew_point_derived_hrly":  # Hourly
            da = _get_hourly_dewpoint(selections)
        elif orig_var_id_selection == "rh_derived":  # Hourly
            da = _get_hourly_rh(selections)
        elif orig_var_id_selection == "q2_derived":  # Hourly
            da = _get_hourly_specific_humidity(selections)
        elif orig_var_id_selection == "fosberg_index_derived":  # Hourly
            da = _get_fosberg_fire_index(selections)
        elif orig_var_id_selection == "noaa_heat_index_derived":  # Hourly
            da = _get_noaa_heat_index(selections)
        elif orig_var_id_selection == "effective_temp_index_derived":
            da = _get_eff_temp(selections)
        else:
            raise ValueError(
                "You've encountered a bug. No data available for selected derived variable."
            )

        # ------ Set attributes ------
        # Some of the derived variables may be constructed from data that comes from the same institution
        # The dev team hasn't looked into this yet -- opportunity for future improvement
        data_attrs = data_attrs | {"institution": "Multiple"}
        da.attrs = data_attrs

        # Convert units
        da = convert_units(da, selected_units=orig_unit_selection)
        da.name = orig_variable_selection  # Set name of DataArray

        # Reset selections to user's original selections
        selections.variable_id = [orig_var_id_selection]
        selections.units = orig_unit_selection

    # Rotate wind vectors
    elif (
        any(x in selections.variable_id for x in ["u10", "v10"])
        and selections.downscaling_method == "Dynamical"
    ):
        if "u10" in selections.variable_id:
            da = _get_Uearth(selections)
        elif "v10" in selections.variable_id:
            da = _get_Vearth(selections)

    # Any other variable... i.e. not an index, derived var, or a WRF wind vector
    else:
        da = _get_data_one_var(selections)

    # Assure that CRS and grid_mapping are in place for all data returned
    if (selections.downscaling_method == "Dynamical") and (
        "Lambert_Conformal" in da.coords
    ):
        da.attrs = da.attrs | {"grid_mapping": "Lambert_Conformal"}
    elif selections.downscaling_method in ["Statistical", "Dynamical+Statistical"]:
        da = da.rio.write_crs("epsg:4326", inplace=True)

    if selections.data_type == "Stations":
        # Bias-correct the station data
        da = _station_apply(selections, da, original_time_slice)

        # Reset original selections
        if "Historical Climate" not in original_scenario_historical:
            selections.scenario_historical.remove("Historical Climate")
            da["scenario"] = [x.split("Historical + ")[1] for x in da.scenario.values]
        selections.time_slice = original_time_slice

    if selections.approach == "Warming Level":
        # Process data object using warming levels approach
        # Dimensions and coordinates will change
        # See function documentation for more information
        da = _apply_warming_levels_approach(da, selections)

        # Reset original selections
        selections.scenario_ssp = ["n/a"]
        selections.scenario_historical = ["n/a"]

    return da


def _apply_warming_levels_approach(
    da: xr.DataArray, selections: "DataParameters"
) -> xr.DataArray:
    """
    Apply warming levels approach to data object.
    Internal function only-- many settings are set in the backend for this function to work appropriately.

    Parameters
    ----------
    da: xr.DataArray
        Object returned by _get_data_one_var for a time-based approach
        Needs to have simulation, scenario, and time dimension.
        Time needs to be from 1980-2100.
        Historical Climate must be appended.
    selections: DataParameters
        Data settings (variable, unit, timescale, etc).
        selections.approach must be "Warming Level".

    Returns
    -------
    warming_data: xr.DataArray
        Object with dimensions warming_level, time_delta, simulation, and spatial coordinates
        "simulation" dimension reflects the simulation+scenario combo from the time-based approach; i.e. it is the coordinate returned by stacking both simulation and scenario dimensions.
        "time_delta" dimensions reflects the hours/days/months (depends on user selections for timescale) from the central year
    """

    # Stack by simulation and scenario to combine the coordinates into a single dimension
    data_stacked = da.stack(all_sims=["simulation", "scenario"])
    # The xarray stacking function results in some non-existant scenario/simulation combos
    # We need to drop them here such that the global warming levels table can be adequately parsed by the calculate_warming_level function
    data_stacked = drop_invalid_sims(data_stacked, selections)

    # Calculate warming level DataArray for each individual warming level
    # Function will be applied for each individual warming level
    # Then, the list of DataArrays (one for each warming level) will be concatenated into a single DataArray object
    da_list = []
    for level in selections.warming_level:
        da_by_wl = calculate_warming_level(
            data_stacked,
            gwl_times=selections._warming_level_times,
            level=level,
            months=selections.warming_level_months,
            window=selections.warming_level_window,
        )
        da_list.append(da_by_wl)

    # Concatenate along warming levels dimension
    warming_data = xr.concat(da_list, dim="warming_level")

    # Need to remove confusing MultiIndex dimension
    # And add back in the simulation + scenario information in a better format
    # Do we think these are the right names??
    sim_and_scen_str = [
        x[0]
        + "_historical+"
        + scenario_to_experiment_id(x[1].split("Historical + ")[1])
        for x in warming_data["all_sims"].values
    ]
    warming_data = warming_data.drop(["simulation", "scenario"])
    warming_data["all_sims"] = sim_and_scen_str

    # Add descriptive attributes to coordinates
    freq_strs = {"monthly": "months", "daily": "days", "hourly": "hours"}
    warming_data["time"].attrs = {
        "description": freq_strs[warming_data.frequency] + " from center year"
    }
    warming_data["centered_year"].attrs = {
        "description": "central year in +/-{0} year window".format(
            selections.warming_level_window
        )
    }
    warming_data["warming_level"].attrs = {
        "description": "degrees Celsius above the historical baseline"
    }
    warming_data["all_sims"].attrs = {"description": "combined simulation and scenario"}

    # Give a better name to the "all_sims" and "time" dimension to better reflect the warming levels approach
    warming_data = warming_data.rename({"all_sims": "simulation", "time": "time_delta"})

    return warming_data


def _station_apply(
    selections: "DataParameters", da: xr.DataArray, original_time_slice: tuple[int, int]
) -> xr.DataArray:
    """Use xr.apply to get bias corrected data to station

    Parameters
    ----------
    selections: DataParameters
        object holding user's selections
    da: xr.DataArray
    original_time_slice: tuple

    Returns
    -------
    apply_output: xr.DataArray
        output data
    """
    # Grab zarr data
    station_subset = selections._stations_gdf.loc[
        selections._stations_gdf["station"].isin(selections.stations)
    ]
    filepaths = [
        "s3://cadcat/hadisd/HadISD_{}.zarr".format(s_id)
        for s_id in station_subset["station id"]
    ]

    def _preprocess_hadisd(
        ds: xr.Dataset, stations_gdf: gpd.GeoDataFrame
    ) -> xr.Dataset:
        """
        Preprocess station data so that it can be more seamlessly integrated into the wrangling process
        Get name of station id and station name
        Rename data variable to the station name; this allows the return of a Dataset object, with each unique station as a data variable
        Convert Celsius to Kelvin
        Assign descriptive attributes
        Drop unneccessary coordinates that can cause issues when bias correcting with the model data

        Parameters
        ----------
        ds: xr.Dataset
            data for a single HadISD station
        stations_gdf: gpd.GeoDataFrame
            station data frame

        Returns
        -------
        ds: xr.Dataset

        """
        # Get station ID from file name
        station_id = ds.encoding["source"].split("HadISD_")[1].split(".zarr")[0]
        # Get name of station from station_id
        station_name = stations_gdf.loc[stations_gdf["station id"] == int(station_id)][
            "station"
        ].item()
        # Rename data variable to station name
        ds = ds.rename({"tas": station_name})
        # Convert Celsius to Kelvin
        ds[station_name] = ds[station_name] + 273.15
        # Assign descriptive attributes to the data variable
        ds[station_name] = ds[station_name].assign_attrs(
            {
                "coordinates": (
                    ds.latitude.values.item(),
                    ds.longitude.values.item(),
                ),
                "elevation": "{0} {1}".format(
                    ds.elevation.item(), ds.elevation.attrs["units"]
                ),
                "units": "K",
            }
        )
        # Drop all coordinates except time
        ds = ds.drop_vars(["elevation", "latitude", "longitude"])
        return ds

    _partial_func = partial(_preprocess_hadisd, stations_gdf=selections._stations_gdf)

    station_ds = xr.open_mfdataset(
        filepaths,
        preprocess=_partial_func,
        engine="zarr",
        consolidated=False,
        parallel=True,
        backend_kwargs=dict(storage_options={"anon": True}),
    )

    def _get_bias_corrected_closest_gridcell(
        station_da: xr.DataArray, gridded_da: xr.DataArray, time_slice: tuple[int, int]
    ) -> xr.DataArray:
        """Get the closest gridcell to a weather station.
        Bias correct the data using historical station data

        Parameters
        ----------
        station_da: xr.DataArray
        gridded_da: xr.DataArray
        time_slice: tuple

        Returns
        -------
        bias_corrected: xr.DataArray
        """
        # Get the closest gridcell to the station
        station_lat, station_lon = station_da.attrs["coordinates"]
        gridded_da_closest_gridcell = get_closest_gridcell(
            gridded_da, station_lat, station_lon, print_coords=False
        )

        # Droop any coordinates in the output dataset that are not also dimensions
        # This makes merging all the stations together easier and drops superfluous coordinates
        gridded_da_closest_gridcell = gridded_da_closest_gridcell.drop_vars(
            [
                i
                for i in gridded_da_closest_gridcell.coords
                if i not in gridded_da_closest_gridcell.dims
            ]
        )

        def _bias_correct_model_data(
            obs_da: xr.DataArray,
            gridded_da: xr.DataArray,
            time_slice: tuple[int, int],
            window: int = 90,
            nquantiles: int = 20,
            group: str = "time.dayofyear",
            kind: str = "+",
        ) -> xr.DataArray:
            """Bias correct model data using observational station data
            Converts units of the station data to whatever the input model data's units are
            Converts calendars of both datasets to a no leap calendar
            Time slices the data
            Performs bias correction

            Parameters
            ----------
            obs_da: xr.DataArray
                station data, preprocessed with the function _preprocess_hadisd
            gridded_da: xr.DataArray
                input model data
            time_slice: tuple
                temporal slice to cut gridded_da to, after bias correction
            window: int
                window of days +/-
            nquantiles: int
                number of quantiles
            group: str
                time frequency to group data by
            kind: str
                the adjustment kind, either additive or multiplicative

            Returns
            -------
            da_adj: xr.DataArray
                output data

            """
            # Get group by window
            # Use 90 day window (+/- 45 days) to account for seasonality
            grouper = Grouper(group, window=window)

            # Convert units to whatever the gridded data units are
            obs_da = convert_units(obs_da, gridded_da.units)
            # Rechunk data. Cannot be chunked along time dimension
            # Error raised by xclim: ValueError: Multiple chunks along the main adjustment dimension time is not supported.
            gridded_da = gridded_da.chunk(chunks=dict(time=-1))
            obs_da = obs_da.sel(time=slice(obs_da.time.values[0], "2014-08-31"))
            obs_da = obs_da.chunk(chunks=dict(time=-1))
            # Convert calendar to no leap year
            obs_da = obs_da.convert_calendar("noleap")
            gridded_da = gridded_da.convert_calendar("noleap")
            # Data at the desired time slice
            data_sliced = gridded_da.sel(
                time=slice(str(time_slice[0]), str(time_slice[1]))
            )
            # Input data, sliced to time period of observational data
            gridded_da = gridded_da.sel(
                time=slice(str(obs_da.time.values[0]), str(obs_da.time.values[-1]))
            )
            # Observational data sliced to time period of input data
            obs_da = obs_da.sel(
                time=slice(
                    str(gridded_da.time.values[0]), str(gridded_da.time.values[-1])
                )
            )
            # Get QDS
            QDM = QuantileDeltaMapping.train(
                obs_da,
                gridded_da,
                nquantiles=nquantiles,
                group=grouper,
                kind=kind,
            )
            # Bias correct the data
            da_adj = QDM.adjust(data_sliced)
            da_adj.name = gridded_da.name  # Rename it to get back to original name
            da_adj["time"] = da_adj.indexes["time"].to_datetimeindex()

            return da_adj

        # Bias correct the model data using the station data
        # Cut the output data back to the user's selected time slice
        bias_corrected = _bias_correct_model_data(
            station_da, gridded_da_closest_gridcell, time_slice
        )

        # Add descriptive coordinates to the bias corrected data
        bias_corrected.attrs["station_coordinates"] = station_da.attrs[
            "coordinates"
        ]  # Coordinates of station
        bias_corrected.attrs["station_elevation"] = station_da.attrs[
            "elevation"
        ]  # Elevation of station
        return bias_corrected

    apply_output = station_ds.map(
        _get_bias_corrected_closest_gridcell,
        keep_attrs=False,
        gridded_da=da,
        time_slice=original_time_slice,
    )
<<<<<<< HEAD
    return apply_output
=======
    return apply_output


def read_catalog_from_csv(
    selections: "DataParameters", csv: str, merge: bool = True
) -> xr.Dataset | xr.DataArray | list[xr.DataArray]:
    """Retrieve user data selections from csv input.

    Allows user to bypass ck.Select() GUI and allows developers to
    pre-set inputs in a csv file for ease of use in a notebook.

    Parameters
    ----------
    selections: DataParameters
        Data settings (variable, unit, timescale, etc).
    csv: str
        Filepath to local csv file.
    merge: bool, optional
        If multiple datasets desired, merge to form a single object?
        Default to True.

    Returns
    -------
    one of the following, depending on csv input and merge:

    xr_ds: xr.Dataset
        if multiple rows are in the csv, each row is a data_variable
    xr_da: xr.DataArray
        if csv only has one row
    xr_list: list of xr.DataArrays
        if multiple rows are in the csv and merge=True,
        multiple DataArrays are returned in a single list.
    """

    df = pd.read_csv(csv)
    df = df.fillna("")  # Replace empty cells (set to NaN by read_csv) with empty string
    df = df.apply(
        lambda x: x.str.strip()
    )  # Strip any accidental white space before or after each input
    xr_list = []
    for index, row in df.iterrows():
        selections.variable = row.variable
        selections.scenario_historical = (
            []
            if (row.scenario_historical == "")
            else [
                # This fancy list comprehension deals with the fact that scenario_historical
                # can be set to an empty list, which would coded as an empty string in the csv
                item.strip()
                for item in row.scenario_historical.split(",")
            ]
        )
        selections.scenario_ssp = (
            []
            if (row.scenario_ssp == "")
            else [item.strip() for item in row.scenario_ssp.split(",")]
        )
        selections.area_average = row.area_average
        selections.timescale = row.timescale
        selections.resolution = row.resolution
        # Evaluate string time slice as tuple... i.e "(1980,2000)" --> (1980,2000)
        selections.time_slice = literal_eval(row.time_slice)
        selections.units = row.units
        selections.area_subset = row.area_subset
        selections.cached_area = row.cached_area

        # Retrieve data
        xr_da = read_catalog_from_select(selections)
        xr_list.append(xr_da)

    if len(xr_list) > 1:  # If there's more than one element in the list
        if merge:  # Should we merge each element in the list?
            try:  # Try to merge
                xr_ds = xr.merge(
                    xr_list, combine_attrs="drop_conflicts"
                )  # Merge to form one Dataset object
                return xr_ds
            except:  # If data is incompatable with merging
                print(
                    "Unable to merge datasets. Function returning a list of each item"
                )
                pass
        else:  # If user does not want to merge elements, return a list of DataArrays
            return xr_list
    else:  # If only one DataArray is in the list, just return the single DataArray
        return xr_da
>>>>>>> 16637b71
<|MERGE_RESOLUTION|>--- conflicted
+++ resolved
@@ -1638,93 +1638,4 @@
         gridded_da=da,
         time_slice=original_time_slice,
     )
-<<<<<<< HEAD
-    return apply_output
-=======
-    return apply_output
-
-
-def read_catalog_from_csv(
-    selections: "DataParameters", csv: str, merge: bool = True
-) -> xr.Dataset | xr.DataArray | list[xr.DataArray]:
-    """Retrieve user data selections from csv input.
-
-    Allows user to bypass ck.Select() GUI and allows developers to
-    pre-set inputs in a csv file for ease of use in a notebook.
-
-    Parameters
-    ----------
-    selections: DataParameters
-        Data settings (variable, unit, timescale, etc).
-    csv: str
-        Filepath to local csv file.
-    merge: bool, optional
-        If multiple datasets desired, merge to form a single object?
-        Default to True.
-
-    Returns
-    -------
-    one of the following, depending on csv input and merge:
-
-    xr_ds: xr.Dataset
-        if multiple rows are in the csv, each row is a data_variable
-    xr_da: xr.DataArray
-        if csv only has one row
-    xr_list: list of xr.DataArrays
-        if multiple rows are in the csv and merge=True,
-        multiple DataArrays are returned in a single list.
-    """
-
-    df = pd.read_csv(csv)
-    df = df.fillna("")  # Replace empty cells (set to NaN by read_csv) with empty string
-    df = df.apply(
-        lambda x: x.str.strip()
-    )  # Strip any accidental white space before or after each input
-    xr_list = []
-    for index, row in df.iterrows():
-        selections.variable = row.variable
-        selections.scenario_historical = (
-            []
-            if (row.scenario_historical == "")
-            else [
-                # This fancy list comprehension deals with the fact that scenario_historical
-                # can be set to an empty list, which would coded as an empty string in the csv
-                item.strip()
-                for item in row.scenario_historical.split(",")
-            ]
-        )
-        selections.scenario_ssp = (
-            []
-            if (row.scenario_ssp == "")
-            else [item.strip() for item in row.scenario_ssp.split(",")]
-        )
-        selections.area_average = row.area_average
-        selections.timescale = row.timescale
-        selections.resolution = row.resolution
-        # Evaluate string time slice as tuple... i.e "(1980,2000)" --> (1980,2000)
-        selections.time_slice = literal_eval(row.time_slice)
-        selections.units = row.units
-        selections.area_subset = row.area_subset
-        selections.cached_area = row.cached_area
-
-        # Retrieve data
-        xr_da = read_catalog_from_select(selections)
-        xr_list.append(xr_da)
-
-    if len(xr_list) > 1:  # If there's more than one element in the list
-        if merge:  # Should we merge each element in the list?
-            try:  # Try to merge
-                xr_ds = xr.merge(
-                    xr_list, combine_attrs="drop_conflicts"
-                )  # Merge to form one Dataset object
-                return xr_ds
-            except:  # If data is incompatable with merging
-                print(
-                    "Unable to merge datasets. Function returning a list of each item"
-                )
-                pass
-        else:  # If user does not want to merge elements, return a list of DataArrays
-            return xr_list
-    else:  # If only one DataArray is in the list, just return the single DataArray
-        return xr_da
->>>>>>> 16637b71
+    return apply_output