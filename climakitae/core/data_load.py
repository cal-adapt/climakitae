"""Backend functions for retrieving and subsetting data from the AE catalog"""

import xarray as xr
import dask
import rioxarray
from rioxarray.exceptions import NoDataInBounds
import numpy as np
import pandas as pd
from geopandas import GeoDataFrame
import psutil
import warnings
from functools import partial
from ast import literal_eval
from shapely.geometry import box
from xclim.sdba import Grouper
from xclim.sdba.adjustment import QuantileDeltaMapping
from climakitae.core.boundaries import Boundaries
from climakitae.util.unit_conversions import convert_units
from climakitae.util.utils import (
    readable_bytes,
    get_closest_gridcell,
    area_average,
    scenario_to_experiment_id,
    downscaling_method_as_list,
)
from climakitae.tools.derived_variables import (
    compute_relative_humidity,
    compute_wind_mag,
    compute_wind_dir,
    compute_dewpointtemp,
    compute_specific_humidity,
)
from climakitae.tools.indices import (
    fosberg_fire_index,
    noaa_heat_index,
    effective_temp,
)

# Set options
xr.set_options(keep_attrs=True)
dask.config.set({"array.slicing.split_large_chunks": True})

from dask.diagnostics import ProgressBar


# ============================ Read data into memory ================================


<<<<<<< HEAD
def load(xr_da, intensive=False):
=======
def load(xr_da, progress_bar=False):
>>>>>>> 94cefd08
    """Read data into memory

    Parameters
    ----------
    xr_da: xarray.DataArray

    Returns
    -------
    da_computed: xarray.DataArray

    """

    # Check if data is already loaded into memory
    if xr_da.chunks is None:
        print("Your data is already loaded into memory")
        return xr_da

    # Get memory information
    avail_mem = psutil.virtual_memory().available  # Available system memory
    xr_data_nbytes = xr_da.nbytes  # Memory of data

    # If it will cause the system to have less than 256MB after loading the data, do not allow the compute to proceed.
    if avail_mem - xr_data_nbytes < 268435456:
        print("Available memory: {0}".format(readable_bytes(avail_mem)))
        print("Total memory of input data: {0}".format(readable_bytes(xr_data_nbytes)))
        raise MemoryError("Your input dataset is too large to read into memory!")
    else:
        print(
            "Processing data to read {0} of data into memory... ".format(
                readable_bytes(xr_data_nbytes)
            ),
            end="",
        )
        if progress_bar:
            with ProgressBar():
                print("\r")
                da_computed = xr_da.compute()
        else:
            da_computed = xr_da.compute()
        print("Complete!")
        return da_computed  # Load data into memory and return


# ============================ Helper functions ================================


def _get_as_shapely(selections):
    """
    Takes the location data, and turns it into a
    shapely object. Just doing polygons for now. Later other point/station data
    will be available too.

    Parameters
    ----------
    selections: DataParameters
        Data settings (variable, unit, timescale, etc)

    Returns
    ----------
    shapely_geom: shapely.geometry

    """
    # Box is formed using the following shape:
    #   shapely.geometry.box(minx, miny, maxx, maxy)
    shapely_geom = box(
        selections.longitude[0],  # minx
        selections.latitude[0],  # miny
        selections.longitude[1],  # maxx
        selections.latitude[1],  # maxy
    )
    return shapely_geom


def _sim_index_item(ds_name, member_id):
    """Identify a simulation by its downscaling type, driving GCM, and member id.

    Parameters
    ----------
    ds_name: str
        dataset name from catalog
    member_id: xr.Dataset.attr
        ensemble member id from dataset attributes

    Returns
    ----------
    str: joined by underscores

    """
    downscaling_type = ds_name.split(".")[0]
    gcm_name = ds_name.split(".")[2]
    ensemble_member = str(member_id.values)
    if ensemble_member != "nan":
        return "_".join([downscaling_type, gcm_name, ensemble_member])
    else:
        return "_".join([downscaling_type, gcm_name])


def _scenarios_in_data_dict(keys):
    """Return unique list of ssp scenarios in dataset dictionary.

    Parameters
    ----------
    keys: list[str]
        list of dataset names from catalog

    Returns
    ----------
    scenario_list: list[str]
        unique scenarios

    """
    scenarios = set([one.split(".")[3] for one in keys if "ssp" in one])

    return list(scenarios)


# ============= Main functions used in data reading/processing =================


def _get_cat_subset(selections):
    """For an input set of data selections, get the catalog subset.

    Parameters
    ----------
    selections: DataParameters
        object holding user's selections

    Returns
    ----------
    cat_subset: intake_esm.core.esm_datastore
        catalog subset

    """

    scenario_selections = selections.scenario_ssp + selections.scenario_historical

    method_list = downscaling_method_as_list(selections.downscaling_method)

    # Get catalog keys
    # Convert user-friendly names to catalog names (i.e. "45 km" to "d01")
    activity_id = [downscaling_method_to_activity_id(dm) for dm in method_list]
    table_id = timescale_to_table_id(selections.timescale)
    grid_label = resolution_to_gridlabel(selections.resolution)
    experiment_id = [scenario_to_experiment_id(x) for x in scenario_selections]
    source_id = selections.simulation
    variable_id = selections.variable_id

    cat_subset = selections._data_catalog.search(
        activity_id=activity_id,
        table_id=table_id,
        grid_label=grid_label,
        variable_id=variable_id,
        experiment_id=experiment_id,
        source_id=source_id,
    )

    # Get just data that's on the LOCA grid
    # This will include LOCA data and WRF data on the LOCA native grid
    # Both datasets are tagged with UCSD as the institution_id, so we can use "UCSD" to further subset the catalog data
    if "Statistical" in selections.downscaling_method:
        cat_subset = cat_subset.search(institution_id="UCSD")
    # If only dynamical is selected, we need to remove UCSD from the WRF query
    else:
        wrf_on_native_grid = [
            institution
            for institution in selections._data_catalog.df.institution_id.unique()
            if institution != "UCSD"
        ]
        cat_subset = cat_subset.search(institution_id=wrf_on_native_grid)

    return cat_subset


def _time_slice(dset, selections):
    """Subset over time

    Parameters
    ----------
    dset: xr.Dataset
        one dataset from the catalog
    selections: DataParameters
        object holding user's selections

    Returns
    ----------
    xr.Dataset
        time-slice of dset
    """

    window_start = str(selections.time_slice[0])
    window_end = str(selections.time_slice[1])

    return dset.sel(time=slice(window_start, window_end))


def _override_area_selections(selections):
    """Account for 'station' special-case
    You need to retrieve the entire domain because the shapefiles will cut out
    the ocean grid cells, but the some station's closest gridcells are the ocean!

    Parameters
    ----------
    selections: DataParameters
        object holding user's selections

    Returns
    ----------
    area_subset: str
    cached_area: str
    """
    if selections.data_type == "Station":
        area_subset = "none"
        cached_area = "entire domain"
    else:
        area_subset = selections.area_subset
        cached_area = selections.cached_area

    return area_subset, cached_area


def area_subset_geometry(selections):
    """Get geometry to perform area subsetting with.

    Parameters
    ----------
    selections: DataParameters
        object holding user's selections

    Returns
    ----------
    ds_region: shapely.geometry
        geometry to use for subsetting

    """
    area_subset, cached_area = _override_area_selections(selections)

    def set_subarea(boundary_dataset: Boundaries, shape_indices: list) -> GeoDataFrame:
        return boundary_dataset.loc[shape_indices].geometry.unary_union

    if area_subset == "lat/lon":
        geom = _get_as_shapely(selections)
        if not geom.is_valid:
            raise ValueError(
                "Please go back to 'select' and choose" + " a valid lat/lon range."
            )
        ds_region = [geom]
    elif area_subset != "none":
        shape_indices = list(
            {
                key: selections._geography_choose[area_subset][key]
                for key in cached_area
            }.values()
        )
        if area_subset == "states":
            shape = set_subarea(selections._geographies._us_states, shape_indices)
        elif area_subset == "CA counties":
            shape = set_subarea(selections._geographies._ca_counties, shape_indices)
        elif area_subset == "CA watersheds":
            shape = set_subarea(selections._geographies._ca_watersheds, shape_indices)
        elif area_subset == "CA Electric Load Serving Entities (IOU & POU)":
            shape = set_subarea(selections._geographies._ca_utilities, shape_indices)
        elif area_subset == "CA Electricity Demand Forecast Zones":
            shape = set_subarea(
                selections._geographies._ca_forecast_zones, shape_indices
            )
        elif area_subset == "CA Electric Balancing Authority Areas":
            shape = set_subarea(
                selections._geographies._ca_electric_balancing_areas, shape_indices
            )
        ds_region = [shape]
    else:
        ds_region = None
    return ds_region


def _clip_to_geometry(dset, ds_region):
    """Clip to geometry if large enough

    Parameters
    ----------
    dset: xr.Dataset
        one dataset from the catalog
    ds_region: shapely.geometry.polygon.Polygon
        area to clip to

    Returns
    ----------
    xr.Dataset
        clipped area of dset
    """
    try:
        dset = dset.rio.clip(geometries=ds_region, crs=4326, drop=True)

    except NoDataInBounds as e:
        # Catch small geometry error
        print(e)
        print("Skipping spatial subsetting.")

    return dset


def _clip_to_geometry_loca(dset, ds_region):
    """Clip to geometry, adding missing grid info
        because crs and x, y are missing from LOCA datasets
        Otherwise rioxarray will raise this error:
        'MissingSpatialDimensionError: x dimension not found.'

    Parameters
    ----------
    dset: xr.Dataset
        one dataset from the catalog
    ds_region: shapely.geometry.polygon.Polygon
        area to clip to

    Returns
    ----------
    xr.Dataset
        clipped area of dset
    """
    dset = dset.rename({"lon": "x", "lat": "y"})
    dset = dset.rio.write_crs("EPSG:4326")
    dset = _clip_to_geometry(dset, ds_region)
    dset = dset.rename({"x": "lon", "y": "lat"}).drop("spatial_ref")
    return dset


def _spatial_subset(dset, selections):
    """Subset over spatial area

    Parameters
    ----------
    dset: xr.Dataset
        one dataset from the catalog
    selections: DataParameters
        object holding user's selections

    Returns
    ----------
    xr.Dataset
        subsetted area of dset
    """
    ds_region = area_subset_geometry(selections)

    if ds_region is not None:  # Perform subsetting
        if selections.downscaling_method == "Dynamical":
            dset = _clip_to_geometry(dset, ds_region)
        else:
            dset = _clip_to_geometry_loca(dset, ds_region)

    return dset


def _process_dset(ds_name, dset, selections):
    """Subset over time and space, as described in user selections;
       renaming to facilitate concatenation.

    Parameters
    ----------
    dset: xr.Dataset
        one dataset from the catalog
    selections: DataParameters
        object holding user's selections

    Returns
    ----------
    xr.Dataset
        sub-setted output data

    """
    # Time slice
    dset = _time_slice(dset, selections)

    # Perform area subsetting
    dset = _spatial_subset(dset, selections)

    # Perform area averaging
    if selections.area_average == "Yes":
        dset = area_average(dset)

    # Rename member_id value to include more info
    dset = dset.assign_coords(
        member_id=[_sim_index_item(ds_name, mem_id) for mem_id in dset.member_id]
    )
    # Rename variable to display name:
    dset = dset.rename({list(dset.data_vars)[0]: selections.variable})

    return dset


def _concat_sims(data_dict, hist_data, selections, scenario):
    """Combine datasets along expanded 'member_id' dimension, and append
        historical if relevant.

    Parameters
    ----------
    data_dict: dict
        dictionary of zarrs from catalog, with each key
        being its name and each item the zarr store
    hist_data: xr.Dataset
        subsetted historical data to append
    selections: DataParameters
        class holding data selections
    scenario: str
        short designation for one SSP

    Returns
    ----------
    one_scenario: xr.Dataset
        combined data object
    """
    scen_name = scenario_to_experiment_id(scenario, reverse=True)

    # Merge along expanded 'member_id' dimension:
    one_scenario = xr.concat(
        [
            _process_dset(one, data_dict[one], selections)
            for one in data_dict.keys()
            if scenario in one
        ],
        dim="member_id",
    )

    # Append historical if relevant:
    if hist_data != None:
        hist_data = hist_data.sel(member_id=one_scenario.member_id)
        scen_name = "Historical + " + scen_name
        one_scenario = xr.concat([hist_data, one_scenario], dim="time")

    # Set-up coordinate:
    one_scenario = one_scenario.assign_coords({"scenario": scen_name})

    return one_scenario


def _override_unit_defaults(da, var_id):
    """Override non-standard unit specifications in some dataset attributes

    Parameters
    ----------
    da: xr.DataArray
        any xarray DataArray with a units attribute

    Returns
    ----------
    xr.DataArray
        output data

    """
    if var_id == "huss":
        # Units for LOCA specific humidity are set to 1
        # Reset to kg/kg so they can be converted if neccessary to g/kg
        da.attrs["units"] = "kg/kg"
    elif var_id == "rsds":
        # rsds units are "W m-2"
        # rename them to W/m2 to match the lookup catalog, and the units for WRF radiation variables
        da.attrs["units"] = "W/m2"
    return da


def _add_scenario_dim(da, scen_name):
    """Add a singleton dimension for 'scenario' to the DataArray.

    Parameters
    ----------
    da: xr.DataArray
        consolidated data object missing a scenario dimension
    scen_name: str
        desired value for scenario along new dimension

    Returns
    ----------
    da: xr.DataArray
        data object with singleton scenario dimension added.

    """
    da = da.assign_coords({"scenario": scen_name})
    da = da.expand_dims(dim={"scenario": 1})
    return da


def _merge_all(selections, data_dict):
    """Merge all datasets into one, subsetting each consistently;
       clean-up format, and convert units.

    Parameters
    ----------
    selections: DataParameters
        object holding user's selections
    data_dict: dict
        dictionary of zarrs from catalog, with each key
        being its name and each item the zarr store

    Returns
    ----------
    da: xr.DataArray
        output data

    """
    # Get corresponding data for historical period to append:
    reconstruction = [one for one in data_dict.keys() if "reanalysis" in one]
    hist_keys = [one for one in data_dict.keys() if "historical" in one]
    if hist_keys:
        all_hist = xr.concat(
            [
                _process_dset(one, data_dict[one], selections)
                for one in data_dict.keys()
                if "historical" in one
            ],
            dim="member_id",
        )
    else:
        all_hist = None

    # Get (and double-check) list of SSP scenarios:
    _scenarios = _scenarios_in_data_dict(data_dict.keys())

    if _scenarios:
        # Merge along new 'scenario' dimension:
        all_ssps = xr.concat(
            [
                _concat_sims(data_dict, all_hist, selections, scenario)
                for scenario in _scenarios
            ],
            combine_attrs="drop_conflicts",
            dim="scenario",
        )
    else:
        if all_hist:
            all_ssps = all_hist
            all_ssps = _add_scenario_dim(all_ssps, "Historical Climate")
            if reconstruction:
                one_key = reconstruction[0]
                era5_wrf = _process_dset(one_key, data_dict[one_key], selections)
                era5_wrf = _add_scenario_dim(era5_wrf, "Historical Reconstruction")
                all_ssps = xr.concat(
                    [all_ssps, era5_wrf],
                    dim="scenario",
                )
        elif reconstruction:
            one_key = reconstruction[0]
            all_ssps = _process_dset(one_key, data_dict[one_key], selections)
            all_ssps = _add_scenario_dim(all_ssps, "Historical Reconstruction")

    # Rename expanded dimension:
    all_ssps = all_ssps.rename({"member_id": "simulation"})

    # Convert to xr.DataArray:
    var_id = list(all_ssps.data_vars)[0]
    all_ssps = all_ssps[var_id]

    # Convert units:
    all_ssps = _override_unit_defaults(all_ssps, var_id)
    all_ssps = convert_units(da=all_ssps, selected_units=selections.units)

    return all_ssps


def _get_data_one_var(selections):
    """Get data for one variable
    Retrieves dataset dictionary from AWS, handles some special cases, merges
    datasets along new dimensions into one xr.DataArray, and adds metadata.

    Parameters
    ----------
    selections: DataParameters
        object holding user's selections

    Returns
    ----------
    da: xr.DataArray
        with datasets combined over new dimensions 'simulation' and 'scenario'
    """

    with warnings.catch_warnings():
        warnings.simplefilter("ignore")  # Silence warning if empty dataset returned

        # Get catalog subset for a set of user selections
        cat_subset = _get_cat_subset(selections=selections)

        if len(cat_subset.df["institution_id"].unique()) == 1:
            _institution = cat_subset.df["institution_id"].unique()[0]
        else:
            _institution = "Multiple"

        # Read data from AWS
        data_dict = cat_subset.to_dataset_dict(
            zarr_kwargs={"consolidated": True},
            storage_options={"anon": True},
            progressbar=False,
        )

    # If SSP 2-4.5 or SSP 5-8.5 are selected, along with ensmean as the simulation,
    # We want to return the single available CESM2 model
    if ("ensmean" in selections.simulation) and (
        {"SSP 2-4.5 -- Middle of the Road", "SSP 5-8.5 -- Burn it All"}.intersection(
            set(selections.scenario_ssp)
        )
    ):
        method_list = downscaling_method_as_list(selections.downscaling_method)

        cat_subset2 = selections._data_catalog.search(
            activity_id=[downscaling_method_to_activity_id(dm) for dm in method_list],
            table_id=timescale_to_table_id(selections.timescale),
            grid_label=resolution_to_gridlabel(selections.resolution),
            variable_id=selections.variable_id,
            experiment_id=[
                scenario_to_experiment_id(x) for x in selections.scenario_ssp
            ],
            source_id=["CESM2"],
        )
        data_dict2 = cat_subset2.to_dataset_dict(
            zarr_kwargs={"consolidated": True},
            storage_options={"anon": True},
            progressbar=False,
        )
        data_dict = {**data_dict, **data_dict2}

    # Merge individual Datasets into one DataArray object.
    da = _merge_all(selections=selections, data_dict=data_dict)

    # Set data attributes and name
    data_attrs = _get_data_attributes(selections)
    if "grid_mapping" in da.attrs:
        data_attrs = data_attrs | {"grid_mapping": da.attrs["grid_mapping"]}
    data_attrs = data_attrs | {"institution": _institution}
    da.attrs = data_attrs
    da.name = selections.variable
    return da


def _get_data_attributes(selections):
    """Return dictionary of xr.DataArray attributes based on selections

    Parameters
    ----------
    selections: DataParameters

    Returns
    ----------
    new_attrs: dict
        attributes
    """
    new_attrs = {  # Add descriptive attributes to DataArray
        "variable_id": ", ".join(
            selections.variable_id
        ),  # Convert list to comma separated string
        "extended_description": selections.extended_description,
        "units": selections.units,
        "data_type": selections.data_type,
        "resolution": selections.resolution,
        "frequency": selections.timescale,
        "location_subset": selections.cached_area,
    }
    return new_attrs


def read_catalog_from_select(selections):
    """The primary and first data loading method, called by
    core.Application.retrieve, it returns a DataArray (which can be quite large)
    containing everything requested by the user (which is stored in 'selections').

    Parameters
    ----------
    selections: DataParameters
        object holding user's selections

    Returns
    ----------
    da: xr.DataArray
        output data
    """

    if (selections.scenario_ssp != []) and (
        "Historical Reconstruction" in selections.scenario_historical
    ):
        raise ValueError(
            "Historical Reconstruction data is not available with SSP data. Please modify your selections and try again."
        )

    # Raise error if no scenarios are selected
    scenario_selections = selections.scenario_ssp + selections.scenario_historical
    if scenario_selections == []:
        raise ValueError("Please select as least one dataset.")

    # Raise error if station data selected, but no station is selected
    if (selections.data_type == "Station") and (
        selections.station in [[], ["No stations available at this location"]]
    ):
        raise ValueError(
            "Please select at least one weather station, or retrieve gridded data."
        )

    # For station data, need to expand time slice to ensure the historical period is included
    # At the end, the data will be cut back down to the user's original selection
    if selections.data_type == "Station":
        original_time_slice = selections.time_slice  # Preserve original user selections
        original_scenario_historical = selections.scenario_historical.copy()
        if "Historical Climate" not in selections.scenario_historical:
            selections.scenario_historical.append("Historical Climate")
        obs_data_bounds = (
            1980,
            2014,
        )  # Bounds of the observational data used in bias-correction
        if original_time_slice[0] > obs_data_bounds[0]:
            selections.time_slice = (obs_data_bounds[0], original_time_slice[1])
        if original_time_slice[1] < obs_data_bounds[1]:
            selections.time_slice = (selections.time_slice[0], obs_data_bounds[1])

    # Deal with derived variables
    orig_var_id_selection = selections.variable_id[0]
    orig_unit_selection = selections.units
    orig_variable_selection = selections.variable

    # Get data attributes beforehand since selections is modified
    data_attrs = _get_data_attributes(selections)
    if "_derived" in orig_var_id_selection:
        if orig_var_id_selection == "wind_speed_derived":  # Hourly
            da = _get_wind_speed_derived(selections)
        elif orig_var_id_selection == "wind_direction_derived":  # Hourly
            da = _get_wind_dir_derived(selections)
        elif orig_var_id_selection == "dew_point_derived":  # Monthly/daily
            da = _get_monthly_daily_dewpoint(selections)
        elif orig_var_id_selection == "dew_point_derived_hrly":  # Hourly
            da = _get_hourly_dewpoint(selections)
        elif orig_var_id_selection == "rh_derived":  # Hourly
            da = _get_hourly_rh(selections)
        elif orig_var_id_selection == "q2_derived":  # Hourly
            da = _get_hourly_specific_humidity(selections)
        elif orig_var_id_selection == "fosberg_index_derived":  # Hourly
            da = _get_fosberg_fire_index(selections)
        elif orig_var_id_selection == "noaa_heat_index_derived":  # Hourly
            da = _get_noaa_heat_index(selections)
        elif orig_var_id_selection == "effective_temp_index_derived":
            da = _get_eff_temp(selections)
        else:
            raise ValueError(
                "You've encountered a bug. No data available for selected derived variable."
            )

        da = convert_units(da, selected_units=orig_unit_selection)
        da.name = orig_variable_selection  # Set name of DataArray

        # Set attributes
        # Some of the derived variables may be constructed from data that comes from the same institution
        # The dev team hasn't looked into this yet -- opportunity for future improvement
        if "grid_mapping" in da.attrs:
            data_attrs = data_attrs | {"grid_mapping": da.attrs["grid_mapping"]}
        data_attrs = data_attrs | {"institution": "Multiple"}
        da.attrs = data_attrs

        # Reset selections to user's original selections
        selections.variable_id = [orig_var_id_selection]
        selections.units = orig_unit_selection

    else:
        da = _get_data_one_var(selections)

    if selections.data_type == "Station":
        da = _station_apply(selections, da, original_time_slice)
        # Reset original selections
        if "Historical Climate" not in original_scenario_historical:
            selections.scenario_historical.remove("Historical Climate")
            da["scenario"] = [x.split("Historical + ")[1] for x in da.scenario.values]
        selections.time_slice = original_time_slice

    return da


# USE XR APPLY TO GET BIAS CORRECTED DATA TO STATION


def _station_apply(selections, da, original_time_slice):
    """
    Parameters
    ----------
    selections: DataParameters
        object holding user's selections
    da: xr.DataArray
    original_time_slice: tuple

    Returns
    ----------
    apply_output: xr.DataArray
        output data
    """
    # Grab zarr data
    station_subset = selections._stations_gdf.loc[
        selections._stations_gdf["station"].isin(selections.station)
    ]
    filepaths = [
        "s3://cadcat/hadisd/HadISD_{}.zarr".format(s_id)
        for s_id in station_subset["station id"]
    ]

    _partial_func = partial(_preprocess_hadisd, stations_gdf=selections._stations_gdf)

    station_ds = xr.open_mfdataset(
        filepaths,
        preprocess=_partial_func,
        engine="zarr",
        consolidated=False,
        parallel=True,
        backend_kwargs=dict(storage_options={"anon": True}),
    )
    apply_output = station_ds.apply(
        _get_bias_corrected_closest_gridcell,
        keep_attrs=False,
        gridded_da=da,
        time_slice=original_time_slice,
    )
    return apply_output


def _get_bias_corrected_closest_gridcell(station_da, gridded_da, time_slice):
    """Get the closest gridcell to a weather station.
    Bias correct the data using historical station data
    """
    # Get the closest gridcell to the station
    station_lat, station_lon = station_da.attrs["coordinates"]
    gridded_da_closest_gridcell = get_closest_gridcell(
        gridded_da, station_lat, station_lon, print_coords=False
    )

    # Droop any coordinates in the output dataset that are not also dimensions
    # This makes merging all the stations together easier and drops superfluous coordinates
    gridded_da_closest_gridcell = gridded_da_closest_gridcell.drop(
        [
            i
            for i in gridded_da_closest_gridcell.coords
            if i not in gridded_da_closest_gridcell.dims
        ]
    )

    # Bias correct the model data using the station data
    # Cut the output data back to the user's selected time slice
    bias_corrected = _bias_correct_model_data(
        station_da, gridded_da_closest_gridcell, time_slice
    )

    # Add descriptive coordinates to the bias corrected data
    bias_corrected.attrs["station_coordinates"] = station_da.attrs[
        "coordinates"
    ]  # Coordinates of station
    bias_corrected.attrs["station_elevation"] = station_da.attrs[
        "elevation"
    ]  # Elevation of station
    return bias_corrected


def _bias_correct_model_data(
    obs_da,
    gridded_da,
    time_slice,
    window=90,
    nquantiles=20,
    group="time.dayofyear",
    kind="+",
):
    """Bias correct model data using observational station data
    Converts units of the station data to whatever the input model data's units are
    Converts calendars of both datasets to a no leap calendar
    Time slices the data
    Performs bias correction

    Parameters
    ----------
    obs_da: xr.DataArray
        station data, preprocessed with the function _preprocess_hadisd
    gridded_da: xr.DataArray
        input model data
    time_slice: tuple
        temporal slice to cut gridded_da to, after bias correction

    Returns
    ----------
    da_adj: xr.DataArray
        output data

    """
    # Get group by window
    # Use 90 day window (+/- 45 days) to account for seasonality
    grouper = Grouper(group, window=window)

    # Convert units to whatever the gridded data units are
    obs_da = convert_units(obs_da, gridded_da.units)
    # Rechunk data. Cannot be chunked along time dimension
    # Error raised by xclim: ValueError: Multiple chunks along the main adjustment dimension time is not supported.
    gridded_da = gridded_da.chunk(dict(time=-1))
    obs_da = obs_da.sel(time=slice(obs_da.time.values[0], "2014-08-31"))
    obs_da = obs_da.chunk(dict(time=-1))
    # Convert calendar to no leap year
    obs_da = obs_da.convert_calendar("noleap")
    gridded_da = gridded_da.convert_calendar("noleap")
    # Data at the desired time slice
    data_sliced = gridded_da.sel(time=slice(str(time_slice[0]), str(time_slice[1])))
    # Get QDS
    QDM = QuantileDeltaMapping.train(
        obs_da,
        # Input data, sliced to time period of observational data
        gridded_da.sel(
            time=slice(
                str(obs_da.time.values[0]),
                str(obs_da.time.values[-1]),
            )
        ),
        nquantiles=nquantiles,
        group=grouper,
        kind=kind,
    )
    # Bias correct the data
    da_adj = QDM.adjust(data_sliced)
    da_adj.name = gridded_da.name  # Rename it to get back to original name
    da_adj["time"] = da_adj.indexes["time"].to_datetimeindex()

    return da_adj


def _preprocess_hadisd(ds, stations_gdf):
    """
    Preprocess station data so that it can be more seamlessly integrated into the wrangling process
    Get name of station id and station name
    Rename data variable to the station name; this allows the return of a Dataset object, with each unique station as a data variable
    Convert celcius to kelvin
    Assign descriptive attributes
    Drop unneccessary coordinates that can cause issues when bias correcting with the model data

    Parameters
    ----------
    ds: xr.Dataset
        data for a single HadISD station
    stations_gdf: gpd.GeoDataFrame
        station data frame

    Returns
    ----------
    ds: xr.Dataset

    """
    # Get station ID from file name
    station_id = ds.encoding["source"].split("HadISD_")[1].split(".zarr")[0]
    # Get name of station from station_id
    station_name = stations_gdf.loc[stations_gdf["station id"] == int(station_id)][
        "station"
    ].item()
    # Rename data variable to station name
    ds = ds.rename({"tas": station_name})
    # Convert Celcius to Kelvin
    ds[station_name] = ds[station_name] + 273.15
    # Assign descriptive attributes to the data variable
    ds[station_name] = ds[station_name].assign_attrs(
        {
            "coordinates": (
                ds.latitude.values.item(),
                ds.longitude.values.item(),
            ),
            "elevation": "{0} {1}".format(
                ds.elevation.item(), ds.elevation.attrs["units"]
            ),
            "units": "K",
        }
    )
    # Drop all coordinates except time
    ds = ds.drop(["elevation", "latitude", "longitude"])
    return ds


# ============ Retrieve data from a csv input ===============


def read_catalog_from_csv(selections, csv, merge=True):
    """Retrieve user data selections from csv input.

    Allows user to bypass ck.Select() GUI and allows developers to
    pre-set inputs in a csv file for ease of use in a notebook.

    Parameters
    ----------
    selections: DataParameters
        Data settings (variable, unit, timescale, etc).
    csv: str
        Filepath to local csv file.
    merge: bool, optional
        If multiple datasets desired, merge to form a single object?
        Default to True.

    Returns
    ----------
    one of the following, depending on csv input and merge:

    xr_ds: xr.Dataset
        if multiple rows are in the csv, each row is a data_variable
    xr_da: xr.DataArray
        if csv only has one row
    xr_list: list of xr.DataArrays
        if multiple rows are in the csv and merge=True,
        multiple DataArrays are returned in a single list.
    """

    df = pd.read_csv(csv)
    df = df.fillna("")  # Replace empty cells (set to NaN by read_csv) with empty string
    df = df.apply(
        lambda x: x.str.strip()
    )  # Strip any accidental white space before or after each input
    xr_list = []
    for index, row in df.iterrows():
        selections.variable = row.variable
        selections.scenario_historical = (
            []
            if (row.scenario_historical == "")
            else [
                # This fancy list comprehension deals with the fact that scenario_historical
                # can be set to an empty list, which would coded as an empty string in the csv
                item.strip()
                for item in row.scenario_historical.split(",")
            ]
        )
        selections.scenario_ssp = (
            []
            if (row.scenario_ssp == "")
            else [item.strip() for item in row.scenario_ssp.split(",")]
        )
        selections.area_average = row.area_average
        selections.timescale = row.timescale
        selections.resolution = row.resolution
        # Evaluate string time slice as tuple... i.e "(1980,2000)" --> (1980,2000)
        selections.time_slice = literal_eval(row.time_slice)
        selections.units = row.units
        selections.area_subset = row.area_subset
        selections.cached_area = row.cached_area

        # Retrieve data
        xr_da = read_catalog_from_select(selections)
        xr_list.append(xr_da)

    if len(xr_list) > 1:  # If there's more than one element in the list
        if merge:  # Should we merge each element in the list?
            try:  # Try to merge
                xr_ds = xr.merge(
                    xr_list, combine_attrs="drop_conflicts"
                )  # Merge to form one Dataset object
                return xr_ds
            except:  # If data is incompatable with merging
                print(
                    "Unable to merge datasets. Function returning a list of each item"
                )
                pass
        else:  # If user does not want to merge elements, return a list of DataArrays
            return xr_list
    else:  # If only one DataArray is in the list, just return the single DataArray
        return xr_da


## HELPER FUNCTIONS: DERIVED VARIABLES
def _get_wind_speed_derived(selections):
    """Get input data and derive wind speed for hourly data"""
    # Load u10 data
    selections.variable_id = ["u10"]
    selections.units = (
        "m s-1"  # Need to set units to required units for compute_wind_mag
    )
    u10_da = _get_data_one_var(selections)

    # Load v10 data
    selections.variable_id = ["v10"]
    selections.units = "m s-1"
    v10_da = _get_data_one_var(selections)

    # Derive the variable
    da = compute_wind_mag(u10=u10_da, v10=v10_da)  # m/s
    return da


def _get_wind_dir_derived(selections):
    """Get input data and derive wind direction for hourly data"""
    # Load u10 data
    selections.variable_id = ["u10"]
    selections.units = (
        "m s-1"  # Need to set units to required units for compute_wind_mag
    )
    u10_da = _get_data_one_var(selections)

    # Load v10 data
    selections.variable_id = ["v10"]
    selections.units = "m s-1"
    v10_da = _get_data_one_var(selections)

    # Derive the variable
    da = compute_wind_dir(u10=u10_da, v10=v10_da)
    return da


def _get_monthly_daily_dewpoint(selections):
    """Derive dew point temp for monthly/daily data."""
    # Daily/monthly dew point inputs have different units
    # Hourly dew point temp derived differently because you also have to derive relative humidity

    # Load temperature data
    selections.variable_id = ["t2"]
    selections.units = "K"  # Kelvin required for humidity and dew point computation
    t2_da = _get_data_one_var(selections)

    selections.variable_id = ["rh"]
    selections.units = "[0 to 100]"
    rh_da = _get_data_one_var(selections)

    # Derive dew point temperature
    # Returned in units of Kelvin
    da = compute_dewpointtemp(temperature=t2_da, rel_hum=rh_da)  # Kelvin  # [0-100]
    return da


def _get_hourly_dewpoint(selections):
    """Derive dew point temp for hourly data.
    Requires first deriving relative humidity.
    """
    # Load temperature data
    selections.variable_id = ["t2"]
    selections.units = "degC"  # Celsius required for humidity
    t2_da = _get_data_one_var(selections)

    # Load mixing ratio data
    selections.variable_id = ["q2"]
    selections.units = "g kg-1"
    q2_da = _get_data_one_var(selections)

    # Load pressure data
    selections.variable_id = ["psfc"]
    selections.units = "hPa"
    pressure_da = _get_data_one_var(selections)

    # Derive relative humidity
    # Returned in units of [0-100]
    rh_da = compute_relative_humidity(
        pressure=pressure_da,  # hPa
        temperature=t2_da,  # degC
        mixing_ratio=q2_da,  # g/kg
    )

    # Dew point temperature requires temperature in Kelvin
    t2_da = convert_units(t2_da, "K")

    # Derive dew point temperature
    # Returned in units of Kelvin
    da = compute_dewpointtemp(temperature=t2_da, rel_hum=rh_da)  # Kelvin  # [0-100]
    return da


def _get_hourly_rh(selections):
    """Derive hourly relative humidity."""
    # Load temperature data
    selections.variable_id = ["t2"]
    selections.units = "degC"  # Celsius required for humidity
    t2_da = _get_data_one_var(selections)

    # Load mixing ratio data
    selections.variable_id = ["q2"]
    selections.units = "g kg-1"
    q2_da = _get_data_one_var(selections)

    # Load pressure data
    selections.variable_id = ["psfc"]
    selections.units = "hPa"
    pressure_da = _get_data_one_var(selections)

    # Derive relative humidity
    # Returned in units of [0-100]
    da = compute_relative_humidity(
        pressure=pressure_da,  # hPa
        temperature=t2_da,  # degC
        mixing_ratio=q2_da,  # g/kg
    )
    return da


def _get_hourly_specific_humidity(selections):
    """Derive hourly specific humidity.
    Requires first deriving relative humidity, then dew point temp.
    """
    # Load temperature data
    selections.variable_id = ["t2"]
    selections.units = "degC"  # degC required for humidity
    t2_da = _get_data_one_var(selections)

    # Load mixing ratio data
    selections.variable_id = ["q2"]
    selections.units = "g kg-1"
    q2_da = _get_data_one_var(selections)

    # Load pressure data
    selections.variable_id = ["psfc"]
    selections.units = "hPa"
    pressure_da = _get_data_one_var(selections)

    # Derive relative humidity
    # Returned in units of [0-100]
    rh_da = compute_relative_humidity(
        pressure=pressure_da,  # hPa
        temperature=t2_da,  # degC
        mixing_ratio=q2_da,  # g/kg
    )

    # Dew point temperature requires temperature in Kelvin
    t2_da = convert_units(t2_da, "K")

    # Derive dew point temperature
    # Returned in units of Kelvin
    dew_pnt_da = compute_dewpointtemp(
        temperature=t2_da, rel_hum=rh_da  # Kelvin  # [0-100]
    )

    # Derive specific humidity
    # Returned in units of g/kg
    da = compute_specific_humidity(
        tdps=dew_pnt_da, pressure=pressure_da  # Kelvin  # Pa
    )
    return da


def _get_noaa_heat_index(selections):
    """Derive NOAA heat index"""

    # Load mixing ratio data
    selections.variable_id = ["q2"]
    selections.units = "kg kg-1"
    q2_da = _get_data_one_var(selections)

    # Load pressure data
    selections.variable_id = ["psfc"]
    selections.units = "Pa"
    pressure_da = _get_data_one_var(selections)

    # Load temperature data
    selections.variable_id = ["t2"]
    selections.units = "K"  # Kelvin required for humidity and dew point computation
    t2_da_K = _get_data_one_var(selections)

    # Derive relative humidity
    # Returned in units of [0-100]
    rh_da = compute_relative_humidity(
        pressure=pressure_da,  # Pa
        temperature=t2_da_K,  # Kelvin
        mixing_ratio=q2_da,  # kg/kg
    )

    # Convert temperature to proper units for noaa heat index
    t2_da_F = convert_units(t2_da_K, "degF")

    # Derive index
    # Returned in units of F
    da = noaa_heat_index(T=t2_da_F, RH=rh_da)
    return da


def _get_eff_temp(selections):
    """Derive the effective temperature"""

    # Load temperature data
    selections.variable_id = ["t2"]
    t2_da = _get_data_one_var(selections)

    # Derive effective temp
    da = effective_temp(T=t2_da)
    return da


def _get_fosberg_fire_index(selections):
    """Derive the fosberg fire index."""

    # Hard set timescale to hourly
    orig_timescale = selections.timescale  # Preserve original user selection
    selections.timescale = "hourly"

    # Load temperature data
    selections.variable_id = ["t2"]
    selections.units = "degC"  # Kelvin required for humidity
    t2_da_C = _get_data_one_var(selections)

    # Load mixing ratio data
    selections.variable_id = ["q2"]
    selections.units = "g kg-1"
    q2_da = _get_data_one_var(selections)

    # Load pressure data
    selections.variable_id = ["psfc"]
    selections.units = "hPa"
    pressure_da = _get_data_one_var(selections)

    # Load u10 data
    selections.variable_id = ["u10"]
    selections.units = (
        "m s-1"  # Need to set units to required units for compute_wind_mag
    )
    u10_da = _get_data_one_var(selections)

    # Load v10 data
    selections.variable_id = ["v10"]
    selections.units = "m s-1"
    v10_da = _get_data_one_var(selections)

    # Derive relative humidity
    # Returned in units of [0-100]
    rh_da = compute_relative_humidity(
        pressure=pressure_da,  # hPa
        temperature=t2_da_C,  # degC
        mixing_ratio=q2_da,  # g/kg
    )

    # Derive windspeed
    # Returned in units of m/s
    windspeed_da_ms = compute_wind_mag(u10=u10_da, v10=v10_da)  # m/s

    # Convert units to proper units for fosberg index
    t2_da_F = convert_units(t2_da_C, "degF")
    windspeed_da_mph = convert_units(windspeed_da_ms, "mph")

    # Compute the index
    da = fosberg_fire_index(
        t2_F=t2_da_F, rh_percent=rh_da, windspeed_mph=windspeed_da_mph
    )

    return da


"""Backend functions for working with ESM catalog and user data selections"""


def downscaling_method_to_activity_id(downscaling_method, reverse=False):
    """Convert downscaling method to activity id to match catalog names
    Set reverse=True to get downscaling method from input activity_id"""
    downscaling_dict = {"Dynamical": "WRF", "Statistical": "LOCA2"}

    if reverse == True:
        downscaling_dict = {v: k for k, v in downscaling_dict.items()}
    return downscaling_dict[downscaling_method]


def resolution_to_gridlabel(resolution, reverse=False):
    """Convert resolution format to grid_label format matching catalog names.
    Set reverse=True to get resolution format from input grid_label.
    """
    res_dict = {"45 km": "d01", "9 km": "d02", "3 km": "d03"}

    if reverse == True:
        res_dict = {v: k for k, v in res_dict.items()}
    return res_dict[resolution]


def timescale_to_table_id(timescale, reverse=False):
    """Convert resolution format to table_id format matching catalog names.
    Set reverse=True to get resolution format from input table_id.
    """
    timescale_dict = {"monthly": "mon", "daily": "day", "hourly": "1hr"}

    if reverse == True:
        timescale_dict = {v: k for k, v in timescale_dict.items()}
    return timescale_dict[timescale]<|MERGE_RESOLUTION|>--- conflicted
+++ resolved
@@ -46,11 +46,7 @@
 # ============================ Read data into memory ================================
 
 
-<<<<<<< HEAD
-def load(xr_da, intensive=False):
-=======
 def load(xr_da, progress_bar=False):
->>>>>>> 94cefd08
     """Read data into memory
 
     Parameters
