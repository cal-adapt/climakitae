import xarray as xr
import dask
import rioxarray
import intake
import numpy as np
import psutil
from shapely.geometry import box
from .catalog_convert import (
    _resolution_to_gridlabel,
    _timescale_to_table_id,
    _scenario_to_experiment_id,
)
from .unit_conversions import _convert_units
from .utils import _readable_bytes
from .derive_variables import (
    _compute_total_precip,
    _compute_relative_humidity,
    _compute_wind_mag,
)

# Set options
xr.set_options(keep_attrs=True)
dask.config.set({"array.slicing.split_large_chunks": True})


# ============================ Read data into memory ================================


def _compute(xr_da):
    """Read data into memory"""

    # Check if data is already loaded into memory
    if xr_da.chunks is None:
        print("Your data is already loaded into memory")
        return xr_da

    # Get memory information
    avail_mem = psutil.virtual_memory().available  # Available system memory
    xr_data_nbytes = xr_da.nbytes  # Memory of data

    # If it will cause the system to have less than 256MB after loading the data, do not allow the compute to proceed.
    if avail_mem - xr_data_nbytes < 268435456:
        print("Available memory: {0}".format(_readable_bytes(avail_mem)))
        print("Total memory of input data: {0}".format(_readable_bytes(xr_data_nbytes)))
        raise MemoryError("Your input dataset is too large to read into memory!")

    else:
        print(
            "Reading {0} of data into memory... ".format(
                _readable_bytes(xr_data_nbytes)
            ),
            end="",
        )
        da_computed = xr_da.compute()
        print("complete!")
        return da_computed  # Load data into memory and return


# ============================ Helper functions ================================


def _get_as_shapely(location):
    """
    Takes the location data in the 'location' parameter, and turns it into a
    shapely object. Just doing polygons for now. Later other point/station data
    will be available too.

    Args:
        location (climakitae.selectors.LocSelectorArea): location selection

    Returns:
        shapely_geom (shapely.geometry)

    """
    # Box is formed using the following shape:
    #   shapely.geometry.box(minx, miny, maxx, maxy)
    shapely_geom = box(
        location.longitude[0],  # minx
        location.latitude[0],  # miny
        location.longitude[1],  # maxx
        location.latitude[1],  # maxy
    )
    return shapely_geom


# ============= Main functions used in data reading/processing =================


def _get_cat_subset(selections, cat):
    """For an input set of data selections, get the catalog subset.

    Args:
        selections (DataLoaders): object holding user's selections
        cat (intake_esm.core.esm_datastore): catalog

    Returns:
        cat_subset (intake_esm.core.esm_datastore): catalog subset

    """

    scenario_selections = selections.scenario_ssp + selections.scenario_historical
    
    # Get catalog keys
    # Convert user-friendly names to catalog names (i.e. "45km" to "d01")
    activity_id = selections.downscaling_method
    table_id = _timescale_to_table_id(selections.timescale)
    grid_label = _resolution_to_gridlabel(selections.resolution)
    experiment_id = [_scenario_to_experiment_id(x) for x in scenario_selections]
    source_id = selections.simulation
    variable_id = selections.variable_id

    # Get catalog subset
    cat_subset = cat.search(
        activity_id=activity_id,
        table_id=table_id,
        grid_label=grid_label,
        variable_id=variable_id,
        experiment_id=experiment_id,
        source_id=source_id
    )
    return cat_subset


def _get_data_dict_and_names(cat_subset):
    """For an input catalog subset, grab the data.

    Args:
        cat_subset (intake_esm.core.esm_datastore): catalog subset

    Returns:
        data_dict (dictionary): dictionary of zarrs from catalog, with each key
        being its name and each item the zarr store

    """
    data_dict = cat_subset.to_dataset_dict(
        zarr_kwargs={"consolidated": True},
        storage_options={"anon": True},
        progressbar=False,
    )
    return data_dict


def _get_area_subset(location):
    """Get geometry to perform area subsetting with.

    Args:
        location (climakitae.selectors.LocSelectorArea): location selection

    Returns:
        ds_region (shapely.geometry): geometry to use for subsetting

    """

    def set_subarea(boundary_dataset):
        return boundary_dataset[boundary_dataset.index == shape_index].iloc[0].geometry

    if location.area_subset == "lat/lon":
        geom = _get_as_shapely(location)
        if not geom.is_valid:
            raise ValueError(
                "Please go back to 'select' and choose" + " a valid lat/lon range."
            )
        ds_region = [geom]
    elif location.area_subset != "none":
        shape_index = int(
            location._geography_choose[location.area_subset][location.cached_area]
        )
        if location.area_subset == "states":
            shape = set_subarea(location._geographies._us_states)
        elif location.area_subset == "CA counties":
            shape = set_subarea(location._geographies._ca_counties)
        elif location.area_subset == "CA watersheds":
            shape = set_subarea(location._geographies._ca_watersheds)
        ds_region = [shape]
    else:
        ds_region = None
    return ds_region


<<<<<<< HEAD
def _process_and_concat(selections, dsets, cat_subset):
    """Process all data; merge all datasets into one.
=======
def _process_and_concat(selections, location, dsets, cat_subset):
    """Process data if append_historical was selected.
    Merge all datasets into one.
>>>>>>> 2e9c67fc

    Args:
        selections (DataLoaders): object holding user's selections
        dsets (dictionary): dictionary of zarrs from catalog, with each key
            being its name and each item the zarr store
        cat_subset (intake_esm.core.esm_datastore): catalog subset

    Returns:
        da (xr.DataArray): output data

    """
    da_list = []
    scenario_list = selections.scenario_historical + selections.scenario_ssp
    
    # If append historical is true, we don't need to have an additional Historical Climate scenario coordinate
    if (
        (selections.scenario_historical == ["Historical Climate"]) and 
        (True in ["SSP" in one for one in selections.scenario_ssp])
    ):
        append_historical = True
        scenario_list.remove("Historical Climate") 
    else: 
        append_historical = False

    for scenario in scenario_list:
        sim_list = []
        da_name = _scenario_to_experiment_id(scenario)
        for simulation in selections.simulation:
            if append_historical:
                # Reset name
                da_name = "Historical + " + scenario

                # Get filenames
                try:
                    historical_filename = [
                        name
                        for name in dsets.keys()
                        if simulation + "." + "historical" in name
                    ][0]
                    ssp_filename = [
                        name
                        for name in dsets.keys()
                        if simulation + "." + _scenario_to_experiment_id(scenario) in name
                    ][0]
                except:  # Some simulation + ssp options are not available. Just continue with the loop if no filename is found
                    continue
                # Grab data
                historical_data = dsets[historical_filename][selections.variable_id]
                ssp_data = dsets[ssp_filename][selections.variable_id]

                # Concatenate data. Rename scenario attribute
                historical_appended = xr.concat(
                    [historical_data, ssp_data],
                    dim="time",
                    coords="minimal",
                    compat="override",
                    join="inner",
                )
                sim_list.append(historical_appended)

            else:
                try:
                    filename = [
                        name
                        for name in dsets.keys()
                        if simulation + "." + _scenario_to_experiment_id(scenario) in name
                    ][0]
                except:
                    continue
                sim_list.append(dsets[filename][selections.variable_id])

        # Concatenate along simulation dimension
        da = xr.concat(sim_list, dim="simulation", coords="minimal", compat="override")
        da_list.append(da.assign_coords({"scenario": da_name}))

    # Concatenate along scenario dimension
    da_final = xr.concat(da_list, dim="scenario", coords="minimal", compat="override")

    # Rename
    da_final.name = selections.variable

    # Add attributes
    orig_attrs = dsets[list(dsets.keys())[0]].attrs
    da_final.attrs = {  # Add descriptive attributes to DataArray
        "institution": orig_attrs["institution"],
        "source": orig_attrs["source"],
        "location_subset": location.cached_area,
        "resolution": selections.resolution,
        "frequency": selections.timescale,
        "grid_mapping": da_final.attrs["grid_mapping"],
        "variable_id": selections.variable_id,
        "extended_description": selections.extended_description,
        "units": da_final.attrs["units"],
        
    }
    return da_final


# ============ Read from catalog function used by ck.Application ===============


def _get_data_one_var(selections, location, cat):
    """Get data for one variable"""

    # Get catalog subset for a set of user selections
    cat_subset = _get_cat_subset(selections=selections, cat=cat)

    # Read data from AWS.
    data_dict = _get_data_dict_and_names(cat_subset=cat_subset)

    # Perform subsetting operations
    for dname, dset in data_dict.items():

        # Add simulation as a coord
        dset = dset.assign_coords({"simulation": dset.attrs["source_id"]})

        # Time slice
        dset = dset.sel(
            time=slice(str(selections.time_slice[0]), str(selections.time_slice[1]))
        )

        # Perform area subsetting and area averaging
        ds_region = _get_area_subset(location=location)
        if ds_region is not None:  # Perform subsetting
            dset = dset.rio.clip(geometries=ds_region, crs=4326, drop=True)

        # Perform area averaging
        if selections.area_average == True:
            weights = np.cos(np.deg2rad(dset.lat))
            dset = dset.weighted(weights).mean("x").mean("y")

        # Update dataset in dictionary
        data_dict.update({dname: dset})

    # Merge individual Datasets into one DataArray object.
    da = _process_and_concat(
        selections=selections, location=location, dsets=data_dict, cat_subset=cat_subset
    )

    return da


def _read_from_catalog(selections, location, cat):
    """
    The primary and first data loading method, called by
    core.Application.retrieve, it returns a DataArray (which can be quite large)
    containing everything requested by the user (which is stored in 'selections'
    and 'location').

    Args:
        selections (DataLoaders): object holding user's selections
        cat (intake_esm.core.esm_datastore): catalog

    Returns:
        da (xr.DataArray): output data

    """
    scenario_selections = selections.scenario_ssp + selections.scenario_historical
    
    # Raise error if no scenarios are selected
    assert not scenario_selections == [], "Please select as least one dataset."
    
    # Deal with derived variables 
    if selections.variable_id == "precip_tot_derived":

        # Load cumulus precip data
        selections.variable_id = "rainc"
        cumulus_precip_da = _get_data_one_var(selections, location, cat)

        # Load grid-scale precip data
        selections.variable_id = "rainnc"
        gridscale_precip_da = _get_data_one_var(selections, location, cat)

        # Derive precip total
        da = _compute_total_precip(
            cumulus_precip=cumulus_precip_da,
            gridcell_precip=gridscale_precip_da,
            variable_name=selections.variable,
        )

        # Reset variable id
        selections.variable_id = "precip_tot_derived"
        da.attrs["variable_id"] = "precip_tot_derived"

    elif selections.variable_id == "wind_speed_derived":

        # Load u10 data
        selections.variable_id = "u10"
        u10_da = _get_data_one_var(selections, location, cat)

        # Load v10 data
        selections.variable_id = "v10"
        v10_da = _get_data_one_var(selections, location, cat)

        # Derive wind magnitude
        da = _compute_wind_mag(
            u10=u10_da, v10=v10_da, variable_name=selections.variable
        )
        selections.variable_id = "wind_speed_derived"
        da.attrs["variable_id"] = "wind_speed_derived"

    elif selections.variable_id == "rh_derived":

        # Load pressure data
        selections.variable_id = "psfc"
        pressure_da = _get_data_one_var(selections, location, cat)

        # Load temperature data
        selections.variable_id = "t2"
        t2_da = _get_data_one_var(selections, location, cat)

        # Load mixing ratio data
        selections.variable_id = "q2"
        q2_da = _get_data_one_var(selections, location, cat)

        # Derive relative humidity
        da = _compute_relative_humidity(
            pressure=pressure_da,
            temperature=t2_da,
            mixing_ratio=q2_da,
            variable_name=selections.variable,
        )
        selections.variable_id = "rh_derived"
        da.attrs["variable_id"] = "rh_derived"

    else:
        da = _get_data_one_var(selections, location, cat)

    # Convert units
    da = _convert_units(da=da, selected_units=selections.units)

    return da<|MERGE_RESOLUTION|>--- conflicted
+++ resolved
@@ -176,15 +176,8 @@
         ds_region = None
     return ds_region
 
-
-<<<<<<< HEAD
 def _process_and_concat(selections, dsets, cat_subset):
     """Process all data; merge all datasets into one.
-=======
-def _process_and_concat(selections, location, dsets, cat_subset):
-    """Process data if append_historical was selected.
-    Merge all datasets into one.
->>>>>>> 2e9c67fc
 
     Args:
         selections (DataLoaders): object holding user's selections
