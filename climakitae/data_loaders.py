import xarray as xr
import dask
import rioxarray
import intake
import numpy as np
import psutil
from shapely.geometry import box
from .catalog_convert import (
    _resolution_to_gridlabel,
    _timescale_to_table_id,
    _scenario_to_experiment_id,
)
from .unit_conversions import _convert_units
from .utils import _readable_bytes
from .derive_variables import (
    _compute_total_precip,
    _compute_relative_humidity,
    _compute_wind_mag,
)

# Set options
xr.set_options(keep_attrs=True)
dask.config.set({"array.slicing.split_large_chunks": True})


# ============================ Read data into memory ================================


def _compute(xr_da):
    """Read data into memory"""

    # Check if data is already loaded into memory
    if xr_da.chunks is None:
        print("Your data is already loaded into memory")
        return xr_da

    # Get memory information
    avail_mem = psutil.virtual_memory().available  # Available system memory
    xr_data_nbytes = xr_da.nbytes  # Memory of data

    # If it will cause the system to have less than 256MB after loading the data, do not allow the compute to proceed.
    if avail_mem - xr_data_nbytes < 268435456:
        print("Available memory: {0}".format(_readable_bytes(avail_mem)))
        print("Total memory of input data: {0}".format(_readable_bytes(xr_data_nbytes)))
        raise MemoryError("Your input dataset is too large to read into memory!")

    else:
        print(
            "Reading {0} of data into memory... ".format(
                _readable_bytes(xr_data_nbytes)
            ),
            end="",
        )
        da_computed = xr_da.compute()
        print("complete!")
        return da_computed  # Load data into memory and return


# ============================ Helper functions ================================


def _get_as_shapely(location):
    """
    Takes the location data in the 'location' parameter, and turns it into a
    shapely object. Just doing polygons for now. Later other point/station data
    will be available too.

    Args:
        location (climakitae.selectors.LocSelectorArea): location selection

    Returns:
        shapely_geom (shapely.geometry)

    """
    # Box is formed using the following shape:
    #   shapely.geometry.box(minx, miny, maxx, maxy)
    shapely_geom = box(
        location.longitude[0],  # minx
        location.latitude[0],  # miny
        location.longitude[1],  # maxx
        location.latitude[1],  # maxy
    )
    return shapely_geom


# ============= Main functions used in data reading/processing =================


def _get_cat_subset(selections, cat):
    """For an input set of data selections, get the catalog subset.

    Args:
        selections (DataLoaders): object holding user's selections
        cat (intake_esm.core.esm_datastore): catalog

    Returns:
        cat_subset (intake_esm.core.esm_datastore): catalog subset

    """

    scenario_selections = selections.scenario_ssp + selections.scenario_historical
    # Add back in Historical Climate if append_historical was selected
<<<<<<< HEAD
    if (selections.append_historical == True and
        "Historical Climate" not in scenario_selections):
=======
    scenario_selections = selections.scenario.copy()
    if (
        selections.append_historical == True
        and "Historical Climate" not in scenario_selections
    ):
>>>>>>> 8959d46a
        scenario_selections += ["Historical Climate"]

    # Get catalog keys
    # Convert user-friendly names to catalog names (i.e. "45km" to "d01")
    activity_id = selections.downscaling_method
    table_id = _timescale_to_table_id(selections.timescale)
    grid_label = _resolution_to_gridlabel(selections.resolution)
    experiment_id = [_scenario_to_experiment_id(x) for x in scenario_selections]
    variable_id = selections.variable_id

    # Get catalog subset
    cat_subset = cat.search(
        activity_id=activity_id,
        table_id=table_id,
        grid_label=grid_label,
        variable_id=variable_id,
        experiment_id=experiment_id,
    )
    return cat_subset


def _get_data_dict_and_names(cat_subset):
    """For an input catalog subset, grab the data.

    Args:
        cat_subset (intake_esm.core.esm_datastore): catalog subset

    Returns:
        data_dict (dictionary): dictionary of zarrs from catalog, with each key
        being its name and each item the zarr store

    """
    data_dict = cat_subset.to_dataset_dict(
        zarr_kwargs={"consolidated": True},
        storage_options={"anon": True},
        progressbar=False,
    )
    return data_dict


def _get_area_subset(location):
    """Get geometry to perform area subsetting with.

    Args:
        location (climakitae.selectors.LocSelectorArea): location selection

    Returns:
        ds_region (shapely.geometry): geometry to use for subsetting

    """

    def set_subarea(boundary_dataset):
        return boundary_dataset[boundary_dataset.index == shape_index].iloc[0].geometry

    if location.area_subset == "lat/lon":
        geom = _get_as_shapely(location)
        if not geom.is_valid:
            raise ValueError(
                "Please go back to 'select' and choose" + " a valid lat/lon range."
            )
        ds_region = [geom]
    elif location.area_subset != "none":
        shape_index = int(
            location._geography_choose[location.area_subset][location.cached_area]
        )
        if location.area_subset == "states":
            shape = set_subarea(location._geographies._us_states)
        elif location.area_subset == "CA counties":
            shape = set_subarea(location._geographies._ca_counties)
        elif location.area_subset == "CA watersheds":
            shape = set_subarea(location._geographies._ca_watersheds)
        ds_region = [shape]
    else:
        ds_region = None
    return ds_region


def _process_and_concat(selections, dsets, cat_subset):
    """Process data if append_historical was selected.
    Merge all datasets into one.

    Args:
        selections (DataLoaders): object holding user's selections
        dsets (dictionary): dictionary of zarrs from catalog, with each key
            being its name and each item the zarr store
        cat_subset (intake_esm.core.esm_datastore): catalog subset

    Returns:
        da (xr.DataArray): output data

    """
    da_list = []
    scenario_list = cat_subset.unique()["experiment_id"]["values"]

    # If append historical is true, we don't need to have an additional
    # Historical Climate scenario coordinate
    if "historical" in scenario_list and selections.append_historical == True:
        scenario_list.remove("historical")

    for scenario in scenario_list:
        sim_list = []
        da_name = _scenario_to_experiment_id(scenario, reverse=True)
        for simulation in cat_subset.unique()["source_id"]["values"]:
            if selections.append_historical and "ssp" in scenario:

                # Reset name
                da_name = "Historical + " + _scenario_to_experiment_id(
                    scenario, reverse=True
                )

                # Get filenames
                try:
                    historical_filename = [
                        name
                        for name in dsets.keys()
                        if simulation + "." + "historical" in name
                    ][0]
                    ssp_filename = [
                        name
                        for name in dsets.keys()
                        if simulation + "." + scenario in name
                    ][0]
                except:  # Some simulation + ssp options are not available. Just continue with the loop if no filename is found
                    continue
                # Grab data
                historical_data = dsets[historical_filename][selections.variable_id]
                ssp_data = dsets[ssp_filename][selections.variable_id]

                # Concatenate data. Rename scenario attribute
                historical_appended = xr.concat(
                    [historical_data, ssp_data],
                    dim="time",
                    coords="minimal",
                    compat="override",
                    join="inner",
                )
                sim_list.append(historical_appended)

            else:
                try:
                    filename = [
                        name
                        for name in dsets.keys()
                        if simulation + "." + scenario in name
                    ][0]
                except:
                    continue
                sim_list.append(dsets[filename][selections.variable_id])

        # Concatenate along simulation dimension
        da = xr.concat(sim_list, dim="simulation", coords="minimal", compat="override")
        da_list.append(da.assign_coords({"scenario": da_name}))

    # Concatenate along scenario dimension
    da_final = xr.concat(da_list, dim="scenario", coords="minimal", compat="override")

    # Rename
    da_final.name = selections.variable

    # Add attributes
    orig_attrs = dsets[list(dsets.keys())[0]].attrs
    da_final.attrs = {  # Add descriptive attributes to DataArray
        "institution": orig_attrs["institution"],
        "source": orig_attrs["source"],
        "resolution": selections.resolution,
        "frequency": selections.timescale,
        "grid_mapping": da_final.attrs["grid_mapping"],
        "variable_id": selections.variable_id,
        "extended_description": selections.extended_description,
        "units": da_final.attrs["units"],
    }
    return da_final


# ============ Read from catalog function used by ck.Application ===============


def _get_data_one_var(selections, location, cat):
    """Get data for one variable"""

    # Get catalog subset for a set of user selections
    cat_subset = _get_cat_subset(selections=selections, cat=cat)

    # Read data from AWS.
    data_dict = _get_data_dict_and_names(cat_subset=cat_subset)

    # Perform subsetting operations
    for dname, dset in data_dict.items():

        # Add simulation as a coord
        dset = dset.assign_coords({"simulation": dset.attrs["source_id"]})

        # Time slice
        dset = dset.sel(
            time=slice(str(selections.time_slice[0]), str(selections.time_slice[1]))
        )

        # Perform area subsetting and area averaging
        ds_region = _get_area_subset(location=location)
        if ds_region is not None:  # Perform subsetting
            dset = dset.rio.clip(geometries=ds_region, crs=4326, drop=True)

        # Perform area averaging
        if selections.area_average == True:
            weights = np.cos(np.deg2rad(dset.lat))
            dset = dset.weighted(weights).mean("x").mean("y")

        # Update dataset in dictionary
        data_dict.update({dname: dset})

    # Process data if append_historical was selected.
    # Merge individual Datasets into one DataArray object.
    da = _process_and_concat(
        selections=selections, dsets=data_dict, cat_subset=cat_subset
    )

    return da


def _read_from_catalog(selections, location, cat):
    """
    The primary and first data loading method, called by
    core.Application.retrieve, it returns a DataArray (which can be quite large)
    containing everything requested by the user (which is stored in 'selections'
    and 'location').

    Args:
        selections (DataLoaders): object holding user's selections
        cat (intake_esm.core.esm_datastore): catalog

    Returns:
        da (xr.DataArray): output data

    """
    scenario_selections = selections.scenario_ssp + selections.scenario_historical
    
    # Raise error if no scenarios are selected
<<<<<<< HEAD
    assert not scenario_selections == [], "Please select as least one dataset."
    
    # Raise error if no simulation is selected and append_historical == True
    if selections.append_historical:
        if not any(['SSP' in s for s in scenario_selections]):
            raise ValueError('Please also select at least one SSP to '
                     'which the historical simulation should be appended.')
    
    # Deal with derived variables 
=======
    assert not selections.scenario == [], "Please select as least one scenario."

    # Raise error if no simulation is selected and append_historical == True
    if selections.append_historical:
        if not any(["SSP" in s for s in selections.scenario]):
            raise ValueError(
                "Please also select at least one SSP to "
                "which the historical simulation should be appended."
            )

    # Deal with derived variables
>>>>>>> 8959d46a
    if selections.variable_id == "precip_tot_derived":

        # Load cumulus precip data
        selections.variable_id = "rainc"
        cumulus_precip_da = _get_data_one_var(selections, location, cat)

        # Load grid-scale precip data
        selections.variable_id = "rainnc"
        gridscale_precip_da = _get_data_one_var(selections, location, cat)

        # Derive precip total
        da = _compute_total_precip(
            cumulus_precip=cumulus_precip_da,
            gridcell_precip=gridscale_precip_da,
            variable_name=selections.variable,
        )

        # Reset variable id
        selections.variable_id = "precip_tot_derived"
        da.attrs["variable_id"] = "precip_tot_derived"

    elif selections.variable_id == "wind_speed_derived":

        # Load u10 data
        selections.variable_id = "u10"
        u10_da = _get_data_one_var(selections, location, cat)

        # Load v10 data
        selections.variable_id = "v10"
        v10_da = _get_data_one_var(selections, location, cat)

        # Derive wind magnitude
        da = _compute_wind_mag(
            u10=u10_da, v10=v10_da, variable_name=selections.variable
        )
        selections.variable_id = "wind_speed_derived"
        da.attrs["variable_id"] = "wind_speed_derived"

    elif selections.variable_id == "rh_derived":

        # Load pressure data
        selections.variable_id = "psfc"
        pressure_da = _get_data_one_var(selections, location, cat)

        # Load temperature data
        selections.variable_id = "t2"
        t2_da = _get_data_one_var(selections, location, cat)

        # Load mixing ratio data
        selections.variable_id = "q2"
        q2_da = _get_data_one_var(selections, location, cat)

        # Derive relative humidity
        da = _compute_relative_humidity(
            pressure=pressure_da,
            temperature=t2_da,
            mixing_ratio=q2_da,
            variable_name=selections.variable,
        )
        selections.variable_id = "rh_derived"
        da.attrs["variable_id"] = "rh_derived"

    else:
        da = _get_data_one_var(selections, location, cat)

    # Convert units
    da = _convert_units(da=da, selected_units=selections.units)

    return da<|MERGE_RESOLUTION|>--- conflicted
+++ resolved
@@ -100,16 +100,8 @@
 
     scenario_selections = selections.scenario_ssp + selections.scenario_historical
     # Add back in Historical Climate if append_historical was selected
-<<<<<<< HEAD
     if (selections.append_historical == True and
         "Historical Climate" not in scenario_selections):
-=======
-    scenario_selections = selections.scenario.copy()
-    if (
-        selections.append_historical == True
-        and "Historical Climate" not in scenario_selections
-    ):
->>>>>>> 8959d46a
         scenario_selections += ["Historical Climate"]
 
     # Get catalog keys
@@ -347,7 +339,6 @@
     scenario_selections = selections.scenario_ssp + selections.scenario_historical
     
     # Raise error if no scenarios are selected
-<<<<<<< HEAD
     assert not scenario_selections == [], "Please select as least one dataset."
     
     # Raise error if no simulation is selected and append_historical == True
@@ -357,19 +348,6 @@
                      'which the historical simulation should be appended.')
     
     # Deal with derived variables 
-=======
-    assert not selections.scenario == [], "Please select as least one scenario."
-
-    # Raise error if no simulation is selected and append_historical == True
-    if selections.append_historical:
-        if not any(["SSP" in s for s in selections.scenario]):
-            raise ValueError(
-                "Please also select at least one SSP to "
-                "which the historical simulation should be appended."
-            )
-
-    # Deal with derived variables
->>>>>>> 8959d46a
     if selections.variable_id == "precip_tot_derived":
 
         # Load cumulus precip data
