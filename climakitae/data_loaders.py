--- conflicted
+++ resolved
@@ -306,7 +306,6 @@
     # Raise error if no scenarios are selected
     assert not selections.scenario == [], "Please select as least one scenario."
     
-<<<<<<< HEAD
     # Deal with derived variables 
     if selections.variable_id == "precip_tot_derived":
         
@@ -344,7 +343,7 @@
             u10 = u10_da,
             v10 = v10_da,
             variable_name = selections.variable
-=======
+
     # Raise error if no simulation is selected and append_historical == True
     if selections.append_historical:
         if not any(['SSP' in s for s in selections.scenario]):
@@ -379,7 +378,6 @@
             geometries = ds_region,
             crs = 4326,
             drop = True
->>>>>>> 91d014d3
         )
         
         # Reset variable id 
