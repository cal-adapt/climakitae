import xarray as xr
import cartopy.crs as ccrs
import dask
from shapely.geometry import box
import regionmask
import intake
import numpy as np
from copy import deepcopy

# support methods for core.Application.generate
xr.set_options(keep_attrs=True)


def _get_file_list(selections, scenario, cat):
    """
    Returns a list of simulation names for all of the simulations present in the catalog
    for a given scenario, contingent on other user-supplied constraints in 'selections'.
    """
    lookup = {v: k for k, v in selections.choices["scenario_choices"].items()}
    file_list = []
    for item in list(cat):
        if cat[item].metadata["nominal_resolution"] == selections.resolution:
            if cat[item].metadata["experiment_id"] == lookup[scenario]:
                file_list.append(cat[item].name)
    return file_list


def _open_and_concat(file_list, selections, cat, ds_region):
    """
    Open multiple zarr files, and add them to one big xarray Dataset. Coarsens in time, and/or
    subsets in space if selections so-indicates. Won't work unless the file_list supplied
    contains files of only one nominal resolution (_get_file_list ensures this).
    """
    all_files = xr.Dataset()
    for one_file in file_list:
        data = cat[one_file].to_dask()
        attributes = deepcopy(data.attrs)
        source_id = data.attrs["source_id"]
        if selections.variable not in ("Precipitation (total)", "wind 10m magnitude"):
            data = data[
                selections.choices["variable_choices"]["hourly"]["Dynamical"][
                    selections.variable
                ]
            ]
        elif selections.variable == "Precipitation (total)":
            data = data["RAINC"] + data["RAINNC"]
        elif selections.variable == "wind 10m magnitude":
            pass

        # coarsen in time if 'selections' so-indicates:
        if selections.timescale == "daily":
            data = data.resample(time="1D").mean("time")
            attributes["frequency"] = "1day"
        elif selections.timescale == "monthly":
            data = data.resample(time="1MS").mean("time")
            attributes["frequency"] = "1month"
        # time-slice:
        data = data.sel(
            time=slice(
                str(selections.time_slice[0]) + "0101",
                str(selections.time_slice[1]) + "1231",
            )
        )
        # subset data spatially:
        data_crs = ccrs.LambertConformal(central_longitude=-70,central_latitude=38,
                                 standard_parallels=(30.0,60.0))

        if ds_region:
            output = data_crs.transform_points(ccrs.PlateCarree(),
                                                   x=ds_region.coords[0][:,0],
                                                   y=ds_region.coords[0][:,1])

            data = data.sel(x=slice(np.nanmin(output[:,0]), np.nanmax(output[:,0])),
                y=slice(np.nanmin(output[:,1]), np.nanmax(output[:,1])))

            mask = ds_region.mask(data.lon, data.lat, wrap_lon=False)
            assert (
                False in mask.isnull()
            ), "Insufficient gridcells are contained within the bounds."
            data = data.where(np.isnan(mask) == False)
            
        if selections.area_average:
            weights = np.cos(np.deg2rad(data.lat))
            data = data.weighted(weights).mean("x").mean("y")

        # add data to larger Dataset being built:
        attrs_var = data.attrs
        all_files[source_id] = data

    to_delete = [
        k for k in attributes if k.isupper()
    ]  # these are all of the WRF-config attributes
    [attributes.pop(k) for k in to_delete]
    del attributes["source_id"]  # This is now indicated by the 'simulation' dimension.
    del attributes["variant_label"]  # This will be handled in a future version.
    attributes.update(attrs_var)
    all_files = all_files.to_array("simulation")
    all_files.attrs = attributes

    return all_files


def _get_as_shapely(location):
    """
    Takes the location data in the 'location' parameter, and turns it into a shapely object.
    Just doing polygons for now. Later other point/station data will be available too.
    """
    # shapely.geometry.box(minx, miny, maxx, maxy):
    return box(
        location.longitude[0],
        location.latitude[0],
        location.longitude[1],
        location.latitude[1],
    )


def _read_from_catalog(selections, location, cat):
    """
    The primary and first data loading method, called by core.Application.generate, it returns
    a dataset (which can be quite large) containing everything requested by the user (which is
    stored in 'selections' and 'location').
    """
    assert not selections.scenario == [], "Please select as least one scenario."

    if location.area_subset == "lat/lon":
        geom = _get_as_shapely(location)
        assert (
            geom.is_valid
        ), "Please go back to 'select' and choose a valid lat/lon range."
        ds_region = regionmask.Regions([geom], abbrevs=["lat/lon box"], name="box mask")
    elif location.area_subset == "states":
        shape_index = int(
            location._geography_choose[location.area_subset][location.cached_area]
        )
        ds_region = location._geographies._us_states[[shape_index]]
    elif location.area_subset != "none":
        shape_index = int(
            location._geography_choose[location.area_subset][location.cached_area]
        )
        if location.area_subset == "CA watersheds":
            shape = location._geographies._ca_watersheds
            shape = shape[shape["OBJECTID"] == shape_index].iloc[0].geometry
        elif location.area_subset == "CA counties":
            shape = location._geographies._ca_counties
            shape = shape[shape.index == shape_index].iloc[0].geometry
        ds_region = regionmask.Regions(
            [shape], abbrevs=["geographic area"], name="area mask"
        )
    else:
        ds_region = None

    if selections.append_historical:
        assert True in [
<<<<<<< HEAD
            "SSP" in one for one in app.selections.scenario
=======
            "SSP" in one for one in selections.scenario
>>>>>>> 605714c5
        ], "Please also select at least one SSP to which the historical simulation should be appended."
        one_scenario = "Historical Climate"
        files_by_scenario = _get_file_list(selections, one_scenario, cat)
        historical = _open_and_concat(files_by_scenario, selections, cat, ds_region)

    all_files_list = []
    for one_scenario in selections.scenario:
        if selections.append_historical:
            if "SSP" in one_scenario:
                files_by_scenario = _get_file_list(selections, one_scenario, cat)
                temp = _open_and_concat(files_by_scenario, selections, cat, ds_region)
                temp = xr.concat([historical, temp], dim="time")
                temp.name = "Historical + " + one_scenario
            elif one_scenario != "Historical Climate":
                files_by_scenario = _get_file_list(selections, one_scenario, cat)
                temp = _open_and_concat(files_by_scenario, selections, cat, ds_region)
                temp.name = one_scenario

        else:
            files_by_scenario = _get_file_list(selections, one_scenario, cat)
            temp = _open_and_concat(files_by_scenario, selections, cat, ds_region)
            temp.name = one_scenario

        all_files_list.append(temp)
    all_files = xr.merge(all_files_list)
    attributes = temp.attrs
    attributes.pop(
        "experiment_id"
    )  # This is now indicated by the 'scenario' variable name.
    all_files = all_files.to_array("scenario")
    all_files.name = selections.variable
    all_files.attrs = attributes
    assert all_files.time.size != 0, "Dataset will be empty. Please adjust selections."
    return all_files<|MERGE_RESOLUTION|>--- conflicted
+++ resolved
@@ -151,11 +151,7 @@
 
     if selections.append_historical:
         assert True in [
-<<<<<<< HEAD
-            "SSP" in one for one in app.selections.scenario
-=======
             "SSP" in one for one in selections.scenario
->>>>>>> 605714c5
         ], "Please also select at least one SSP to which the historical simulation should be appended."
         one_scenario = "Historical Climate"
         files_by_scenario = _get_file_list(selections, one_scenario, cat)
