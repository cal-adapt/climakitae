import xarray as xr
import cartopy.crs as ccrs
import pyproj
from shapely.geometry import box
import regionmask
import intake
import numpy as np
from copy import deepcopy

# support methods for core.Application.generate
xr.set_options(keep_attrs=True)


def _get_file_list(selections, scenario, cat):
    """
    Returns a list of simulation names for all of the simulations present in the catalog
    for a given scenario, contingent on other user-supplied constraints in 'selections'.
    """
    lookup = {v: k for k, v in selections.choices["scenario_choices"].items()}
    file_list = []
    for item in list(cat):
        if cat[item].metadata["nominal_resolution"] == selections.resolution:
            if cat[item].metadata["experiment_id"] == lookup[scenario]:
                file_list.append(cat[item].name)
    return file_list


def _open_and_concat(file_list, selections, cat, ds_region):
    """
    Open multiple zarr files, and add them to one big xarray Dataset. Coarsens in time, and/or
    subsets in space if selections so-indicates. Won't work unless the file_list supplied
    contains files of only one nominal resolution (_get_file_list ensures this).
    """
    all_files = xr.Dataset()
    for one_file in file_list:
        data = cat[one_file].to_dask()
        attributes = deepcopy(data.attrs)
        source_id = data.attrs["source_id"]
        if selections.variable not in ("Precipitation (total)", "wind 10m magnitude"):
            data = data[
                selections.choices["variable_choices"]["hourly"]["Dynamical"][
                    selections.variable
                ]
            ]
        elif selections.variable == "Precipitation (total)":
            data = data["RAINC"] + data["RAINNC"]
        elif selections.variable == "wind 10m magnitude":
            pass

        # coarsen in time if 'selections' so-indicates:
        if selections.timescale == "daily":
            data = data.resample(time="1D").mean("time")
            attributes["frequency"] = "1day"
        elif selections.timescale == "monthly":
            data = data.resample(time="1MS").mean("time")
            attributes["frequency"] = "1month"
        # time-slice:
        data = data.sel(
            time=slice(
                str(selections.time_slice[0]),
                str(selections.time_slice[1]),
            )
        )
        # subset data spatially:
        data_crs = ccrs.CRS(pyproj.CRS.from_cf(data['Lambert_Conformal'].attrs))

        if ds_region:
            output = data_crs.transform_points(ccrs.PlateCarree(),
                                                   x=ds_region.coords[0][:,0],
                                                   y=ds_region.coords[0][:,1])

            data = data.sel(x=slice(np.nanmin(output[:,0]), np.nanmax(output[:,0])),
                y=slice(np.nanmin(output[:,1]), np.nanmax(output[:,1])))

            mask = ds_region.mask(data.lon, data.lat, wrap_lon=False)
            assert (
                False in mask.isnull()
            ), "Insufficient gridcells are contained within the bounds."
            data = data.where(np.isnan(mask) == False)
            
        if selections.area_average:
            weights = np.cos(np.deg2rad(data.lat))
            data = data.weighted(weights).mean("x").mean("y")

        # add data to larger Dataset being built:
        attrs_var = data.attrs
        all_files[source_id] = data

    to_delete = [
        k for k in attributes if k.isupper()
    ]  # these are all of the WRF-config attributes
    [attributes.pop(k) for k in to_delete]
    del attributes["source_id"]  # This is now indicated by the 'simulation' dimension.
    del attributes["variant_label"]  # This will be handled in a future version.
    attributes.update(attrs_var)
    all_files = all_files.to_array("simulation")
    all_files.attrs = attributes

    return all_files


def _get_as_shapely(location):
    """
    Takes the location data in the 'location' parameter, and turns it into a shapely object.
    Just doing polygons for now. Later other point/station data will be available too.
    """
    # shapely.geometry.box(minx, miny, maxx, maxy):
    return box(
        location.longitude[0],
        location.latitude[0],
        location.longitude[1],
        location.latitude[1],
    )


def _read_from_catalog(selections, location, cat):
    """
    The primary and first data loading method, called by core.Application.generate, it returns
    a dataset (which can be quite large) containing everything requested by the user (which is
    stored in 'selections' and 'location').
    """
<<<<<<< HEAD
    assert not selections.scenario == [], "Please select as least one scenario."
=======
    if selections.scenario[0] is None:
        raise ValueError("Please select at least one scenario.")
>>>>>>> 09b37c5a

    if location.area_subset == "lat/lon":
        geom = _get_as_shapely(location)
        if not geom.is_valid:
            raise ValueError("Please go back to 'select' and choose a valid lat/lon range.")
        ds_region = regionmask.Regions([geom], abbrevs=["lat/lon box"], name="box mask")
    elif location.area_subset == "states":
        shape_index = int(
            location._geography_choose[location.area_subset][location.cached_area]
        )
        ds_region = location._geographies._us_states[[shape_index]]
    elif location.area_subset != "none":
        shape_index = int(
            location._geography_choose[location.area_subset][location.cached_area]
        )
        if location.area_subset == "CA watersheds":
            shape = location._geographies._ca_watersheds
            shape = shape[shape["OBJECTID"] == shape_index].iloc[0].geometry
        elif location.area_subset == "CA counties":
            shape = location._geographies._ca_counties
            shape = shape[shape.index == shape_index].iloc[0].geometry
        ds_region = regionmask.Regions(
            [shape], abbrevs=["geographic area"], name="area mask"
        )
    else:
        ds_region = None

    if selections.append_historical:
        if not any(['SSP' in s for s in selections.scenario]):
            raise ValueError('Please also select at least one SSP to '
                     'which the historical simulation should be appended.')
        one_scenario = "Historical Climate"
        files_by_scenario = _get_file_list(selections, one_scenario, cat)
        historical = _open_and_concat(files_by_scenario, selections, cat, ds_region)

    all_files_list = []
    for one_scenario in selections.scenario:
        if selections.append_historical:
            if "SSP" in one_scenario:
                files_by_scenario = _get_file_list(selections, one_scenario, cat)
                temp = _open_and_concat(files_by_scenario, selections, cat, ds_region)
                temp = xr.concat([historical, temp], dim="time")
                temp.name = "Historical + " + one_scenario
            elif one_scenario != "Historical Climate":
                files_by_scenario = _get_file_list(selections, one_scenario, cat)
                temp = _open_and_concat(files_by_scenario, selections, cat, ds_region)
                temp.name = one_scenario

        else:
            files_by_scenario = _get_file_list(selections, one_scenario, cat)
            temp = _open_and_concat(files_by_scenario, selections, cat, ds_region)
            temp.name = one_scenario

        all_files_list.append(temp)
    all_files = xr.merge(all_files_list)
    attributes = temp.attrs
    attributes.pop(
        "experiment_id"
    )  # This is now indicated by the 'scenario' variable name.
    all_files = all_files.to_array("scenario")
    all_files.name = selections.variable
    all_files.attrs = attributes
    if not all_files.time.size:
        raise ValueError("Dataset will be empty. Please adjust selections.")
    return all_files<|MERGE_RESOLUTION|>--- conflicted
+++ resolved
@@ -119,12 +119,8 @@
     a dataset (which can be quite large) containing everything requested by the user (which is
     stored in 'selections' and 'location').
     """
-<<<<<<< HEAD
+
     assert not selections.scenario == [], "Please select as least one scenario."
-=======
-    if selections.scenario[0] is None:
-        raise ValueError("Please select at least one scenario.")
->>>>>>> 09b37c5a
 
     if location.area_subset == "lat/lon":
         geom = _get_as_shapely(location)
