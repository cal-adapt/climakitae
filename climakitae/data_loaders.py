--- conflicted
+++ resolved
@@ -38,9 +38,9 @@
         data = cat[one_file].to_dask()
         attributes = deepcopy(data.attrs)
         source_id = data.attrs["source_id"]
-<<<<<<< HEAD
+
         if selections.variable not in ("TOT_PRECIP", "REL_HUMIDITY", "WIND_MAG", "Daily Maximum Hourly Temperature"):
-            data = data[selections.variable]
+            data = data[selections.choices["variable_choices"]["hourly"]["Dynamical"][selections.variable]]
         elif selections.variable == "TOT_PRECIP":
             data = _compute_total_precip(cumulus_precip=data["RAINC"], 
                                          gridcell_precip=data["RAINNC"], 
@@ -56,17 +56,6 @@
                                      variable_name="WIND_MAG")
         
         elif selections.variable == "Daily Maximum Hourly Temperature":
-=======
-        if selections.variable not in ("Precipitation (total)", "wind 10m magnitude"):
-            data = data[
-                selections.choices["variable_choices"]["hourly"]["Dynamical"][
-                    selections.variable
-                ]
-            ]
-        elif selections.variable == "Precipitation (total)":
-            data = data["RAINC"] + data["RAINNC"]
-        elif selections.variable == "wind 10m magnitude":
->>>>>>> 8cd38103
             pass
         
         else: # Raise error; Variable selected exists as dropdown option, but is not completely integrated into the code selection process. 
