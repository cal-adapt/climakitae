--- conflicted
+++ resolved
@@ -225,7 +225,7 @@
     """
     wind_mag = np.sqrt(np.square(u10) + np.square(v10))
     wind_mag.name = "wind_speed_derived"
-<<<<<<< HEAD
+    wind_mag.attrs["units"] = "m s-1"
     return wind_mag
 
 
@@ -250,7 +250,3 @@
     wind_dir.name = "wind_direction_derived"
     wind_dir.attrs['units'] = "degrees"
     return wind_dir
-=======
-    wind_mag.attrs["units"] = "m s-1"
-    return wind_mag
->>>>>>> 76ed8075
