# A class for holding the app explore options

import panel as pn
import param

from .tmy import AverageMeteorologicalYear, _amy_visualize
from .threshold_panel import ThresholdDataParams, _thresholds_visualize
from .warming_levels import WarmingLevels, _display_warming_levels


class AppExplore(object):
    """
    A class for holding the following app explore options:
        app.explore.amy()
        app.explore.thresholds()
        app.explore.warming_levels()
    """

    def __init__(self, selections, location, _cat, _multi_ensemble_means):
        self.selections = selections
        self.location = location
        self._cat = _cat
        self._multi_ensemble_means = _multi_ensemble_means

    def __repr__(self):
        """Print a string description of the available analysis method for this class."""
        return (
            "Choose one of these interactive panels to explore different aspects of the data:\n\n"
            "app.explore.warming_levels(): Learn about global warming levels and explore regional responses.\n"
            "app.explore.thresholds(): Explore how frequencies of extreme events will change.\n"
            "app.explore.amy(): Produce an hourly time series for one year capturing mean climate conditions."
        )

    def amy(self):
        """Display Average Meteorological Year panel."""
        tmy_ob = AverageMeteorologicalYear(
<<<<<<< HEAD
            selections = self.selections,
            location = self.location,
            cat = self._multi_ensemble_means
=======
            selections=self.selections, location=self.location, catalog=self._cat
>>>>>>> d993dc96
        )
        return _amy_visualize(
            tmy_ob=tmy_ob, selections=self.selections, location=self.location
        )

    def thresholds(self, option=1):
        """Display Thresholds panel."""
        thresh_data = ThresholdDataParams(
            selections=self.selections, location=self.location, cat=self._cat
        )
        return _thresholds_visualize(
            thresh_data=thresh_data,
            selections=self.selections,
            location=self.location,
            option=option,
        )

    def warming_levels(self):
        """Display Warming Levels panel."""
        warming_data = WarmingLevels(
            selections=self.selections, location=self.location, cat=self._cat
        )
        return _display_warming_levels(warming_data, self.selections, self.location)<|MERGE_RESOLUTION|>--- conflicted
+++ resolved
@@ -34,13 +34,9 @@
     def amy(self):
         """Display Average Meteorological Year panel."""
         tmy_ob = AverageMeteorologicalYear(
-<<<<<<< HEAD
             selections = self.selections,
             location = self.location,
             cat = self._multi_ensemble_means
-=======
-            selections=self.selections, location=self.location, catalog=self._cat
->>>>>>> d993dc96
         )
         return _amy_visualize(
             tmy_ob=tmy_ob, selections=self.selections, location=self.location
