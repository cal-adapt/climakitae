--- conflicted
+++ resolved
@@ -1,509 +1,505 @@
-"""Backend for agnostic tools."""
-
-import numpy as np
-import pandas as pd
-from dask import compute
-import xarray as xr
-import intake
-from climakitae.core.data_interface import (
-    DataInterface,
-    DataParameters,
-    _get_variable_options_df,
-    _get_user_options,
-)
-from climakitae.util.utils import read_csv_file, get_closest_gridcell
-from climakitae.core.paths import variable_descriptions_csv_path, data_catalog_url
-from climakitae.util.unit_conversions import get_unit_conversion_options
-from typing import Union, Tuple
-from climakitae.core.data_load import load
-<<<<<<< HEAD
-from climakitae.util.logging import logger
-=======
-from climakitae.util.logger import logger
-import panel as pn
->>>>>>> 4afac0fa
-import warnings
-
-warnings.simplefilter(action="ignore", category=FutureWarning)
-
-
-def create_lookup_tables():
-    """Create lookup tables for converting between warming level and time.
-
-    Returns
-    -------
-    dict of pandas.DataFrame
-        A dictionary containing two dataframes: "time lookup table" which maps
-        warming levels to their occurence times for each GCM simulation we
-        catalog, and "warming level lookup table" which contains yearly warming
-        levels for those simulations.
-    """
-    # Find the names of all the GCMs that we catalog
-    data_interface = DataInterface()
-    gcms = data_interface.data_catalog.df.source_id.unique()
-
-    time_df = _create_time_lut(gcms)
-    warm_df = _create_warm_level_lut(gcms)
-
-    return {"time lookup table": time_df, "warming level lookup table": warm_df}
-
-
-def _create_time_lut(gcms):
-    """Prepare lookup table for converting warming levels to times."""
-    # Read in simulation vs warming levels (1.5, 2, 3, 4) table
-    df = read_csv_file("data/gwl_1850-1900ref.csv")
-    # Subset to cataloged GCMs
-    df = df[df["GCM"].isin(gcms)]
-
-    df.dropna(
-        axis="rows", how="all", subset=["1.5", "2.0", "3.0", "4.0"], inplace=True
-    )  # model EC-Earth3 runs/simulations
-    return df
-
-
-def _create_warm_level_lut(gcms):
-    """Prepare lookup table for converting times to warming levels."""
-    # Read in time vs simulation table
-    df = read_csv_file(
-        "data/gwl_1850-1900ref_timeidx.csv", index_col="time", parse_dates=True
-    )
-    # Subset time to 2021-2089
-    subset_rows = (df.index.year > 2020) & (df.index.year < 2090)
-    # Subset to cataloged GCMs and scenario "ssp370"
-    subset_columns = [
-        col
-        for col in df.columns
-        if col.split("_")[0] in gcms and col.endswith("ssp370")
-    ]
-    df = df.loc[subset_rows, subset_columns]
-
-    df.dropna(
-        axis="columns", how="all", inplace=True
-    )  # model EC-Earth3 runs/simulations
-
-    year_df = df.resample("Y").mean()
-    year_df.index = year_df.index.year  # Drop 12-31
-    return year_df
-
-
-def warm_level_to_month(time_df, scenario, warming_level):
-    """Given warming level, give month."""
-    med_date = (
-        time_df[time_df["scenario"] == scenario][warming_level]
-        .astype("datetime64[ns]")
-        .quantile(0.5, interpolation="midpoint")
-    )
-    return med_date.strftime("%Y-%m")
-
-
-def year_to_warm_levels(warm_df, scenario, year):
-    """Given year, give warming levels and their median."""
-    warm_levels = warm_df.loc[year]
-    med_level = np.quantile(warm_levels, 0.5, interpolation="midpoint")
-    return warm_levels, med_level
-
-
-def _round_to_nearest_half(number):
-    return round(number * 2) / 2
-
-
-##### TASK 2 #####
-
-
-def _get_var_info(variable, downscaling_method, wrf_timescale="monthly"):
-    """Gets the variable info for the specific variable name and downscaling method"""
-    var_desc_df = read_csv_file(variable_descriptions_csv_path)
-    _validate_timescale(wrf_timescale)
-    timescale = wrf_timescale if downscaling_method == "Dynamical" else "monthly"
-    return var_desc_df[
-        (var_desc_df["display_name"] == variable)
-        & (var_desc_df["timescale"].str.contains(timescale))
-        & (var_desc_df["downscaling_method"] == downscaling_method)
-    ]
-
-
-def get_available_units(variable, downscaling_method, wrf_timescale="monthly"):
-    """Get other available units available for the given unit"""
-    # Select your desired units
-    var_info_df = _get_var_info(variable, downscaling_method, wrf_timescale)
-    if var_info_df.empty:
-        raise ValueError(
-            "Please input a valid variable for the given downscaling method."
-        )
-    available_units = get_unit_conversion_options()[var_info_df["unit"].item()]
-    return available_units
-
-
-def _complete_selections(selections, variable, units, years, wrf_timescale="monthly"):
-    """Completes the attributes for the `selections` objects from `create_lat_lon_select` and `create_cached_area_select`."""
-    metric_info_df = _get_var_info(variable, selections.downscaling_method)
-    selections.data_type = "Gridded"
-    selections.variable = metric_info_df["display_name"].item()
-    selections.scenario_historical = ["Historical Climate"]
-
-    # If we want to allow users to select on criteria beyond just the metric and downscaling (i.e. also timescale and resolution), then the following line will be useful to present users
-    # print(variable_description_df[['display_name', 'downscaling_method', 'timescale']].to_string())
-    if selections.downscaling_method == "Statistical":
-        selections.timescale = "monthly"
-    elif selections.downscaling_method == "Dynamical":
-        selections.timescale = wrf_timescale
-    selections.resolution = "3 km"
-    selections.units = units
-    selections.time_slice = years
-    return selections
-
-
-def _create_lat_lon_select(
-    lat, lon, variable, downscaling_method, units, years, wrf_timescale="monthly"
-):
-    """Creates a selection object for the given lat/lon parameters."""
-    # Creates a selection object
-    selections = DataParameters()
-    selections.area_subset = "lat/lon"
-    if (
-        type(lat) == float or type(lat) == int
-    ):  # Creating a box around which to find the nearest gridcell for compute
-        selections.latitude = (lat - 0.05, lat + 0.05)
-        selections.longitude = (lon - 0.05, lon + 0.05)
-    elif type(lat) == tuple:
-        selections.latitude = lat
-        selections.longitude = lon
-        selections.area_average = "Yes"
-    selections.downscaling_method = downscaling_method
-
-    # Add attributes for the rest of the selections object
-    selections = _complete_selections(selections, variable, units, years, wrf_timescale)
-    return selections
-
-
-def _create_cached_area_select(
-    area_subset,
-    cached_area,
-    variable,
-    downscaling_method,
-    units,
-    years,
-    wrf_timescale="monthly",
-):
-    """Creates a selection object for the given cached area parameters."""
-    # Creates a selection object for area subsetting simulations
-    selections = DataParameters()
-    selections.area_subset = area_subset
-    selections.cached_area = [cached_area]
-    selections.downscaling_method = downscaling_method
-    selections.area_average = "Yes"
-
-    # Add attributes for the rest of the selections object
-    selections = _complete_selections(selections, variable, units, years, wrf_timescale)
-
-    return selections
-
-
-def _compute_results(selections, agg_func, years, months):
-    """
-    Retrieves selections object data from all SSP 2-4.5, 3-7.0, 5-8.5 pathways, aggregates the simulations together,
-    and computes the passed in metric on all the simulations.
-    """
-    # Aggregating all simulations across all SSP pathways
-    all_data = []
-
-    # V0.1: Only allow specific SSPs for different `3 km` applications.
-    available_ssps = {
-        "Statistical": [
-            "SSP 3-7.0 -- Business as Usual",
-            "SSP 2-4.5 -- Middle of the Road",
-            "SSP 5-8.5 -- Burn it All",
-        ],
-        "Dynamical": [
-            "SSP 3-7.0 -- Business as Usual",
-        ],
-    }
-    logger.debug("Retrieving datasets")
-    for ssp in available_ssps[selections.downscaling_method]:
-        selections.scenario_ssp = [ssp]
-        selections.time_slice = years  # Must re-instantiate `time_slice` with every `scenario_ssp` change because `time_slice` gets reset.
-
-        # Retrieve data
-        ssp_data = selections.retrieve()
-
-        # Renaming simulations so that they can be concatenated together correctly
-        ssp_data["simulation"] = (
-            ssp_data.simulation.astype("object")
-            + ", "
-            + ssp_data.scenario.item().split("--")[0].split("+")[1].strip()
-        )
-
-        # Combining different SSP's simulations together to be aggregated into one xr.DataArray
-        all_data.append(ssp_data.squeeze())
-
-    data = xr.concat(all_data, dim="simulation")
-    data = data.sel(time=data["time"][data.time.dt.month.isin(months)])
-
-    # Dealing with different cases of downscaling method and lat/lon types
-    if selections.area_subset == "lat/lon":
-        if selections.area_average == "Yes":  # Means lat/lon range was given
-            data.attrs["lat"] = selections.latitude
-            data.attrs["lon"] = selections.longitude
-
-        else:  # Otherwise, find the closest gridcell
-            if "Statistical" in selections.downscaling_method:
-                # Manually finding nearest gridcell for LOCA data, or data with lat/lon coords already.
-                data = data.sel(
-                    lat=np.mean(selections.latitude),
-                    lon=np.mean(selections.longitude),
-                    method="nearest",
-                )
-            else:
-                data = get_closest_gridcell(
-                    data, np.mean(selections.latitude), np.mean(selections.longitude)
-                )
-
-    # Calculate the given metric on the data
-    calc_vals = data.groupby("simulation").map(agg_func).chunk(chunks="auto")
-
-    # Sorting sims and getting metrics
-    logger.debug("Loading data and computing aggregation")
-    loaded_sims = load(calc_vals)
-    sorted_sims = loaded_sims.sortby(loaded_sims)
-    # sorted_sims = load(calc_vals.sortby(calc_vals)[0])  # Need all the values in order to create histogram + return values
-
-    return sorted_sims, data
-
-
-def _split_stats(sims, data):
-    """
-    Takes calculated simulations and creates different dictionaries to describe statistics about the simulations
-    Ex. single model compute = min, q1, median, q3, max
-    multi-model = middle 10%
-    """
-    single_model_names = {
-        "min": sims[sims.argmin()].simulation.item(),
-        "q1": sims.loc[sims == sims.quantile(0.25, method="nearest")].simulation.item(),
-        "median": sims.loc[
-            sims == sims.quantile(0.5, method="nearest")
-        ].simulation.item(),
-        "q3": sims.loc[sims == sims.quantile(0.75, method="nearest")].simulation.item(),
-        "max": sims[sims.argmax()].simulation.item(),
-    }
-
-    # Multiple model statistics can depend on the number of available simulations. i.e. No middle 10% of sims for 4 WRF sims, so fallback functionality to getting the median simulation.
-    if len(sims) < 10:
-        middle_10 = single_model_names["median"]
-    else:
-        middle_10 = sims[
-            round(len(sims) * 0.45) - 1 : round(len(sims) * 0.55) - 1
-        ].simulation.values
-
-    multiple_model_names = {"middle 10%": middle_10}
-
-    # Creating a dictionary of single stats names to the initial models from the dataset
-    single_model_stats = dict(
-        zip(
-            list(single_model_names.keys()),
-            data.sel(simulation=list(single_model_names.values())),
-        )
-    )
-
-    # Creating a dictionary of stats that return multiple models to the initial models from the dataset
-    multiple_model_stats = {
-        k: data.sel(simulation=v) for k, v in multiple_model_names.items()
-    }
-
-    return (
-        single_model_stats,
-        multiple_model_stats,
-    )
-
-
-def _compute_selections_and_stats(selections, agg_func, years, months):
-    """
-    Aggregates the selections data across SSPs and computes statistics from the results
-    """
-    # Compute results on selections object
-    results, data = _compute_results(selections, agg_func, years, months)
-
-    # Compute statistics to extract from results
-    single_stats, multiple_stats = _split_stats(results, data)
-
-    # Return single statistic simulations, multiple statistic simulations, and the sorted simulations computed.
-    return single_stats, multiple_stats, results
-
-
-def _validate_lat_lon(lat, lon):
-    """Validates the lat/lon values input by the user"""
-    if lat and lon:  # Only validating lat/lon inputs for `agg_lat_lon_sims`
-        if (type(lat) != float and type(lat) != tuple and type(lat) != int) or (
-            type(lon) != float and type(lon) != tuple and type(lon) != int
-        ):
-            raise ValueError(
-                "Error: Please enter either a tuple or a float or an int for your each of your lat/lon coordinates."
-            )
-        elif type(lat) != type(lon):
-            raise ValueError(
-                "Error: Please enter lat/lon coordinates both as a float, tuple, or int types."
-            )
-    else:
-        raise ValueError("Error: Please enter valid lat/lon coordinates.")
-
-
-def _validate_inputs(
-    year_range, variable, downscaling_method, units, wrf_timescale="monthly"
-):
-    """Validates all the user inputs"""
-    if variable not in set(show_available_vars(downscaling_method, wrf_timescale)):
-        raise ValueError(
-            "Error: Please enter an available variable for the given downscaling method."
-        )
-    if units not in get_available_units(variable, downscaling_method, wrf_timescale):
-        raise ValueError(
-            "Error: Please enter a unit type that is available for your selected variable."
-        )
-    if year_range[0] < 1950 or year_range[1] > 2100:
-        raise ValueError("Error: Please enter a year range from 1950-2100.")
-
-
-def _validate_timescale(timescale):
-    """Validates the user input timescale"""
-    if timescale not in ["monthly", "daily", "hourly"]:
-        raise ValueError(
-            "Please enter a valid timescale between 'monthly', 'daily', and 'hourly'."
-        )
-
-
-def show_available_vars(downscaling_method, wrf_timescale="monthly"):
-    """Function that shows the available variables based on the input downscaling method."""
-    _validate_timescale(wrf_timescale)
-
-    # Read in catalogs
-    data_catalog = intake.open_esm_datastore(data_catalog_url)
-    var_desc = read_csv_file(variable_descriptions_csv_path)
-
-    # Get available variable IDs
-    if downscaling_method == "Statistical":
-        timescale = "monthly"
-    elif downscaling_method == "Dynamical":
-        timescale = wrf_timescale
-    available_vars = _get_user_options(
-        data_catalog,
-        downscaling_method,
-        timescale=timescale,
-        resolution="3 km",  # Hard-coded to only accept `monthly` and `3 km` options for now.
-    )[2]
-
-    # Get variable names in written form
-    var_opts = _get_variable_options_df(
-        var_desc, available_vars, downscaling_method, timescale=timescale
-    )["display_name"].to_list()
-
-    return var_opts
-
-
-def agg_lat_lon_sims(
-    lat: Union[float, Tuple[float, float]],
-    lon: Union[float, Tuple[float, float]],
-    downscaling_method,
-    variable,
-    agg_func,
-    units,
-    years,
-    months=list(range(1, 13)),
-    wrf_timescale="monthly",
-):
-    """
-    Gets aggregated WRF or LOCA simulation data for a lat/lon coordinate or lat/lon range for a given metric and timeframe (years, months).
-    It combines all selected simulation data that is filtered by lat/lon, years, and specific months across SSP pathways
-    and runs the passed in metric on all of the data. The results are then returned in ascending order,
-    along with dictionaries mapping specific statistic names to the simulation objects themselves.
-
-    Parameters
-    ----------
-    lat: float
-        Latitude for specific location of interest.
-    lon: float
-        Longitude for specific location of interest.
-    agg_func: str
-        The function to aggregate the simulations by.
-    years: tuple
-        The lower and upper year bounds (inclusive) to subset simulation data by.
-    months: list, optional
-        Specific months of interest. The default is all months.
-
-    Returns
-    -------
-    single_stats: dict of str: xr.DataArray
-        Dictionary mapping string names of statistics to single simulation xr.DataArray objects.
-    multiple_stats: dict of str: xr.DataArray
-        Dictionary mapping string names of statistics to multiple simulations xr.DataArray objects.
-    results: xr.DataArray
-        Aggregated results of running the given aggregation function on the lat/lon gridcell of interest. Results are also sorted in ascending order.
-    """
-    # Validating if inputs are correct (lat/lon is appropriate types and variable is available for selected downscaling method)
-    logger.debug("Validating inputs")
-    _validate_lat_lon(lat, lon)
-    _validate_inputs(years, variable, downscaling_method, units)
-    # Create selections object
-
-    logger.debug("Selecting data")
-    selections = _create_lat_lon_select(
-        lat, lon, variable, downscaling_method, units, years, wrf_timescale
-    )
-    # Runs calculations and derives statistics on simulation data pulled via selections object
-    return _compute_selections_and_stats(selections, agg_func, years, months)
-
-
-def agg_area_subset_sims(
-    area_subset,
-    cached_area,
-    downscaling_method,
-    variable,
-    agg_func,
-    units,
-    years,
-    months=list(range(1, 13)),
-    wrf_timescale="monthly",
-):
-    """
-    This function combines all available WRF or LOCA simulation data that is filtered on the `area_subset` (a string
-    from existing keys in Boundaries.boundary_dict()) and on one of the areas of the values in that
-    `area_subset` (`cached_area`). It then extracts this data across all SSP pathways for specific years/months,
-    and runs the passed in `agg_func` on all of this data. The results are then returned in 3 values, the first
-    as a dict of statistic names to xr.DataArray single simulation objects (i.e. median),
-    the second as a dict of statistic names to xr.DataArray objects consisting of multiple simulation objects (i.e. middle 10%),
-    and the last as a xr.DataArray of simulations' aggregated values sorted in ascending order.
-
-    Parameters
-    ----------
-    area_subset: str
-        Describes the category of the boundaries of interest (i.e. "CA Electric Load Serving Entities (IOU & POU)")
-    cached_area: str
-        Describes the specific area of interest (i.e. "Southern California Edison")
-    agg_func: str
-        The metric to aggregate the simulations by.
-    years: tuple
-        The lower and upper year bounds (inclusive) to extract simulation data by.
-    months: list, optional
-        Specific months of interest. The default is all months.
-
-    Returns
-    -------
-    single_stats: dict of str: xr.DataArray
-        Dictionary mapping string names of statistics to single simulation xr.DataArray objects.
-    multiple_stats: dict of str: xr.DataArray
-        Dictionary mapping string names of statistics to multiple simulations xr.DataArray objects.
-    results: xr.DataArray
-        Aggregated results of running the given aggregation function on the lat/lon gridcell of interest. Results are also sorted in ascending order.
-    """
-    # Validating if variable is available for the given downscaling method
-    _validate_inputs(years, variable, downscaling_method, units, wrf_timescale)
-    # Creates the selections object
-    selections = _create_cached_area_select(
-        area_subset,
-        cached_area,
-        variable,
-        downscaling_method,
-        units,
-        years,
-        wrf_timescale,
-    )
-    # Runs calculations and derives statistics on simulation data pulled via selections object
-    return _compute_selections_and_stats(selections, agg_func, years, months)
+"""Backend for agnostic tools."""
+
+import numpy as np
+import pandas as pd
+from dask import compute
+import xarray as xr
+import intake
+from climakitae.core.data_interface import (
+    DataInterface,
+    DataParameters,
+    _get_variable_options_df,
+    _get_user_options,
+)
+from climakitae.util.utils import read_csv_file, get_closest_gridcell
+from climakitae.core.paths import variable_descriptions_csv_path, data_catalog_url
+from climakitae.util.unit_conversions import get_unit_conversion_options
+from typing import Union, Tuple
+from climakitae.core.data_load import load
+from climakitae.util.logger import logger
+import panel as pn
+import warnings
+
+warnings.simplefilter(action="ignore", category=FutureWarning)
+
+
+def create_lookup_tables():
+    """Create lookup tables for converting between warming level and time.
+
+    Returns
+    -------
+    dict of pandas.DataFrame
+        A dictionary containing two dataframes: "time lookup table" which maps
+        warming levels to their occurence times for each GCM simulation we
+        catalog, and "warming level lookup table" which contains yearly warming
+        levels for those simulations.
+    """
+    # Find the names of all the GCMs that we catalog
+    data_interface = DataInterface()
+    gcms = data_interface.data_catalog.df.source_id.unique()
+
+    time_df = _create_time_lut(gcms)
+    warm_df = _create_warm_level_lut(gcms)
+
+    return {"time lookup table": time_df, "warming level lookup table": warm_df}
+
+
+def _create_time_lut(gcms):
+    """Prepare lookup table for converting warming levels to times."""
+    # Read in simulation vs warming levels (1.5, 2, 3, 4) table
+    df = read_csv_file("data/gwl_1850-1900ref.csv")
+    # Subset to cataloged GCMs
+    df = df[df["GCM"].isin(gcms)]
+
+    df.dropna(
+        axis="rows", how="all", subset=["1.5", "2.0", "3.0", "4.0"], inplace=True
+    )  # model EC-Earth3 runs/simulations
+    return df
+
+
+def _create_warm_level_lut(gcms):
+    """Prepare lookup table for converting times to warming levels."""
+    # Read in time vs simulation table
+    df = read_csv_file(
+        "data/gwl_1850-1900ref_timeidx.csv", index_col="time", parse_dates=True
+    )
+    # Subset time to 2021-2089
+    subset_rows = (df.index.year > 2020) & (df.index.year < 2090)
+    # Subset to cataloged GCMs and scenario "ssp370"
+    subset_columns = [
+        col
+        for col in df.columns
+        if col.split("_")[0] in gcms and col.endswith("ssp370")
+    ]
+    df = df.loc[subset_rows, subset_columns]
+
+    df.dropna(
+        axis="columns", how="all", inplace=True
+    )  # model EC-Earth3 runs/simulations
+
+    year_df = df.resample("Y").mean()
+    year_df.index = year_df.index.year  # Drop 12-31
+    return year_df
+
+
+def warm_level_to_month(time_df, scenario, warming_level):
+    """Given warming level, give month."""
+    med_date = (
+        time_df[time_df["scenario"] == scenario][warming_level]
+        .astype("datetime64[ns]")
+        .quantile(0.5, interpolation="midpoint")
+    )
+    return med_date.strftime("%Y-%m")
+
+
+def year_to_warm_levels(warm_df, scenario, year):
+    """Given year, give warming levels and their median."""
+    warm_levels = warm_df.loc[year]
+    med_level = np.quantile(warm_levels, 0.5, interpolation="midpoint")
+    return warm_levels, med_level
+
+
+def _round_to_nearest_half(number):
+    return round(number * 2) / 2
+
+
+##### TASK 2 #####
+
+
+def _get_var_info(variable, downscaling_method, wrf_timescale="monthly"):
+    """Gets the variable info for the specific variable name and downscaling method"""
+    var_desc_df = read_csv_file(variable_descriptions_csv_path)
+    _validate_timescale(wrf_timescale)
+    timescale = wrf_timescale if downscaling_method == "Dynamical" else "monthly"
+    return var_desc_df[
+        (var_desc_df["display_name"] == variable)
+        & (var_desc_df["timescale"].str.contains(timescale))
+        & (var_desc_df["downscaling_method"] == downscaling_method)
+    ]
+
+
+def get_available_units(variable, downscaling_method, wrf_timescale="monthly"):
+    """Get other available units available for the given unit"""
+    # Select your desired units
+    var_info_df = _get_var_info(variable, downscaling_method, wrf_timescale)
+    if var_info_df.empty:
+        raise ValueError(
+            "Please input a valid variable for the given downscaling method."
+        )
+    available_units = get_unit_conversion_options()[var_info_df["unit"].item()]
+    return available_units
+
+
+def _complete_selections(selections, variable, units, years, wrf_timescale="monthly"):
+    """Completes the attributes for the `selections` objects from `create_lat_lon_select` and `create_cached_area_select`."""
+    metric_info_df = _get_var_info(variable, selections.downscaling_method)
+    selections.data_type = "Gridded"
+    selections.variable = metric_info_df["display_name"].item()
+    selections.scenario_historical = ["Historical Climate"]
+
+    # If we want to allow users to select on criteria beyond just the metric and downscaling (i.e. also timescale and resolution), then the following line will be useful to present users
+    # print(variable_description_df[['display_name', 'downscaling_method', 'timescale']].to_string())
+    if selections.downscaling_method == "Statistical":
+        selections.timescale = "monthly"
+    elif selections.downscaling_method == "Dynamical":
+        selections.timescale = wrf_timescale
+    selections.resolution = "3 km"
+    selections.units = units
+    selections.time_slice = years
+    return selections
+
+
+def _create_lat_lon_select(
+    lat, lon, variable, downscaling_method, units, years, wrf_timescale="monthly"
+):
+    """Creates a selection object for the given lat/lon parameters."""
+    # Creates a selection object
+    selections = DataParameters()
+    selections.area_subset = "lat/lon"
+    if (
+        type(lat) == float or type(lat) == int
+    ):  # Creating a box around which to find the nearest gridcell for compute
+        selections.latitude = (lat - 0.05, lat + 0.05)
+        selections.longitude = (lon - 0.05, lon + 0.05)
+    elif type(lat) == tuple:
+        selections.latitude = lat
+        selections.longitude = lon
+        selections.area_average = "Yes"
+    selections.downscaling_method = downscaling_method
+
+    # Add attributes for the rest of the selections object
+    selections = _complete_selections(selections, variable, units, years, wrf_timescale)
+    return selections
+
+
+def _create_cached_area_select(
+    area_subset,
+    cached_area,
+    variable,
+    downscaling_method,
+    units,
+    years,
+    wrf_timescale="monthly",
+):
+    """Creates a selection object for the given cached area parameters."""
+    # Creates a selection object for area subsetting simulations
+    selections = DataParameters()
+    selections.area_subset = area_subset
+    selections.cached_area = [cached_area]
+    selections.downscaling_method = downscaling_method
+    selections.area_average = "Yes"
+
+    # Add attributes for the rest of the selections object
+    selections = _complete_selections(selections, variable, units, years, wrf_timescale)
+
+    return selections
+
+
+def _compute_results(selections, agg_func, years, months):
+    """
+    Retrieves selections object data from all SSP 2-4.5, 3-7.0, 5-8.5 pathways, aggregates the simulations together,
+    and computes the passed in metric on all the simulations.
+    """
+    # Aggregating all simulations across all SSP pathways
+    all_data = []
+
+    # V0.1: Only allow specific SSPs for different `3 km` applications.
+    available_ssps = {
+        "Statistical": [
+            "SSP 3-7.0 -- Business as Usual",
+            "SSP 2-4.5 -- Middle of the Road",
+            "SSP 5-8.5 -- Burn it All",
+        ],
+        "Dynamical": [
+            "SSP 3-7.0 -- Business as Usual",
+        ],
+    }
+    logger.debug("Retrieving datasets")
+    for ssp in available_ssps[selections.downscaling_method]:
+        selections.scenario_ssp = [ssp]
+        selections.time_slice = years  # Must re-instantiate `time_slice` with every `scenario_ssp` change because `time_slice` gets reset.
+
+        # Retrieve data
+        ssp_data = selections.retrieve()
+
+        # Renaming simulations so that they can be concatenated together correctly
+        ssp_data["simulation"] = (
+            ssp_data.simulation.astype("object")
+            + ", "
+            + ssp_data.scenario.item().split("--")[0].split("+")[1].strip()
+        )
+
+        # Combining different SSP's simulations together to be aggregated into one xr.DataArray
+        all_data.append(ssp_data.squeeze())
+
+    data = xr.concat(all_data, dim="simulation")
+    data = data.sel(time=data["time"][data.time.dt.month.isin(months)])
+
+    # Dealing with different cases of downscaling method and lat/lon types
+    if selections.area_subset == "lat/lon":
+        if selections.area_average == "Yes":  # Means lat/lon range was given
+            data.attrs["lat"] = selections.latitude
+            data.attrs["lon"] = selections.longitude
+
+        else:  # Otherwise, find the closest gridcell
+            if "Statistical" in selections.downscaling_method:
+                # Manually finding nearest gridcell for LOCA data, or data with lat/lon coords already.
+                data = data.sel(
+                    lat=np.mean(selections.latitude),
+                    lon=np.mean(selections.longitude),
+                    method="nearest",
+                )
+            else:
+                data = get_closest_gridcell(
+                    data, np.mean(selections.latitude), np.mean(selections.longitude)
+                )
+
+    # Calculate the given metric on the data
+    calc_vals = data.groupby("simulation").map(agg_func).chunk(chunks="auto")
+
+    # Sorting sims and getting metrics
+    logger.debug("Loading data and computing aggregation")
+    loaded_sims = load(calc_vals)
+    sorted_sims = loaded_sims.sortby(loaded_sims)
+    # sorted_sims = load(calc_vals.sortby(calc_vals)[0])  # Need all the values in order to create histogram + return values
+
+    return sorted_sims, data
+
+
+def _split_stats(sims, data):
+    """
+    Takes calculated simulations and creates different dictionaries to describe statistics about the simulations
+    Ex. single model compute = min, q1, median, q3, max
+    multi-model = middle 10%
+    """
+    single_model_names = {
+        "min": sims[sims.argmin()].simulation.item(),
+        "q1": sims.loc[sims == sims.quantile(0.25, method="nearest")].simulation.item(),
+        "median": sims.loc[
+            sims == sims.quantile(0.5, method="nearest")
+        ].simulation.item(),
+        "q3": sims.loc[sims == sims.quantile(0.75, method="nearest")].simulation.item(),
+        "max": sims[sims.argmax()].simulation.item(),
+    }
+
+    # Multiple model statistics can depend on the number of available simulations. i.e. No middle 10% of sims for 4 WRF sims, so fallback functionality to getting the median simulation.
+    if len(sims) < 10:
+        middle_10 = single_model_names["median"]
+    else:
+        middle_10 = sims[
+            round(len(sims) * 0.45) - 1 : round(len(sims) * 0.55) - 1
+        ].simulation.values
+
+    multiple_model_names = {"middle 10%": middle_10}
+
+    # Creating a dictionary of single stats names to the initial models from the dataset
+    single_model_stats = dict(
+        zip(
+            list(single_model_names.keys()),
+            data.sel(simulation=list(single_model_names.values())),
+        )
+    )
+
+    # Creating a dictionary of stats that return multiple models to the initial models from the dataset
+    multiple_model_stats = {
+        k: data.sel(simulation=v) for k, v in multiple_model_names.items()
+    }
+
+    return (
+        single_model_stats,
+        multiple_model_stats,
+    )
+
+
+def _compute_selections_and_stats(selections, agg_func, years, months):
+    """
+    Aggregates the selections data across SSPs and computes statistics from the results
+    """
+    # Compute results on selections object
+    results, data = _compute_results(selections, agg_func, years, months)
+
+    # Compute statistics to extract from results
+    single_stats, multiple_stats = _split_stats(results, data)
+
+    # Return single statistic simulations, multiple statistic simulations, and the sorted simulations computed.
+    return single_stats, multiple_stats, results
+
+
+def _validate_lat_lon(lat, lon):
+    """Validates the lat/lon values input by the user"""
+    if lat and lon:  # Only validating lat/lon inputs for `agg_lat_lon_sims`
+        if (type(lat) != float and type(lat) != tuple and type(lat) != int) or (
+            type(lon) != float and type(lon) != tuple and type(lon) != int
+        ):
+            raise ValueError(
+                "Error: Please enter either a tuple or a float or an int for your each of your lat/lon coordinates."
+            )
+        elif type(lat) != type(lon):
+            raise ValueError(
+                "Error: Please enter lat/lon coordinates both as a float, tuple, or int types."
+            )
+    else:
+        raise ValueError("Error: Please enter valid lat/lon coordinates.")
+
+
+def _validate_inputs(
+    year_range, variable, downscaling_method, units, wrf_timescale="monthly"
+):
+    """Validates all the user inputs"""
+    if variable not in set(show_available_vars(downscaling_method, wrf_timescale)):
+        raise ValueError(
+            "Error: Please enter an available variable for the given downscaling method."
+        )
+    if units not in get_available_units(variable, downscaling_method, wrf_timescale):
+        raise ValueError(
+            "Error: Please enter a unit type that is available for your selected variable."
+        )
+    if year_range[0] < 1950 or year_range[1] > 2100:
+        raise ValueError("Error: Please enter a year range from 1950-2100.")
+
+
+def _validate_timescale(timescale):
+    """Validates the user input timescale"""
+    if timescale not in ["monthly", "daily", "hourly"]:
+        raise ValueError(
+            "Please enter a valid timescale between 'monthly', 'daily', and 'hourly'."
+        )
+
+
+def show_available_vars(downscaling_method, wrf_timescale="monthly"):
+    """Function that shows the available variables based on the input downscaling method."""
+    _validate_timescale(wrf_timescale)
+
+    # Read in catalogs
+    data_catalog = intake.open_esm_datastore(data_catalog_url)
+    var_desc = read_csv_file(variable_descriptions_csv_path)
+
+    # Get available variable IDs
+    if downscaling_method == "Statistical":
+        timescale = "monthly"
+    elif downscaling_method == "Dynamical":
+        timescale = wrf_timescale
+    available_vars = _get_user_options(
+        data_catalog,
+        downscaling_method,
+        timescale=timescale,
+        resolution="3 km",  # Hard-coded to only accept `monthly` and `3 km` options for now.
+    )[2]
+
+    # Get variable names in written form
+    var_opts = _get_variable_options_df(
+        var_desc, available_vars, downscaling_method, timescale=timescale
+    )["display_name"].to_list()
+
+    return var_opts
+
+
+def agg_lat_lon_sims(
+    lat: Union[float, Tuple[float, float]],
+    lon: Union[float, Tuple[float, float]],
+    downscaling_method,
+    variable,
+    agg_func,
+    units,
+    years,
+    months=list(range(1, 13)),
+    wrf_timescale="monthly",
+):
+    """
+    Gets aggregated WRF or LOCA simulation data for a lat/lon coordinate or lat/lon range for a given metric and timeframe (years, months).
+    It combines all selected simulation data that is filtered by lat/lon, years, and specific months across SSP pathways
+    and runs the passed in metric on all of the data. The results are then returned in ascending order,
+    along with dictionaries mapping specific statistic names to the simulation objects themselves.
+
+    Parameters
+    ----------
+    lat: float
+        Latitude for specific location of interest.
+    lon: float
+        Longitude for specific location of interest.
+    agg_func: str
+        The function to aggregate the simulations by.
+    years: tuple
+        The lower and upper year bounds (inclusive) to subset simulation data by.
+    months: list, optional
+        Specific months of interest. The default is all months.
+
+    Returns
+    -------
+    single_stats: dict of str: xr.DataArray
+        Dictionary mapping string names of statistics to single simulation xr.DataArray objects.
+    multiple_stats: dict of str: xr.DataArray
+        Dictionary mapping string names of statistics to multiple simulations xr.DataArray objects.
+    results: xr.DataArray
+        Aggregated results of running the given aggregation function on the lat/lon gridcell of interest. Results are also sorted in ascending order.
+    """
+    # Validating if inputs are correct (lat/lon is appropriate types and variable is available for selected downscaling method)
+    logger.debug("Validating inputs")
+    _validate_lat_lon(lat, lon)
+    _validate_inputs(years, variable, downscaling_method, units)
+    # Create selections object
+
+    logger.debug("Selecting data")
+    selections = _create_lat_lon_select(
+        lat, lon, variable, downscaling_method, units, years, wrf_timescale
+    )
+    # Runs calculations and derives statistics on simulation data pulled via selections object
+    return _compute_selections_and_stats(selections, agg_func, years, months)
+
+
+def agg_area_subset_sims(
+    area_subset,
+    cached_area,
+    downscaling_method,
+    variable,
+    agg_func,
+    units,
+    years,
+    months=list(range(1, 13)),
+    wrf_timescale="monthly",
+):
+    """
+    This function combines all available WRF or LOCA simulation data that is filtered on the `area_subset` (a string
+    from existing keys in Boundaries.boundary_dict()) and on one of the areas of the values in that
+    `area_subset` (`cached_area`). It then extracts this data across all SSP pathways for specific years/months,
+    and runs the passed in `agg_func` on all of this data. The results are then returned in 3 values, the first
+    as a dict of statistic names to xr.DataArray single simulation objects (i.e. median),
+    the second as a dict of statistic names to xr.DataArray objects consisting of multiple simulation objects (i.e. middle 10%),
+    and the last as a xr.DataArray of simulations' aggregated values sorted in ascending order.
+
+    Parameters
+    ----------
+    area_subset: str
+        Describes the category of the boundaries of interest (i.e. "CA Electric Load Serving Entities (IOU & POU)")
+    cached_area: str
+        Describes the specific area of interest (i.e. "Southern California Edison")
+    agg_func: str
+        The metric to aggregate the simulations by.
+    years: tuple
+        The lower and upper year bounds (inclusive) to extract simulation data by.
+    months: list, optional
+        Specific months of interest. The default is all months.
+
+    Returns
+    -------
+    single_stats: dict of str: xr.DataArray
+        Dictionary mapping string names of statistics to single simulation xr.DataArray objects.
+    multiple_stats: dict of str: xr.DataArray
+        Dictionary mapping string names of statistics to multiple simulations xr.DataArray objects.
+    results: xr.DataArray
+        Aggregated results of running the given aggregation function on the lat/lon gridcell of interest. Results are also sorted in ascending order.
+    """
+    # Validating if variable is available for the given downscaling method
+    _validate_inputs(years, variable, downscaling_method, units, wrf_timescale)
+    # Creates the selections object
+    selections = _create_cached_area_select(
+        area_subset,
+        cached_area,
+        variable,
+        downscaling_method,
+        units,
+        years,
+        wrf_timescale,
+    )
+    # Runs calculations and derives statistics on simulation data pulled via selections object
+    return _compute_selections_and_stats(selections, agg_func, years, months)