"""Backend for agnostic tools."""

import numpy as np
import pandas as pd
from dask import compute
import xarray as xr
import seaborn as sns
import matplotlib.pyplot as plt
import panel as pn
from climakitae.core.data_interface import Select, DataInterface
from climakitae.util.utils import read_csv_file

sns.set_style("whitegrid")


def create_lookup_tables():
    """Create lookup tables for converting between warming level and time.

    Returns
    -------
    dict of pandas.DataFrame
        A dictionary containing two dataframes: "time lookup table" which maps
        warming levels to their occurence times for each GCM simulation we
        catalog, and "warming level lookup table" which contains yearly warming
        levels for those simulations.
    """
    # Find the names of all the GCMs that we catalog
    data_interface = DataInterface()
    gcms = data_interface.data_catalog.df.source_id.unique()

    time_df = _create_time_lut(gcms)
    warm_df = _create_warm_level_lut(gcms)

    return {"time lookup table": time_df, "warming level lookup table": warm_df}


def _create_time_lut(gcms):
    """Prepare lookup table for converting warming levels to times."""
    # Read in simulation vs warming levels (1.5, 2, 3, 4) table
<<<<<<< HEAD
    df = pd.read_csv("~/src/climakitae/climakitae/data/gwl_1850-1900ref.csv")
=======
    df = read_csv_file("data/gwl_1850-1900ref_agnostic_tools.csv")
>>>>>>> c4db0809
    # Subset to cataloged GCMs
    df = df[df["GCM"].isin(gcms)]

    df.dropna(
        axis="rows", how="all", subset=["1.5", "2.0", "3.0", "4.0"], inplace=True
    )  # model EC-Earth3 runs/simulations
    return df


def _create_warm_level_lut(gcms):
    """Prepare lookup table for converting times to warming levels."""
    # Read in time vs simulation table
    df = read_csv_file(
        "data/gwl_1850-1900ref_timeidx.csv", index_col="time", parse_dates=True
    )
    month_df = df.groupby(
        [df.index.year, df.index.month]
    ).mean()  # This ignores NaN and gets the only value in each month
    # MultiIndex to DatetimeIndex
    month_df.index = pd.to_datetime(["-".join(map(str, idx)) for idx in month_df.index])
    # Subset time to 2021-2089
    subset_rows = (month_df.index.year > 2020) & (month_df.index.year < 2090)
    # Subset to cataloged GCMs and scenario "ssp370"
    subset_columns = [
        col
        for col in month_df.columns
        if col.split("_")[0] in gcms and col.endswith("ssp370")
    ]
    month_df = month_df.loc[subset_rows, subset_columns]

    month_df.dropna(
        axis="columns", how="all", inplace=True
    )  # model EC-Earth3 runs/simulations

    year_df = month_df.resample("Y").mean()
    year_df.index = year_df.index.year  # Drop 12-31
    return year_df


def _warm_level_to_years_plot(time_df, scenario, warming_level):
    """Given warming level, plot histogram of years and label median year."""
    datetimes = time_df[time_df["scenario"] == scenario][warming_level].astype(
        "datetime64[ns]"
    )
    med_datetime = datetimes.quantile(0.5, interpolation="midpoint")
    years = datetimes.dt.year
    med_year = med_datetime.year

    fig, ax = plt.subplots()
    _plot_years(ax, years, med_year, warming_level)


def _plot_years(ax, years, med_year, warming_level):
    """Plot histogram of years and label median year, on axis."""
    n = len(years)
    sns.histplot(ax=ax, data=years)
    ax.set_title(
        f"Years when each of all {n} model simulations reach "
        f"{warming_level} °C warming level"
    )
    ax.set_xlabel("Year")
    ax.set_ylabel("Number of simulations")
    ax.axvline(
        med_year, color="black", linestyle="--", label=f"Median year is {med_year}"
    )
    ax.legend()
    return ax


def _warm_level_to_month(time_df, scenario, warming_level):
    """Given warming level, give month."""
    med_date = (
        time_df[time_df["scenario"] == scenario][warming_level]
        .astype("datetime64[ns]")
        .quantile(0.5, interpolation="midpoint")
    )
    return med_date.strftime("%Y-%m")


def _plot_warm_levels(fig, ax, levels, year):
    """Plot histogram of warming levels, on axis."""
    n = len(levels)
    sns.histplot(ax=ax, data=levels, binwidth=0.25)
    ax.set_title(f"Warming levels reached in {year} by all {n} model simulations")
    ax.set_xlabel("Warming level (°C)")
    ax.set_ylabel("Number of simulations")
    return ax


def _year_to_warm_levels(warm_df, scenario, year):
    """Given year, give warming levels and their median."""
    warm_levels = warm_df.loc[year]
    med_level = np.quantile(warm_levels, 0.5, interpolation="midpoint")
    return warm_levels, med_level


def _round_to_nearest_half(number):
    return round(number * 2) / 2


def find_wl_or_time(lookup_tables, scenario="ssp370", warming_level=None, year=None):
    """
    Given either a warming level or a time, find information about the other.

    If given a `warming_level`, the function looks up the times when simulations
    under the specified `scenario` reach the warming level. It returns the
    median month across the simulations. It also plots a histogram of the years
    with a label for the median year. The lookup is based on the
    "time lookup table" in `lookup_tables`.

    If given a `year`, the function looks up the warming levels reached in the
    year by simulations under the specified `scenario`. It plots a histogram of
    the warming levels. It also calculates the median warming level across the
    simulations and prints the major warming level nearest to the median.
    Guidance provided include a list of major warming levels considered (1.0,
    1.5, 2.0, 2.5, 3.0, 3.5, 4.0, and 4.5°C), and the 0.5 interval the median
    is in.

    Parameters
    ----------
    lookup_tables : dict of pandas.DataFrame
        Lookup tables as output from the `create_lookup_tables` function. It
        is a dictionary with a "time lookup table" and a "warming level lookup
        table".
    scenario : str, optional
        The scenario to consider. The default is "ssp370".
    warming_level : str, optional
        The warming level to analyze ("1.5", "2.0", "3.0"). The default is None.
    year : int, optional
        The year to analyze. Must be between 2021 and 2089. The default is None.

    Returns
    -------
    str or None
        Given a warming level, returns a string representing the median month.
        Given a year, returns None.
        None is also returned if neither warming level nor year is given, or
        if both are given.
    """
    if not warming_level and not year:
        print("Pass in either a warming level or a year.")

    elif warming_level is not None and year is not None:
        print("Pass in either a warming level or a year, but not both.")

    else:
        if scenario != "ssp370":
            return print("Scenarios other than ssp370 are under development.")

        # Given warming level, plot years and find median month
        if warming_level is not None and year is None:
            allowed_warm_level = ["1.5", "2.0", "3.0"]
            if warming_level not in allowed_warm_level:
                return print(
                    f"Please choose a warming level among {allowed_warm_level}"
                )

            lookup_df = lookup_tables["time lookup table"]
            _warm_level_to_years_plot(lookup_df, scenario, warming_level)
            return _warm_level_to_month(lookup_df, scenario, warming_level)

        # Given year, plot warming levels, find median, and guide interpretation
        elif warming_level is None and year is not None:
            min_year, max_year = 2021, 2089
            if not (min_year <= year and year <= max_year):
                return print(
                    f"Please provide a year between {min_year} and {max_year}."
                )

            lookup_df = lookup_tables["warming level lookup table"]
            warm_levels, med_level = _year_to_warm_levels(lookup_df, scenario, year)
            major_levels = np.arange(1, 4.51, 0.5)

            fig, ax = plt.subplots()
            _plot_warm_levels(fig, ax, warm_levels, year)
            if med_level in major_levels:
                return print(f"The median projected warming level is {med_level}°C. \n")
            else:
                major_level = _round_to_nearest_half(med_level)
                print(
                    (
                        "The major warming level nearest to the median "
                        f"projected warming level is {major_level}°C."
                    )
                )
                if med_level < major_level:
                    lower_level = major_level - 0.5
                    upper_level = major_level
                elif med_level > major_level:
                    lower_level = major_level
                    upper_level = major_level + 0.5
                return print(
                    (
                        "The actual median projected warming level is between "
                        f"{lower_level} and {upper_level}°C.\n"
                        "Major warming levels considered include 1.0, 1.5, 2.0, "
                        "2.5, 3.0, 3.5, 4.0, and 4.5°C.\n"
                    )
                )


def create_conversion_function(lookup_tables):
    """
    Create a function that converts between warming level and time.

    Parameters
    ----------
    lookup_tables : dict of pandas.DataFrame
        Lookup tables for the conversions as output from the
        `create_lookup_tables` function. It is a dictionary with a "time
        lookup table" and a "warming level lookup table".

    Returns
    -------
    function
        The `find_wl_or_time` function preloaded with the given `lookup_tables`.
        Given either a warming level or a time, the function uses
        `lookup_tables` to find information about the other. Please see
        `find_wl_or_time` for details.

    Notes
    -----
    This saves time otherwise needed to remake the lookup tables for each call.
    """
    return lambda scenario="ssp370", warming_level=None, year=None: find_wl_or_time(
        lookup_tables, scenario, warming_level, year
    )


##### TASK 2 #####

# Making pre-determined metrics
metrics = {
    "Average Max Air Temperature (2030-2059)": {
        "var": "Maximum air temperature at 2m",
        "time_slice": (2030, 2059),
        "agg": np.mean,
        "units": "degF",
    },
    "Average Min Air Temperature (2030-2059)": {
        "var": "Minimum air temperature at 2m",
        "time_slice": (2030, 2059),
        "agg": np.mean,
        "units": "degF",
    },
    "Average Max Relative Humidity (2030-2059)": {
        "var": "Maximum relative humidity",
        "time_slice": (2030, 2059),
        "agg": np.mean,
        "units": "percent",
    },
    "Average Annual Total Precipitation (2030-2059)": {
        "var": "Precipitation (total)",
        "time_slice": (2030, 2059),
        "agg": np.mean,
        "units": "inches",
    },
}


# TODO: Re-write this, Dask runs 3x times for the quantile methods
def _split_compute(sorted_sims):
    """
    Takes sorted simulations and creates different dictionaries to describe statistics about the simulations
    Ex. single model compute = min, q1, median, q3, max
    multi-model = middle 10%
    """
    single_model_compute = {
        "min": sorted_sims[0].simulation.item(),
        "q1": sorted_sims.loc[
            sorted_sims == sorted_sims.quantile(0.25, method="nearest")
        ].simulation.item(),
        "median": sorted_sims.loc[
            sorted_sims == sorted_sims.quantile(0.5, method="nearest")
        ].simulation.item(),
        "q3": sorted_sims.loc[
            sorted_sims == sorted_sims.quantile(0.75, method="nearest")
        ].simulation.item(),
        "max": sorted_sims[-1].simulation.item(),
    }

    multiple_model_compute = {
        "middle 10%": sorted_sims[
            round(len(sorted_sims + 1) * 0.45)
            - 1 : round(len(sorted_sims + 1) * 0.55)
            - 1
        ].simulation.values
    }

    return single_model_compute, multiple_model_compute


def get_cached_area_loca(area_subset, cached_area, selected_val):
    """
    Given a lat and lon, return statistics of predetermined metric and parameters of all simulations in SSP 3-7.0.
    """
    ### Creating selection object for each SSP
    total_data = []

    for ssp in [
        "SSP 3-7.0 -- Business as Usual",
        "SSP 2-4.5 -- Middle of the Road",
        "SSP 5-8.5 -- Burn it All",
    ]:
        # Creating Select object
        selections = Select()

        # Getting warming data for all LOCA models at given location on monthly time-scale at 3km resolution
        selections.area_subset = area_subset
        selections.cached_area = [cached_area]
        selections.scenario_ssp = [ssp]
        selections.data_type = "Gridded"
        selections.variable = metrics[selected_val]["var"]
        selections.scenario_historical = ["Historical Climate"]
        selections.downscaling_method = "Statistical"
        selections.timescale = "monthly"
        selections.resolution = "3 km"
        selections.units = metrics[selected_val]["units"]
        selections.time_slice = metrics[selected_val]["time_slice"]

        # Retrieve data
        data = selections.retrieve()
        total_data.append(data)

    ### Calculate metric on each SSP subset of data
    all_calc_vals = []
    for ssp_data in total_data:
        calc_vals = (
            ssp_data.squeeze()
            .groupby("simulation")
            .map(metrics[selected_val]["agg"])
            .chunk(chunks="auto")
        )
        calc_vals["simulation"] = (
            calc_vals.simulation
            + ", "
            + calc_vals.scenario.item().split("--")[0].split("+")[1].strip()
        )
        calc_vals = calc_vals.drop("scenario")
        all_calc_vals.append(calc_vals)
    all_calc_vals = xr.concat(all_calc_vals, dim="simulation")

    # Sorting sims and getting metrics
    sorted_sims = compute(all_calc_vals.sortby("simulation"))[
        0
    ]  # Need all the values in order to create histogram + return values

    # Splitting up the models by various statistics
    single_model_compute, multiple_model_compute = _split_compute(sorted_sims)

    # Creating a dictionary of single stats names to the initial models from the dataset
    single_model_stats = dict(
        zip(
            list(single_model_compute.keys()),
            all_calc_vals.sel(
                simulation=list(single_model_compute.values())
            ),  # TODO: Fix
        )
    )

    # Creating a dictionary of stats that return multiple models to the initial models from the dataset
    # multiple_model_stats = {k: data.squeeze().sel(simulation=v) for k, v in multiple_model_compute.items()} # TODO: This line doesn't work

    # Returning models from stats and aggregated results
    return (single_model_stats, sorted_sims)


def get_lat_lon_loca(lat, lon, selected_val):
    """
    Given a lat and lon, return statistics of predetermined metric and parameters of all simulations in SSP 3-7.0.
    """
    # Creating Select object
    selections = Select()

    # Getting warming data for all LOCA models at given location on monthly time-scale at 3km resolution
    selections.area_subset = "lat/lon"
    selections.data_type = "Gridded"
    selections.variable = metrics[selected_val]["var"]
    selections.scenario_historical = ["Historical Climate"]
    selections.downscaling_method = "Statistical"
    selections.scenario_ssp = ["SSP 3-7.0 -- Business as Usual"]
    selections.timescale = "monthly"
    selections.resolution = "3 km"
    selections.units = metrics[selected_val]["units"]
    selections.time_slice = metrics[selected_val]["time_slice"]
    selections.latitude = (lat - 0.1, lat + 0.1)
    selections.longitude = (lon - 0.1, lon + 0.1)

    # Retrieve data
    data = selections.retrieve()

    # Retrieving closest grid-cell's data
    subset_data = data.sel(lat=lat, lon=lon, method="nearest").sel(
        scenario="Historical + SSP 3-7.0 -- Business as Usual"
    )

    # Calculate the given metric on the data
    calc_vals = (
        subset_data.squeeze()
        .groupby("simulation")
        .map(metrics[selected_val]["agg"])
        .chunk(chunks="auto")
    )
    # heat_vals = subset_data.squeeze().groupby('simulation').map(np.mean).chunk(chunks='auto')

    # Sorting sims and getting metrics
    sorted_sims = compute(calc_vals.sortby("simulation"))[
        0
    ]  # Need all the values in order to create histogram + return values

    # Splitting up the models by various statistics
    single_model_compute, multiple_model_compute = _split_compute(sorted_sims)

    # Creating a dictionary of single stats names to the initial models from the dataset
    single_model_stats = dict(
        zip(
            list(single_model_compute.keys()),
            subset_data.sel(simulation=list(single_model_compute.values())),
        )
    )

    # Creating a dictionary of stats that return multiple models to the initial models from the dataset
    multiple_model_stats = {
        k: subset_data.sel(simulation=v) for k, v in multiple_model_compute.items()
    }

    # Returning models from stats and aggregated results
    return (single_model_stats, multiple_model_stats, sorted_sims)


def plot_sims(sim_vals, selected_val):
    """
    Creates resulting plot figures.
    """
    # Finding the proper title for the plot
    area_text = ""
    if sim_vals.location_subset == ["coordinate selection"]:
        area_text = "given lat/lon"
    elif sim_vals.location_subset == ["Southern California Edison"]:
        area_text = "SCE service territory"

    plt.figure(figsize=(10, 5))
    ax = sns.histplot(sim_vals, edgecolor="white", binwidth=0.25)
    ax.set_title(
        "Histogram of {} of all {} LOCA sims for {}".format(
            selected_val, len(sim_vals), area_text
        )
    )
    ax.set_xlabel("Monthly " + str(sim_vals.units).capitalize())
    ax.set_ylabel("Count of Simulations")

    # Finding different simulations and labeling them on the chart
    min_sim_name = sim_vals.isel(simulation=[sim_vals.argmin()]).simulation.item()
    q1_sim_name = sim_vals.loc[
        sim_vals == sim_vals.quantile(0.25, method="nearest")
    ].simulation.item()
    med_sim_name = sim_vals.loc[
        sim_vals == sim_vals.quantile(0.5, method="nearest")
    ].simulation.item()
    q3_sim_name = sim_vals.loc[
        sim_vals == sim_vals.quantile(0.75, method="nearest")
    ].simulation.item()
    max_sim_name = sim_vals.isel(simulation=[sim_vals.argmax()]).simulation.item()

    # Making the vertical lines
    ax.axvline(
        np.min(sim_vals),
        color="red",
        linestyle="--",
        label="Min sim: {}".format(min_sim_name[6:]),
    )
    ax.axvline(
        sim_vals.quantile(0.25, method="nearest"),
        color="blue",
        linestyle="--",
        label="Q1 sim: {}".format(q1_sim_name[6:]),
    )
    ax.axvline(
        sim_vals.quantile(0.5, method="nearest"),
        color="black",
        linestyle="--",
        label="Median sim: {}".format(med_sim_name[6:]),
    )
    ax.axvline(
        sim_vals.quantile(0.75, method="nearest"),
        color="blue",
        linestyle="--",
        label="Q3 sim: {}".format(q3_sim_name[6:]),
    )
    ax.axvline(
        np.max(sim_vals),
        color="red",
        linestyle="--",
        label="Max sim: {}".format(max_sim_name[6:]),
    )

    plt.legend()


def create_interactive_panel():
    """
    Creates an interactive panel for users to interact with to specify what metrics they'd like calculated on all LOCA runs.
    """
    pn.extension()

    # Pre-included metrics for the dropdown
    dropdown_options = list(metrics.keys())

    def on_dropdown_change(event):
        selected_value = dropdown.value

    # Create a Panel column layout
    column_layout = pn.Column()

    # Create dropdown widget
    dropdown = pn.widgets.Select(
        options=dropdown_options,
        value=dropdown_options[0],
        name="Pre-calculated metrics",
        width=350,
    )
    dropdown.param.watch(on_dropdown_change, "value")

    # Add the dropdown to the column layout
    column_layout.append(dropdown)

    # Display the Panel app
    return column_layout.servable(), dropdown
<|MERGE_RESOLUTION|>--- conflicted
+++ resolved
@@ -1,572 +1,568 @@
-"""Backend for agnostic tools."""
-
-import numpy as np
-import pandas as pd
-from dask import compute
-import xarray as xr
-import seaborn as sns
-import matplotlib.pyplot as plt
-import panel as pn
-from climakitae.core.data_interface import Select, DataInterface
-from climakitae.util.utils import read_csv_file
-
-sns.set_style("whitegrid")
-
-
-def create_lookup_tables():
-    """Create lookup tables for converting between warming level and time.
-
-    Returns
-    -------
-    dict of pandas.DataFrame
-        A dictionary containing two dataframes: "time lookup table" which maps
-        warming levels to their occurence times for each GCM simulation we
-        catalog, and "warming level lookup table" which contains yearly warming
-        levels for those simulations.
-    """
-    # Find the names of all the GCMs that we catalog
-    data_interface = DataInterface()
-    gcms = data_interface.data_catalog.df.source_id.unique()
-
-    time_df = _create_time_lut(gcms)
-    warm_df = _create_warm_level_lut(gcms)
-
-    return {"time lookup table": time_df, "warming level lookup table": warm_df}
-
-
-def _create_time_lut(gcms):
-    """Prepare lookup table for converting warming levels to times."""
-    # Read in simulation vs warming levels (1.5, 2, 3, 4) table
-<<<<<<< HEAD
-    df = pd.read_csv("~/src/climakitae/climakitae/data/gwl_1850-1900ref.csv")
-=======
-    df = read_csv_file("data/gwl_1850-1900ref_agnostic_tools.csv")
->>>>>>> c4db0809
-    # Subset to cataloged GCMs
-    df = df[df["GCM"].isin(gcms)]
-
-    df.dropna(
-        axis="rows", how="all", subset=["1.5", "2.0", "3.0", "4.0"], inplace=True
-    )  # model EC-Earth3 runs/simulations
-    return df
-
-
-def _create_warm_level_lut(gcms):
-    """Prepare lookup table for converting times to warming levels."""
-    # Read in time vs simulation table
-    df = read_csv_file(
-        "data/gwl_1850-1900ref_timeidx.csv", index_col="time", parse_dates=True
-    )
-    month_df = df.groupby(
-        [df.index.year, df.index.month]
-    ).mean()  # This ignores NaN and gets the only value in each month
-    # MultiIndex to DatetimeIndex
-    month_df.index = pd.to_datetime(["-".join(map(str, idx)) for idx in month_df.index])
-    # Subset time to 2021-2089
-    subset_rows = (month_df.index.year > 2020) & (month_df.index.year < 2090)
-    # Subset to cataloged GCMs and scenario "ssp370"
-    subset_columns = [
-        col
-        for col in month_df.columns
-        if col.split("_")[0] in gcms and col.endswith("ssp370")
-    ]
-    month_df = month_df.loc[subset_rows, subset_columns]
-
-    month_df.dropna(
-        axis="columns", how="all", inplace=True
-    )  # model EC-Earth3 runs/simulations
-
-    year_df = month_df.resample("Y").mean()
-    year_df.index = year_df.index.year  # Drop 12-31
-    return year_df
-
-
-def _warm_level_to_years_plot(time_df, scenario, warming_level):
-    """Given warming level, plot histogram of years and label median year."""
-    datetimes = time_df[time_df["scenario"] == scenario][warming_level].astype(
-        "datetime64[ns]"
-    )
-    med_datetime = datetimes.quantile(0.5, interpolation="midpoint")
-    years = datetimes.dt.year
-    med_year = med_datetime.year
-
-    fig, ax = plt.subplots()
-    _plot_years(ax, years, med_year, warming_level)
-
-
-def _plot_years(ax, years, med_year, warming_level):
-    """Plot histogram of years and label median year, on axis."""
-    n = len(years)
-    sns.histplot(ax=ax, data=years)
-    ax.set_title(
-        f"Years when each of all {n} model simulations reach "
-        f"{warming_level} °C warming level"
-    )
-    ax.set_xlabel("Year")
-    ax.set_ylabel("Number of simulations")
-    ax.axvline(
-        med_year, color="black", linestyle="--", label=f"Median year is {med_year}"
-    )
-    ax.legend()
-    return ax
-
-
-def _warm_level_to_month(time_df, scenario, warming_level):
-    """Given warming level, give month."""
-    med_date = (
-        time_df[time_df["scenario"] == scenario][warming_level]
-        .astype("datetime64[ns]")
-        .quantile(0.5, interpolation="midpoint")
-    )
-    return med_date.strftime("%Y-%m")
-
-
-def _plot_warm_levels(fig, ax, levels, year):
-    """Plot histogram of warming levels, on axis."""
-    n = len(levels)
-    sns.histplot(ax=ax, data=levels, binwidth=0.25)
-    ax.set_title(f"Warming levels reached in {year} by all {n} model simulations")
-    ax.set_xlabel("Warming level (°C)")
-    ax.set_ylabel("Number of simulations")
-    return ax
-
-
-def _year_to_warm_levels(warm_df, scenario, year):
-    """Given year, give warming levels and their median."""
-    warm_levels = warm_df.loc[year]
-    med_level = np.quantile(warm_levels, 0.5, interpolation="midpoint")
-    return warm_levels, med_level
-
-
-def _round_to_nearest_half(number):
-    return round(number * 2) / 2
-
-
-def find_wl_or_time(lookup_tables, scenario="ssp370", warming_level=None, year=None):
-    """
-    Given either a warming level or a time, find information about the other.
-
-    If given a `warming_level`, the function looks up the times when simulations
-    under the specified `scenario` reach the warming level. It returns the
-    median month across the simulations. It also plots a histogram of the years
-    with a label for the median year. The lookup is based on the
-    "time lookup table" in `lookup_tables`.
-
-    If given a `year`, the function looks up the warming levels reached in the
-    year by simulations under the specified `scenario`. It plots a histogram of
-    the warming levels. It also calculates the median warming level across the
-    simulations and prints the major warming level nearest to the median.
-    Guidance provided include a list of major warming levels considered (1.0,
-    1.5, 2.0, 2.5, 3.0, 3.5, 4.0, and 4.5°C), and the 0.5 interval the median
-    is in.
-
-    Parameters
-    ----------
-    lookup_tables : dict of pandas.DataFrame
-        Lookup tables as output from the `create_lookup_tables` function. It
-        is a dictionary with a "time lookup table" and a "warming level lookup
-        table".
-    scenario : str, optional
-        The scenario to consider. The default is "ssp370".
-    warming_level : str, optional
-        The warming level to analyze ("1.5", "2.0", "3.0"). The default is None.
-    year : int, optional
-        The year to analyze. Must be between 2021 and 2089. The default is None.
-
-    Returns
-    -------
-    str or None
-        Given a warming level, returns a string representing the median month.
-        Given a year, returns None.
-        None is also returned if neither warming level nor year is given, or
-        if both are given.
-    """
-    if not warming_level and not year:
-        print("Pass in either a warming level or a year.")
-
-    elif warming_level is not None and year is not None:
-        print("Pass in either a warming level or a year, but not both.")
-
-    else:
-        if scenario != "ssp370":
-            return print("Scenarios other than ssp370 are under development.")
-
-        # Given warming level, plot years and find median month
-        if warming_level is not None and year is None:
-            allowed_warm_level = ["1.5", "2.0", "3.0"]
-            if warming_level not in allowed_warm_level:
-                return print(
-                    f"Please choose a warming level among {allowed_warm_level}"
-                )
-
-            lookup_df = lookup_tables["time lookup table"]
-            _warm_level_to_years_plot(lookup_df, scenario, warming_level)
-            return _warm_level_to_month(lookup_df, scenario, warming_level)
-
-        # Given year, plot warming levels, find median, and guide interpretation
-        elif warming_level is None and year is not None:
-            min_year, max_year = 2021, 2089
-            if not (min_year <= year and year <= max_year):
-                return print(
-                    f"Please provide a year between {min_year} and {max_year}."
-                )
-
-            lookup_df = lookup_tables["warming level lookup table"]
-            warm_levels, med_level = _year_to_warm_levels(lookup_df, scenario, year)
-            major_levels = np.arange(1, 4.51, 0.5)
-
-            fig, ax = plt.subplots()
-            _plot_warm_levels(fig, ax, warm_levels, year)
-            if med_level in major_levels:
-                return print(f"The median projected warming level is {med_level}°C. \n")
-            else:
-                major_level = _round_to_nearest_half(med_level)
-                print(
-                    (
-                        "The major warming level nearest to the median "
-                        f"projected warming level is {major_level}°C."
-                    )
-                )
-                if med_level < major_level:
-                    lower_level = major_level - 0.5
-                    upper_level = major_level
-                elif med_level > major_level:
-                    lower_level = major_level
-                    upper_level = major_level + 0.5
-                return print(
-                    (
-                        "The actual median projected warming level is between "
-                        f"{lower_level} and {upper_level}°C.\n"
-                        "Major warming levels considered include 1.0, 1.5, 2.0, "
-                        "2.5, 3.0, 3.5, 4.0, and 4.5°C.\n"
-                    )
-                )
-
-
-def create_conversion_function(lookup_tables):
-    """
-    Create a function that converts between warming level and time.
-
-    Parameters
-    ----------
-    lookup_tables : dict of pandas.DataFrame
-        Lookup tables for the conversions as output from the
-        `create_lookup_tables` function. It is a dictionary with a "time
-        lookup table" and a "warming level lookup table".
-
-    Returns
-    -------
-    function
-        The `find_wl_or_time` function preloaded with the given `lookup_tables`.
-        Given either a warming level or a time, the function uses
-        `lookup_tables` to find information about the other. Please see
-        `find_wl_or_time` for details.
-
-    Notes
-    -----
-    This saves time otherwise needed to remake the lookup tables for each call.
-    """
-    return lambda scenario="ssp370", warming_level=None, year=None: find_wl_or_time(
-        lookup_tables, scenario, warming_level, year
-    )
-
-
-##### TASK 2 #####
-
-# Making pre-determined metrics
-metrics = {
-    "Average Max Air Temperature (2030-2059)": {
-        "var": "Maximum air temperature at 2m",
-        "time_slice": (2030, 2059),
-        "agg": np.mean,
-        "units": "degF",
-    },
-    "Average Min Air Temperature (2030-2059)": {
-        "var": "Minimum air temperature at 2m",
-        "time_slice": (2030, 2059),
-        "agg": np.mean,
-        "units": "degF",
-    },
-    "Average Max Relative Humidity (2030-2059)": {
-        "var": "Maximum relative humidity",
-        "time_slice": (2030, 2059),
-        "agg": np.mean,
-        "units": "percent",
-    },
-    "Average Annual Total Precipitation (2030-2059)": {
-        "var": "Precipitation (total)",
-        "time_slice": (2030, 2059),
-        "agg": np.mean,
-        "units": "inches",
-    },
-}
-
-
-# TODO: Re-write this, Dask runs 3x times for the quantile methods
-def _split_compute(sorted_sims):
-    """
-    Takes sorted simulations and creates different dictionaries to describe statistics about the simulations
-    Ex. single model compute = min, q1, median, q3, max
-    multi-model = middle 10%
-    """
-    single_model_compute = {
-        "min": sorted_sims[0].simulation.item(),
-        "q1": sorted_sims.loc[
-            sorted_sims == sorted_sims.quantile(0.25, method="nearest")
-        ].simulation.item(),
-        "median": sorted_sims.loc[
-            sorted_sims == sorted_sims.quantile(0.5, method="nearest")
-        ].simulation.item(),
-        "q3": sorted_sims.loc[
-            sorted_sims == sorted_sims.quantile(0.75, method="nearest")
-        ].simulation.item(),
-        "max": sorted_sims[-1].simulation.item(),
-    }
-
-    multiple_model_compute = {
-        "middle 10%": sorted_sims[
-            round(len(sorted_sims + 1) * 0.45)
-            - 1 : round(len(sorted_sims + 1) * 0.55)
-            - 1
-        ].simulation.values
-    }
-
-    return single_model_compute, multiple_model_compute
-
-
-def get_cached_area_loca(area_subset, cached_area, selected_val):
-    """
-    Given a lat and lon, return statistics of predetermined metric and parameters of all simulations in SSP 3-7.0.
-    """
-    ### Creating selection object for each SSP
-    total_data = []
-
-    for ssp in [
-        "SSP 3-7.0 -- Business as Usual",
-        "SSP 2-4.5 -- Middle of the Road",
-        "SSP 5-8.5 -- Burn it All",
-    ]:
-        # Creating Select object
-        selections = Select()
-
-        # Getting warming data for all LOCA models at given location on monthly time-scale at 3km resolution
-        selections.area_subset = area_subset
-        selections.cached_area = [cached_area]
-        selections.scenario_ssp = [ssp]
-        selections.data_type = "Gridded"
-        selections.variable = metrics[selected_val]["var"]
-        selections.scenario_historical = ["Historical Climate"]
-        selections.downscaling_method = "Statistical"
-        selections.timescale = "monthly"
-        selections.resolution = "3 km"
-        selections.units = metrics[selected_val]["units"]
-        selections.time_slice = metrics[selected_val]["time_slice"]
-
-        # Retrieve data
-        data = selections.retrieve()
-        total_data.append(data)
-
-    ### Calculate metric on each SSP subset of data
-    all_calc_vals = []
-    for ssp_data in total_data:
-        calc_vals = (
-            ssp_data.squeeze()
-            .groupby("simulation")
-            .map(metrics[selected_val]["agg"])
-            .chunk(chunks="auto")
-        )
-        calc_vals["simulation"] = (
-            calc_vals.simulation
-            + ", "
-            + calc_vals.scenario.item().split("--")[0].split("+")[1].strip()
-        )
-        calc_vals = calc_vals.drop("scenario")
-        all_calc_vals.append(calc_vals)
-    all_calc_vals = xr.concat(all_calc_vals, dim="simulation")
-
-    # Sorting sims and getting metrics
-    sorted_sims = compute(all_calc_vals.sortby("simulation"))[
-        0
-    ]  # Need all the values in order to create histogram + return values
-
-    # Splitting up the models by various statistics
-    single_model_compute, multiple_model_compute = _split_compute(sorted_sims)
-
-    # Creating a dictionary of single stats names to the initial models from the dataset
-    single_model_stats = dict(
-        zip(
-            list(single_model_compute.keys()),
-            all_calc_vals.sel(
-                simulation=list(single_model_compute.values())
-            ),  # TODO: Fix
-        )
-    )
-
-    # Creating a dictionary of stats that return multiple models to the initial models from the dataset
-    # multiple_model_stats = {k: data.squeeze().sel(simulation=v) for k, v in multiple_model_compute.items()} # TODO: This line doesn't work
-
-    # Returning models from stats and aggregated results
-    return (single_model_stats, sorted_sims)
-
-
-def get_lat_lon_loca(lat, lon, selected_val):
-    """
-    Given a lat and lon, return statistics of predetermined metric and parameters of all simulations in SSP 3-7.0.
-    """
-    # Creating Select object
-    selections = Select()
-
-    # Getting warming data for all LOCA models at given location on monthly time-scale at 3km resolution
-    selections.area_subset = "lat/lon"
-    selections.data_type = "Gridded"
-    selections.variable = metrics[selected_val]["var"]
-    selections.scenario_historical = ["Historical Climate"]
-    selections.downscaling_method = "Statistical"
-    selections.scenario_ssp = ["SSP 3-7.0 -- Business as Usual"]
-    selections.timescale = "monthly"
-    selections.resolution = "3 km"
-    selections.units = metrics[selected_val]["units"]
-    selections.time_slice = metrics[selected_val]["time_slice"]
-    selections.latitude = (lat - 0.1, lat + 0.1)
-    selections.longitude = (lon - 0.1, lon + 0.1)
-
-    # Retrieve data
-    data = selections.retrieve()
-
-    # Retrieving closest grid-cell's data
-    subset_data = data.sel(lat=lat, lon=lon, method="nearest").sel(
-        scenario="Historical + SSP 3-7.0 -- Business as Usual"
-    )
-
-    # Calculate the given metric on the data
-    calc_vals = (
-        subset_data.squeeze()
-        .groupby("simulation")
-        .map(metrics[selected_val]["agg"])
-        .chunk(chunks="auto")
-    )
-    # heat_vals = subset_data.squeeze().groupby('simulation').map(np.mean).chunk(chunks='auto')
-
-    # Sorting sims and getting metrics
-    sorted_sims = compute(calc_vals.sortby("simulation"))[
-        0
-    ]  # Need all the values in order to create histogram + return values
-
-    # Splitting up the models by various statistics
-    single_model_compute, multiple_model_compute = _split_compute(sorted_sims)
-
-    # Creating a dictionary of single stats names to the initial models from the dataset
-    single_model_stats = dict(
-        zip(
-            list(single_model_compute.keys()),
-            subset_data.sel(simulation=list(single_model_compute.values())),
-        )
-    )
-
-    # Creating a dictionary of stats that return multiple models to the initial models from the dataset
-    multiple_model_stats = {
-        k: subset_data.sel(simulation=v) for k, v in multiple_model_compute.items()
-    }
-
-    # Returning models from stats and aggregated results
-    return (single_model_stats, multiple_model_stats, sorted_sims)
-
-
-def plot_sims(sim_vals, selected_val):
-    """
-    Creates resulting plot figures.
-    """
-    # Finding the proper title for the plot
-    area_text = ""
-    if sim_vals.location_subset == ["coordinate selection"]:
-        area_text = "given lat/lon"
-    elif sim_vals.location_subset == ["Southern California Edison"]:
-        area_text = "SCE service territory"
-
-    plt.figure(figsize=(10, 5))
-    ax = sns.histplot(sim_vals, edgecolor="white", binwidth=0.25)
-    ax.set_title(
-        "Histogram of {} of all {} LOCA sims for {}".format(
-            selected_val, len(sim_vals), area_text
-        )
-    )
-    ax.set_xlabel("Monthly " + str(sim_vals.units).capitalize())
-    ax.set_ylabel("Count of Simulations")
-
-    # Finding different simulations and labeling them on the chart
-    min_sim_name = sim_vals.isel(simulation=[sim_vals.argmin()]).simulation.item()
-    q1_sim_name = sim_vals.loc[
-        sim_vals == sim_vals.quantile(0.25, method="nearest")
-    ].simulation.item()
-    med_sim_name = sim_vals.loc[
-        sim_vals == sim_vals.quantile(0.5, method="nearest")
-    ].simulation.item()
-    q3_sim_name = sim_vals.loc[
-        sim_vals == sim_vals.quantile(0.75, method="nearest")
-    ].simulation.item()
-    max_sim_name = sim_vals.isel(simulation=[sim_vals.argmax()]).simulation.item()
-
-    # Making the vertical lines
-    ax.axvline(
-        np.min(sim_vals),
-        color="red",
-        linestyle="--",
-        label="Min sim: {}".format(min_sim_name[6:]),
-    )
-    ax.axvline(
-        sim_vals.quantile(0.25, method="nearest"),
-        color="blue",
-        linestyle="--",
-        label="Q1 sim: {}".format(q1_sim_name[6:]),
-    )
-    ax.axvline(
-        sim_vals.quantile(0.5, method="nearest"),
-        color="black",
-        linestyle="--",
-        label="Median sim: {}".format(med_sim_name[6:]),
-    )
-    ax.axvline(
-        sim_vals.quantile(0.75, method="nearest"),
-        color="blue",
-        linestyle="--",
-        label="Q3 sim: {}".format(q3_sim_name[6:]),
-    )
-    ax.axvline(
-        np.max(sim_vals),
-        color="red",
-        linestyle="--",
-        label="Max sim: {}".format(max_sim_name[6:]),
-    )
-
-    plt.legend()
-
-
-def create_interactive_panel():
-    """
-    Creates an interactive panel for users to interact with to specify what metrics they'd like calculated on all LOCA runs.
-    """
-    pn.extension()
-
-    # Pre-included metrics for the dropdown
-    dropdown_options = list(metrics.keys())
-
-    def on_dropdown_change(event):
-        selected_value = dropdown.value
-
-    # Create a Panel column layout
-    column_layout = pn.Column()
-
-    # Create dropdown widget
-    dropdown = pn.widgets.Select(
-        options=dropdown_options,
-        value=dropdown_options[0],
-        name="Pre-calculated metrics",
-        width=350,
-    )
-    dropdown.param.watch(on_dropdown_change, "value")
-
-    # Add the dropdown to the column layout
-    column_layout.append(dropdown)
-
-    # Display the Panel app
-    return column_layout.servable(), dropdown
+"""Backend for agnostic tools."""
+
+import numpy as np
+import pandas as pd
+from dask import compute
+import xarray as xr
+import seaborn as sns
+import matplotlib.pyplot as plt
+import panel as pn
+from climakitae.core.data_interface import Select, DataInterface
+from climakitae.util.utils import read_csv_file
+
+sns.set_style("whitegrid")
+
+
+def create_lookup_tables():
+    """Create lookup tables for converting between warming level and time.
+
+    Returns
+    -------
+    dict of pandas.DataFrame
+        A dictionary containing two dataframes: "time lookup table" which maps
+        warming levels to their occurence times for each GCM simulation we
+        catalog, and "warming level lookup table" which contains yearly warming
+        levels for those simulations.
+    """
+    # Find the names of all the GCMs that we catalog
+    data_interface = DataInterface()
+    gcms = data_interface.data_catalog.df.source_id.unique()
+
+    time_df = _create_time_lut(gcms)
+    warm_df = _create_warm_level_lut(gcms)
+
+    return {"time lookup table": time_df, "warming level lookup table": warm_df}
+
+
+def _create_time_lut(gcms):
+    """Prepare lookup table for converting warming levels to times."""
+    # Read in simulation vs warming levels (1.5, 2, 3, 4) table
+    df = read_csv_file("data/gwl_1850-1900ref.csv")
+    # Subset to cataloged GCMs
+    df = df[df["GCM"].isin(gcms)]
+
+    df.dropna(
+        axis="rows", how="all", subset=["1.5", "2.0", "3.0", "4.0"], inplace=True
+    )  # model EC-Earth3 runs/simulations
+    return df
+
+
+def _create_warm_level_lut(gcms):
+    """Prepare lookup table for converting times to warming levels."""
+    # Read in time vs simulation table
+    df = read_csv_file(
+        "data/gwl_1850-1900ref_timeidx.csv", index_col="time", parse_dates=True
+    )
+    month_df = df.groupby(
+        [df.index.year, df.index.month]
+    ).mean()  # This ignores NaN and gets the only value in each month
+    # MultiIndex to DatetimeIndex
+    month_df.index = pd.to_datetime(["-".join(map(str, idx)) for idx in month_df.index])
+    # Subset time to 2021-2089
+    subset_rows = (month_df.index.year > 2020) & (month_df.index.year < 2090)
+    # Subset to cataloged GCMs and scenario "ssp370"
+    subset_columns = [
+        col
+        for col in month_df.columns
+        if col.split("_")[0] in gcms and col.endswith("ssp370")
+    ]
+    month_df = month_df.loc[subset_rows, subset_columns]
+
+    month_df.dropna(
+        axis="columns", how="all", inplace=True
+    )  # model EC-Earth3 runs/simulations
+
+    year_df = month_df.resample("Y").mean()
+    year_df.index = year_df.index.year  # Drop 12-31
+    return year_df
+
+
+def _warm_level_to_years_plot(time_df, scenario, warming_level):
+    """Given warming level, plot histogram of years and label median year."""
+    datetimes = time_df[time_df["scenario"] == scenario][warming_level].astype(
+        "datetime64[ns]"
+    )
+    med_datetime = datetimes.quantile(0.5, interpolation="midpoint")
+    years = datetimes.dt.year
+    med_year = med_datetime.year
+
+    fig, ax = plt.subplots()
+    _plot_years(ax, years, med_year, warming_level)
+
+
+def _plot_years(ax, years, med_year, warming_level):
+    """Plot histogram of years and label median year, on axis."""
+    n = len(years)
+    sns.histplot(ax=ax, data=years)
+    ax.set_title(
+        f"Years when each of all {n} model simulations reach "
+        f"{warming_level} °C warming level"
+    )
+    ax.set_xlabel("Year")
+    ax.set_ylabel("Number of simulations")
+    ax.axvline(
+        med_year, color="black", linestyle="--", label=f"Median year is {med_year}"
+    )
+    ax.legend()
+    return ax
+
+
+def _warm_level_to_month(time_df, scenario, warming_level):
+    """Given warming level, give month."""
+    med_date = (
+        time_df[time_df["scenario"] == scenario][warming_level]
+        .astype("datetime64[ns]")
+        .quantile(0.5, interpolation="midpoint")
+    )
+    return med_date.strftime("%Y-%m")
+
+
+def _plot_warm_levels(fig, ax, levels, year):
+    """Plot histogram of warming levels, on axis."""
+    n = len(levels)
+    sns.histplot(ax=ax, data=levels, binwidth=0.25)
+    ax.set_title(f"Warming levels reached in {year} by all {n} model simulations")
+    ax.set_xlabel("Warming level (°C)")
+    ax.set_ylabel("Number of simulations")
+    return ax
+
+
+def _year_to_warm_levels(warm_df, scenario, year):
+    """Given year, give warming levels and their median."""
+    warm_levels = warm_df.loc[year]
+    med_level = np.quantile(warm_levels, 0.5, interpolation="midpoint")
+    return warm_levels, med_level
+
+
+def _round_to_nearest_half(number):
+    return round(number * 2) / 2
+
+
+def find_wl_or_time(lookup_tables, scenario="ssp370", warming_level=None, year=None):
+    """
+    Given either a warming level or a time, find information about the other.
+
+    If given a `warming_level`, the function looks up the times when simulations
+    under the specified `scenario` reach the warming level. It returns the
+    median month across the simulations. It also plots a histogram of the years
+    with a label for the median year. The lookup is based on the
+    "time lookup table" in `lookup_tables`.
+
+    If given a `year`, the function looks up the warming levels reached in the
+    year by simulations under the specified `scenario`. It plots a histogram of
+    the warming levels. It also calculates the median warming level across the
+    simulations and prints the major warming level nearest to the median.
+    Guidance provided include a list of major warming levels considered (1.0,
+    1.5, 2.0, 2.5, 3.0, 3.5, 4.0, and 4.5°C), and the 0.5 interval the median
+    is in.
+
+    Parameters
+    ----------
+    lookup_tables : dict of pandas.DataFrame
+        Lookup tables as output from the `create_lookup_tables` function. It
+        is a dictionary with a "time lookup table" and a "warming level looku
+        table".
+    scenario : str, optional
+        The scenario to consider. The default is "ssp370".
+    warming_level : str, optional
+        The warming level to analyze ("1.5", "2.0", "3.0"). The default is None.
+    year : int, optional
+        The year to analyze. Must be between 2021 and 2089. The default is None.
+
+    Returns
+    -------
+    str or None
+        Given a warming level, returns a string representing the median month.
+        Given a year, returns None.
+        None is also returned if neither warming level nor year is given, or
+        if both are given.
+    """
+    if not warming_level and not year:
+        print("Pass in either a warming level or a year.")
+
+    elif warming_level is not None and year is not None:
+        print("Pass in either a warming level or a year, but not both.")
+
+    else:
+        if scenario != "ssp370":
+            return print("Scenarios other than ssp370 are under development.")
+
+        # Given warming level, plot years and find median month
+        if warming_level is not None and year is None:
+            allowed_warm_level = ["1.5", "2.0", "3.0"]
+            if warming_level not in allowed_warm_level:
+                return print(
+                    f"Please choose a warming level among {allowed_warm_level}"
+                )
+
+            lookup_df = lookup_tables["time lookup table"]
+            _warm_level_to_years_plot(lookup_df, scenario, warming_level)
+            return _warm_level_to_month(lookup_df, scenario, warming_level)
+
+        # Given year, plot warming levels, find median, and guide interpretation
+        elif warming_level is None and year is not None:
+            min_year, max_year = 2021, 2089
+            if not (min_year <= year and year <= max_year):
+                return print(
+                    f"Please provide a year between {min_year} and {max_year}."
+                )
+
+            lookup_df = lookup_tables["warming level lookup table"]
+            warm_levels, med_level = _year_to_warm_levels(lookup_df, scenario, year)
+            major_levels = np.arange(1, 4.51, 0.5)
+
+            fig, ax = plt.subplots()
+            _plot_warm_levels(fig, ax, warm_levels, year)
+            if med_level in major_levels:
+                return print(f"The median projected warming level is {med_level}°C. \n")
+            else:
+                major_level = _round_to_nearest_half(med_level)
+                print(
+                    (
+                        "The major warming level nearest to the median "
+                        f"projected warming level is {major_level}°C."
+                    )
+                )
+                if med_level < major_level:
+                    lower_level = major_level - 0.5
+                    upper_level = major_level
+                elif med_level > major_level:
+                    lower_level = major_level
+                    upper_level = major_level + 0.5
+                return print(
+                    (
+                        "The actual median projected warming level is between "
+                        f"{lower_level} and {upper_level}°C.\n"
+                        "Major warming levels considered include 1.0, 1.5, 2.0, "
+                        "2.5, 3.0, 3.5, 4.0, and 4.5°C.\n"
+                    )
+                )
+
+
+def create_conversion_function(lookup_tables):
+    """
+    Create a function that converts between warming level and time.
+
+    Parameters
+    ----------
+    lookup_tables : dict of pandas.DataFrame
+        Lookup tables for the conversions as output from the
+        `create_lookup_tables` function. It is a dictionary with a "time
+        lookup table" and a "warming level lookup table".
+
+    Returns
+    -------
+    function
+        The `find_wl_or_time` function preloaded with the given `lookup_tables`.
+        Given either a warming level or a time, the function uses
+        `lookup_tables` to find information about the other. Please see
+        `find_wl_or_time` for details.
+
+    Notes
+    -----
+    This saves time otherwise needed to remake the lookup tables for each call.
+    """
+    return lambda scenario="ssp370", warming_level=None, year=None: find_wl_or_time(
+        lookup_tables, scenario, warming_level, year
+    )
+
+
+##### TASK 2 #####
+
+# Making pre-determined metrics
+metrics = {
+    "Average Max Air Temperature (2030-2059)": {
+        "var": "Maximum air temperature at 2m",
+        "time_slice": (2030, 2059),
+        "agg": np.mean,
+        "units": "degF",
+    },
+    "Average Min Air Temperature (2030-2059)": {
+        "var": "Minimum air temperature at 2m",
+        "time_slice": (2030, 2059),
+        "agg": np.mean,
+        "units": "degF",
+    },
+    "Average Max Relative Humidity (2030-2059)": {
+        "var": "Maximum relative humidity",
+        "time_slice": (2030, 2059),
+        "agg": np.mean,
+        "units": "percent",
+    },
+    "Average Annual Total Precipitation (2030-2059)": {
+        "var": "Precipitation (total)",
+        "time_slice": (2030, 2059),
+        "agg": np.mean,
+        "units": "inches",
+    },
+}
+
+
+# TODO: Re-write this, Dask runs 3x times for the quantile methods
+def _split_compute(sorted_sims):
+    """
+    Takes sorted simulations and creates different dictionaries to describe statistics about the simulations
+    Ex. single model compute = min, q1, median, q3, max
+    multi-model = middle 10%
+    """
+    single_model_compute = {
+        "min": sorted_sims[0].simulation.item(),
+        "q1": sorted_sims.loc[
+            sorted_sims == sorted_sims.quantile(0.25, method="nearest")
+        ].simulation.item(),
+        "median": sorted_sims.loc[
+            sorted_sims == sorted_sims.quantile(0.5, method="nearest")
+        ].simulation.item(),
+        "q3": sorted_sims.loc[
+            sorted_sims == sorted_sims.quantile(0.75, method="nearest")
+        ].simulation.item(),
+        "max": sorted_sims[-1].simulation.item(),
+    }
+
+    multiple_model_compute = {
+        "middle 10%": sorted_sims[
+            round(len(sorted_sims + 1) * 0.45)
+            - 1 : round(len(sorted_sims + 1) * 0.55)
+            - 1
+        ].simulation.values
+    }
+
+    return single_model_compute, multiple_model_compute
+
+
+def get_cached_area_loca(area_subset, cached_area, selected_val):
+    """
+    Given a lat and lon, return statistics of predetermined metric and parameters of all simulations in SSP 3-7.0.
+    """
+    ### Creating selection object for each SSP
+    total_data = []
+
+    for ssp in [
+        "SSP 3-7.0 -- Business as Usual",
+        "SSP 2-4.5 -- Middle of the Road",
+        "SSP 5-8.5 -- Burn it All",
+    ]:
+        # Creating Select object
+        selections = Select()
+
+        # Getting warming data for all LOCA models at given location on monthly time-scale at 3km resolution
+        selections.area_subset = area_subset
+        selections.cached_area = [cached_area]
+        selections.scenario_ssp = [ssp]
+        selections.data_type = "Gridded"
+        selections.variable = metrics[selected_val]["var"]
+        selections.scenario_historical = ["Historical Climate"]
+        selections.downscaling_method = "Statistical"
+        selections.timescale = "monthly"
+        selections.resolution = "3 km"
+        selections.units = metrics[selected_val]["units"]
+        selections.time_slice = metrics[selected_val]["time_slice"]
+
+        # Retrieve data
+        data = selections.retrieve()
+        total_data.append(data)
+
+    ### Calculate metric on each SSP subset of data
+    all_calc_vals = []
+    for ssp_data in total_data:
+        calc_vals = (
+            ssp_data.squeeze()
+            .groupby("simulation")
+            .map(metrics[selected_val]["agg"])
+            .chunk(chunks="auto")
+        )
+        calc_vals["simulation"] = (
+            calc_vals.simulation
+            + ", "
+            + calc_vals.scenario.item().split("--")[0].split("+")[1].strip()
+        )
+        calc_vals = calc_vals.drop("scenario")
+        all_calc_vals.append(calc_vals)
+    all_calc_vals = xr.concat(all_calc_vals, dim="simulation")
+
+    # Sorting sims and getting metrics
+    sorted_sims = compute(all_calc_vals.sortby("simulation"))[
+        0
+    ]  # Need all the values in order to create histogram + return values
+
+    # Splitting up the models by various statistics
+    single_model_compute, multiple_model_compute = _split_compute(sorted_sims)
+
+    # Creating a dictionary of single stats names to the initial models from the dataset
+    single_model_stats = dict(
+        zip(
+            list(single_model_compute.keys()),
+            all_calc_vals.sel(
+                simulation=list(single_model_compute.values())
+            ),  # TODO: Fix
+        )
+    )
+
+    # Creating a dictionary of stats that return multiple models to the initial models from the dataset
+    # multiple_model_stats = {k: data.squeeze().sel(simulation=v) for k, v in multiple_model_compute.items()} # TODO: This line doesn't work
+
+    # Returning models from stats and aggregated results
+    return (single_model_stats, sorted_sims)
+
+
+def get_lat_lon_loca(lat, lon, selected_val):
+    """
+    Given a lat and lon, return statistics of predetermined metric and parameters of all simulations in SSP 3-7.0.
+    """
+    # Creating Select object
+    selections = Select()
+
+    # Getting warming data for all LOCA models at given location on monthly time-scale at 3km resolution
+    selections.area_subset = "lat/lon"
+    selections.data_type = "Gridded"
+    selections.variable = metrics[selected_val]["var"]
+    selections.scenario_historical = ["Historical Climate"]
+    selections.downscaling_method = "Statistical"
+    selections.scenario_ssp = ["SSP 3-7.0 -- Business as Usual"]
+    selections.timescale = "monthly"
+    selections.resolution = "3 km"
+    selections.units = metrics[selected_val]["units"]
+    selections.time_slice = metrics[selected_val]["time_slice"]
+    selections.latitude = (lat - 0.1, lat + 0.1)
+    selections.longitude = (lon - 0.1, lon + 0.1)
+
+    # Retrieve data
+    data = selections.retrieve()
+
+    # Retrieving closest grid-cell's data
+    subset_data = data.sel(lat=lat, lon=lon, method="nearest").sel(
+        scenario="Historical + SSP 3-7.0 -- Business as Usual"
+    )
+
+    # Calculate the given metric on the data
+    calc_vals = (
+        subset_data.squeeze()
+        .groupby("simulation")
+        .map(metrics[selected_val]["agg"])
+        .chunk(chunks="auto")
+    )
+    # heat_vals = subset_data.squeeze().groupby('simulation').map(np.mean).chunk(chunks='auto')
+
+    # Sorting sims and getting metrics
+    sorted_sims = compute(calc_vals.sortby("simulation"))[
+        0
+    ]  # Need all the values in order to create histogram + return values
+
+    # Splitting up the models by various statistics
+    single_model_compute, multiple_model_compute = _split_compute(sorted_sims)
+
+    # Creating a dictionary of single stats names to the initial models from the dataset
+    single_model_stats = dict(
+        zip(
+            list(single_model_compute.keys()),
+            subset_data.sel(simulation=list(single_model_compute.values())),
+        )
+    )
+
+    # Creating a dictionary of stats that return multiple models to the initial models from the dataset
+    multiple_model_stats = {
+        k: subset_data.sel(simulation=v) for k, v in multiple_model_compute.items()
+    }
+
+    # Returning models from stats and aggregated results
+    return (single_model_stats, multiple_model_stats, sorted_sims)
+
+
+def plot_sims(sim_vals, selected_val):
+    """
+    Creates resulting plot figures.
+    """
+    # Finding the proper title for the plot
+    area_text = ""
+    if sim_vals.location_subset == ["coordinate selection"]:
+        area_text = "given lat/lon"
+    elif sim_vals.location_subset == ["Southern California Edison"]:
+        area_text = "SCE service territory"
+
+    plt.figure(figsize=(10, 5))
+    ax = sns.histplot(sim_vals, edgecolor="white", binwidth=0.25)
+    ax.set_title(
+        "Histogram of {} of all {} LOCA sims for {}".format(
+            selected_val, len(sim_vals), area_text
+        )
+    )
+    ax.set_xlabel("Monthly " + str(sim_vals.units).capitalize())
+    ax.set_ylabel("Count of Simulations")
+
+    # Finding different simulations and labeling them on the chart
+    min_sim_name = sim_vals.isel(simulation=[sim_vals.argmin()]).simulation.item()
+    q1_sim_name = sim_vals.loc[
+        sim_vals == sim_vals.quantile(0.25, method="nearest")
+    ].simulation.item()
+    med_sim_name = sim_vals.loc[
+        sim_vals == sim_vals.quantile(0.5, method="nearest")
+    ].simulation.item()
+    q3_sim_name = sim_vals.loc[
+        sim_vals == sim_vals.quantile(0.75, method="nearest")
+    ].simulation.item()
+    max_sim_name = sim_vals.isel(simulation=[sim_vals.argmax()]).simulation.item()
+
+    # Making the vertical lines
+    ax.axvline(
+        np.min(sim_vals),
+        color="red",
+        linestyle="--",
+        label="Min sim: {}".format(min_sim_name[6:]),
+    )
+    ax.axvline(
+        sim_vals.quantile(0.25, method="nearest"),
+        color="blue",
+        linestyle="--",
+        label="Q1 sim: {}".format(q1_sim_name[6:]),
+    )
+    ax.axvline(
+        sim_vals.quantile(0.5, method="nearest"),
+        color="black",
+        linestyle="--",
+        label="Median sim: {}".format(med_sim_name[6:]),
+    )
+    ax.axvline(
+        sim_vals.quantile(0.75, method="nearest"),
+        color="blue",
+        linestyle="--",
+        label="Q3 sim: {}".format(q3_sim_name[6:]),
+    )
+    ax.axvline(
+        np.max(sim_vals),
+        color="red",
+        linestyle="--",
+        label="Max sim: {}".format(max_sim_name[6:]),
+    )
+
+    plt.legend()
+
+
+def create_interactive_panel():
+    """
+    Creates an interactive panel for users to interact with to specify what metrics they'd like calculated on all LOCA runs.
+    """
+    pn.extension()
+
+    # Pre-included metrics for the dropdown
+    dropdown_options = list(metrics.keys())
+
+    def on_dropdown_change(event):
+        selected_value = dropdown.value
+
+    # Create a Panel column layout
+    column_layout = pn.Column()
+
+    # Create dropdown widget
+    dropdown = pn.widgets.Select(
+        options=dropdown_options,
+        value=dropdown_options[0],
+        name="Pre-calculated metrics",
+        width=350,
+    )
+    dropdown.param.watch(on_dropdown_change, "value")
+
+    # Add the dropdown to the column layout
+    column_layout.append(dropdown)
+
+    # Display the Panel app
+    return column_layout.servable(), dropdown