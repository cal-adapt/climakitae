"""Backend for agnostic tools."""

import numpy as np
import pandas as pd
from dask import compute
import xarray as xr
import seaborn as sns
import matplotlib.pyplot as plt
import panel as pn
from climakitae.core.data_interface import Select, DataInterface
from climakitae.util.utils import read_csv_file, get_closest_gridcell

sns.set_style("whitegrid")


def create_lookup_tables():
    """Create lookup tables for converting between warming level and time.

    Returns
    -------
    dict of pandas.DataFrame
        A dictionary containing two dataframes: "time lookup table" which maps
        warming levels to their occurence times for each GCM simulation we
        catalog, and "warming level lookup table" which contains yearly warming
        levels for those simulations.
    """
    # Find the names of all the GCMs that we catalog
    data_interface = DataInterface()
    gcms = data_interface.data_catalog.df.source_id.unique()

    time_df = _create_time_lut(gcms)
    warm_df = _create_warm_level_lut(gcms)

    return {"time lookup table": time_df, "warming level lookup table": warm_df}


def _create_time_lut(gcms):
    """Prepare lookup table for converting warming levels to times."""
    # Read in simulation vs warming levels (1.5, 2, 3, 4) table
    df = read_csv_file("data/gwl_1850-1900ref.csv")
    # Subset to cataloged GCMs
    df = df[df["GCM"].isin(gcms)]

    df.dropna(
        axis="rows", how="all", subset=["1.5", "2.0", "3.0", "4.0"], inplace=True
    )  # model EC-Earth3 runs/simulations
    return df


def _create_warm_level_lut(gcms):
    """Prepare lookup table for converting times to warming levels."""
    # Read in time vs simulation table
    df = read_csv_file(
        "data/gwl_1850-1900ref_timeidx.csv", index_col="time", parse_dates=True
    )
    # Subset time to 2021-2089
    subset_rows = (df.index.year > 2020) & (df.index.year < 2090)
    # Subset to cataloged GCMs and scenario "ssp370"
    subset_columns = [
        col
        for col in df.columns
        if col.split("_")[0] in gcms and col.endswith("ssp370")
    ]
    df = df.loc[subset_rows, subset_columns]

    df.dropna(
        axis="columns", how="all", inplace=True
    )  # model EC-Earth3 runs/simulations

    year_df = df.resample("Y").mean()
    year_df.index = year_df.index.year  # Drop 12-31
    return year_df


def _warm_level_to_years_plot(time_df, scenario, warming_level):
    """Given warming level, plot histogram of years and label median year."""
    datetimes = time_df[time_df["scenario"] == scenario][warming_level].astype(
        "datetime64[ns]"
    )
    med_datetime = datetimes.quantile(0.5, interpolation="midpoint")
    years = datetimes.dt.year
    med_year = med_datetime.year

    fig, ax = plt.subplots()
    _plot_years(ax, years, med_year, warming_level)


def _plot_years(ax, years, med_year, warming_level):
    """Plot histogram of years and label median year, on axis."""
    n = len(years)
    sns.histplot(ax=ax, data=years)
    ax.set_title(
        f"Years when each of all {n} model simulations reach "
        f"{warming_level} °C warming level"
    )
    ax.set_xlabel("Year")
    ax.set_ylabel("Number of simulations")
    ax.axvline(
        med_year, color="black", linestyle="--", label=f"Median year is {med_year}"
    )
    ax.legend()
    return ax


def _warm_level_to_month(time_df, scenario, warming_level):
    """Given warming level, give month."""
    med_date = (
        time_df[time_df["scenario"] == scenario][warming_level]
        .astype("datetime64[ns]")
        .quantile(0.5, interpolation="midpoint")
    )
    return med_date.strftime("%Y-%m")


def _plot_warm_levels(fig, ax, levels, year):
    """Plot histogram of warming levels, on axis."""
    n = len(levels)
    sns.histplot(ax=ax, data=levels, binwidth=0.25)
    ax.set_title(f"Warming levels reached in {year} by all {n} model simulations")
    ax.set_xlabel("Warming level (°C)")
    ax.set_ylabel("Number of simulations")
    return ax


def _year_to_warm_levels(warm_df, scenario, year):
    """Given year, give warming levels and their median."""
    warm_levels = warm_df.loc[year]
    med_level = np.quantile(warm_levels, 0.5, interpolation="midpoint")
    return warm_levels, med_level


def _round_to_nearest_half(number):
    return round(number * 2) / 2


def find_wl_or_time(lookup_tables, scenario="ssp370", warming_level=None, year=None):
    """
    Given either a warming level or a time, find information about the other.

    If given a `warming_level`, the function looks up the times when simulations
    under the specified `scenario` reach the warming level. It returns the
    median month across the simulations. It also plots a histogram of the years
    with a label for the median year. The lookup is based on the
    "time lookup table" in `lookup_tables`.

    If given a `year`, the function looks up the warming levels reached in the
    year by simulations under the specified `scenario`. It plots a histogram of
    the warming levels. It also calculates the median warming level across the
    simulations and prints the major warming level nearest to the median.
    Guidance provided include a list of major warming levels considered (1.0,
    1.5, 2.0, 2.5, 3.0, 3.5, 4.0, and 4.5°C), and the 0.5 interval the median
    is in.

    Parameters
    ----------
    lookup_tables : dict of pandas.DataFrame
        Lookup tables as output from the `create_lookup_tables` function. It
        is a dictionary with a "time lookup table" and a "warming level lookup
        table".
    scenario : str, optional
        The scenario to consider. The default is "ssp370".
    warming_level : str, optional
        The warming level to analyze ("1.5", "2.0", "3.0"). The default is None.
    year : int, optional
        The year to analyze. Must be between 2021 and 2089. The default is None.

    Returns
    -------
    str or None
        Given a warming level, returns a string representing the median month.
        Given a year, returns None.
        None is also returned if neither warming level nor year is given, or
        if both are given.
    """
    if not warming_level and not year:
        print("Pass in either a warming level or a year.")

    elif warming_level is not None and year is not None:
        print("Pass in either a warming level or a year, but not both.")

    else:
        if scenario != "ssp370":
            return print("Scenarios other than ssp370 are under development.")

        # Given warming level, plot years and find median month
        if warming_level is not None and year is None:
            allowed_warm_level = ["1.5", "2.0", "3.0"]
            if warming_level not in allowed_warm_level:
                return print(
                    f"Please choose a warming level among {allowed_warm_level}"
                )

            lookup_df = lookup_tables["time lookup table"]
            _warm_level_to_years_plot(lookup_df, scenario, warming_level)
            return _warm_level_to_month(lookup_df, scenario, warming_level)

        # Given year, plot warming levels, find median, and guide interpretation
        elif warming_level is None and year is not None:
            min_year, max_year = 2021, 2089
            if not (min_year <= year and year <= max_year):
                return print(
                    f"Please provide a year between {min_year} and {max_year}."
                )

            lookup_df = lookup_tables["warming level lookup table"]
            warm_levels, med_level = _year_to_warm_levels(lookup_df, scenario, year)
            major_levels = np.arange(1, 4.51, 0.5)

            fig, ax = plt.subplots()
            _plot_warm_levels(fig, ax, warm_levels, year)
            if med_level in major_levels:
                return print(f"The median projected warming level is {med_level}°C. \n")
            else:
                major_level = _round_to_nearest_half(med_level)
                print(
                    (
                        "The major warming level nearest to the median "
                        f"projected warming level is {major_level}°C."
                    )
                )
                if med_level < major_level:
                    lower_level = major_level - 0.5
                    upper_level = major_level
                elif med_level > major_level:
                    lower_level = major_level
                    upper_level = major_level + 0.5
                return print(
                    (
                        "The actual median projected warming level is between "
                        f"{lower_level} and {upper_level}°C.\n"
                        "Major warming levels considered include 1.0, 1.5, 2.0, "
                        "2.5, 3.0, 3.5, 4.0, and 4.5°C.\n"
                    )
                )


def create_conversion_function(lookup_tables):
    """
    Create a function that converts between warming level and time.

    Parameters
    ----------
    lookup_tables : dict of pandas.DataFrame
        Lookup tables for the conversions as output from the
        `create_lookup_tables` function. It is a dictionary with a "time
        lookup table" and a "warming level lookup table".

    Returns
    -------
    function
        The `find_wl_or_time` function preloaded with the given `lookup_tables`.
        Given either a warming level or a time, the function uses
        `lookup_tables` to find information about the other. Please see
        `find_wl_or_time` for details.

    Notes
    -----
    This saves time otherwise needed to remake the lookup tables for each call.
    """
    return lambda scenario="ssp370", warming_level=None, year=None: find_wl_or_time(
        lookup_tables, scenario, warming_level, year
    )


##### TASK 2 #####
def _get_supported_metrics():
    """Retrieves the supported metrics for the Simulation Finder tool."""
    metrics = {
        "Average Max Air Temperature": {
            "var": "Maximum air temperature at 2m",
            "agg": np.mean,
            "units": "degF",
        },
        "Average Min Air Temperature": {
            "var": "Minimum air temperature at 2m",
            "agg": np.mean,
            "units": "degF",
        },
        "Average Max Relative Humidity": {
            "var": "Maximum relative humidity",
            "agg": np.mean,
            "units": "percent",
        },
        "Average Annual Total Precipitation": {
            "var": "Precipitation (total)",
            "agg": np.mean,
            "units": "inches",
        },
    }
    return metrics


def _get_downscaling_method(method_name):
    """Converts the downscaling method from the method name to the string used for the selections object."""
    if method_name == "WRF":
        return "Dynamical"
    elif method_name == "LOCA":
        return "Statistical"
    else:
        raise ValueError(
            "Error: Please enter either 'WRF' or 'LOCA' as the downscaling method."
        )


def _complete_selections(selections, metric, years):
    """Completes the attributes for the `selections` objects from `create_lat_lon_select` and `create_cached_area_select`."""
    metrics = _get_supported_metrics()
    selections.data_type = "Gridded"
    selections.variable = metrics[metric]["var"]
    selections.scenario_historical = ["Historical Climate"]
    selections.timescale = "monthly"
    selections.resolution = "3 km"
    selections.units = metrics[metric]["units"]
    selections.time_slice = years
    return selections


def _create_lat_lon_select(lat, lon, metric, downscaling_method, years):
    """Creates a selection object for the given lat/lon parameters."""
    # Creates a selection object
    selections = Select()
    selections.area_subset = "lat/lon"
    selections.latitude = (lat - 0.05, lat + 0.05)
    selections.longitude = (lon - 0.05, lon + 0.05)
    selections.downscaling_method = downscaling_method

    # Add attributes for the rest of the selections object
    selections = _complete_selections(selections, metric, years)
    return selections


def _create_cached_area_select(
    area_subset, cached_area, metric, downscaling_method, years
):
    """Creates a selection object for the given cached area parameters."""
    # Creates a selection object for area subsetting simulations
    selections = Select()
    selections.area_subset = area_subset
    selections.cached_area = [cached_area]
    selections.downscaling_method = downscaling_method

    # Add attributes for the rest of the selections object
    selections = _complete_selections(selections, metric, years)
    return selections


def _compute_results(selections, metric, years, months):
    """
    Retrieves selections object data from all SSP 2-4.5, 3-7.0, 5-8.5 pathways, aggregates the simulations together,
    and computes the passed in metric on all the simulations.
    """
    # Aggregating all simulations across all SSP pathways
    all_data = []

    # V0.1: Only allow specific SSPs for different 3km applications.
    available_ssps = {
        "Statistical": [
            "SSP 3-7.0 -- Business as Usual",
            "SSP 2-4.5 -- Middle of the Road",
            "SSP 5-8.5 -- Burn it All",
        ],
        "Dynamical": [
            "SSP 3-7.0 -- Business as Usual",
        ],
    }
    for ssp in available_ssps[selections.downscaling_method]:
        selections.scenario_ssp = [ssp]
        selections.time_slice = years  # Must re-instantiate `time_slice` with every `scenario_ssp` change because `time_slice` gets reset.

        # Retrieve data
        ssp_data = selections.retrieve()

        # Renaming simulations so that they can be concatenated together correctly
        ssp_data["simulation"] = (
            ssp_data.simulation.astype("object")
            + ", "
            + ssp_data.scenario.item().split("--")[0].split("+")[1].strip()
        )

        # Combining different SSP's simulations together to be aggregated into one xr.DataArray
        all_data.append(ssp_data.squeeze())

    data = xr.concat(all_data, dim="simulation")
    data = data.sel(time=data["time"][data.time.dt.month.isin(months)])

    # Retrieving closest grid-cell's data for lat/lon area subsetting
    if selections.area_subset == "lat/lon":
        data = get_closest_gridcell(
            data, np.mean(selections.latitude), np.mean(selections.longitude)
        )

    # Calculate the given metric on the data
    metrics = _get_supported_metrics()
    calc_vals = (
        data.groupby("simulation").map(metrics[metric]["agg"]).chunk(chunks="auto")
    )

    # Sorting sims and getting metrics
    sorted_sims = compute(calc_vals.sortby(calc_vals))[
        0
    ]  # Need all the values in order to create histogram + return values

    return sorted_sims, data


def _split_stats(sims, data):
    """
    Takes calculated simulations and creates different dictionaries to describe statistics about the simulations
    Ex. single model compute = min, q1, median, q3, max
    multi-model = middle 10%
    """
    single_model_names = {
        "min": sims[sims.argmin()].simulation.item(),
        "q1": sims.loc[sims == sims.quantile(0.25, method="nearest")].simulation.item(),
        "median": sims.loc[
            sims == sims.quantile(0.5, method="nearest")
        ].simulation.item(),
        "q3": sims.loc[sims == sims.quantile(0.75, method="nearest")].simulation.item(),
        "max": sims[sims.argmax()].simulation.item(),
    }

    multiple_model_names = {
        "middle 10%": sims[
            round(len(sims) * 0.45) - 1 : round(len(sims) * 0.55) - 1
        ].simulation.values
    }

    # Creating a dictionary of single stats names to the initial models from the dataset
    single_model_stats = dict(
        zip(
            list(single_model_names.keys()),
            data.sel(simulation=list(single_model_names.values())),
        )
    )

    # Creating a dictionary of stats that return multiple models to the initial models from the dataset
    multiple_model_stats = {
        k: data.sel(simulation=v) for k, v in multiple_model_names.items()
    }

    return (
        single_model_stats,
        multiple_model_stats,
    )


def _compute_selections_and_stats(selections, metric, years, months):
    """
    Aggregates the selections data across SSPs and computes statistics from the results
    """
    # Compute results on selections object
    results, data = _compute_results(selections, metric, years, months)

    # Compute statistics to extract from results
    single_stats, multiple_stats = _split_stats(results, data)

    # Return single statistic simulations, multiple statistic simulations, and the sorted simulations computed.
    return single_stats, multiple_stats, results


def agg_lat_lon_sims(
    lat, lon, metric, years, downscaling_method="LOCA", months=list(np.arange(1, 13))
):
    """
    Gets aggregated WRF or LOCA simulation data for a lat/lon coordinate for a given metric and timeframe (years, months).
    It combines all selected simulation data that is filtered by lat/lon, years, and specific months across SSP pathways
    and runs the passed in metric on all of the data. The results are then returned in ascending order,
    along with dictionaries mapping specific statistic names to the simulation objects themselves.

    Parameters
    ----------
    lat: float
        Latitude for specific location of interest.
    lon: float
        Longitude for specific location of interest.
    metric: str
        The metric to aggregate the simulations by.
    years: tuple
        The lower and upper year bounds (inclusive) to subset simulation data by.
    months: list, optional
        Specific months of interest. The default is all months.

    Returns
    -------
    single_stats: dict of str: xr.DataArray
        Dictionary mapping string names of statistics to single simulation xr.DataArray objects.
    multiple_stats: dict of str: xr.DataArray
        Dictionary mapping string names of statistics to multiple simulations xr.DataArray objects.
    results: xr.DataArray
        Aggregated results of running the given metric on the lat/lon gridcell of interest. Results are also sorted in ascending order.
    """
    # Maps downscaling_method to appropriate string for Selections
    downscaling_method = _get_downscaling_method(downscaling_method)
    # Create selections object
    selections = _create_lat_lon_select(lat, lon, metric, downscaling_method, years)
    # Runs calculations and derives statistics on simulation data pulled via selections object
    return _compute_selections_and_stats(selections, metric, years, months)


def agg_area_subset_sims(
    area_subset,
    cached_area,
    metric,
    years,
    downscaling_method="LOCA",
    months=list(np.arange(1, 13)),
):
    """
    This function combines all available WRF or LOCA simulation data that is filtered on the `area_subset` (a string
    from existing keys in Boundaries.boundary_dict()) and on one of the areas of the values in that
    `area_subset` (`cached_area`). It then extracts this data across all SSP pathways for specific years/months,
    and runs the passed in metric on all of this data. The results are then returned in 3 values, the first
    as a dict of statistic names to xr.DataArray single simulation objects (i.e. median),
    the second as a dict of statistic names to xr.DataArray objects consisting of multiple simulation objects (i.e. middle 10%),
    and the last as a xr.DataArray of simulations' aggregated values sorted in ascending order.

    Parameters
    ----------
    area_subset: str
        Describes the category of the boundaries of interest (i.e. "CA Electric Load Serving Entities (IOU & POU)")
    cached_area: str
        Describes the specific area of interest (i.e. "Southern California Edison")
    metric: str
        The metric to aggregate the simulations by.
    years: tuple
        The lower and upper year bounds (inclusive) to extract simulation data by.
    months: list, optional
        Specific months of interest. The default is all months.

    Returns
    -------
    single_stats: dict of str: xr.DataArray
        Dictionary mapping string names of statistics to single simulation xr.DataArray objects.
    multiple_stats: dict of str: xr.DataArray
        Dictionary mapping string names of statistics to multiple simulations xr.DataArray objects.
    results: xr.DataArray
        Aggregated results of running the given metric on the lat/lon gridcell of interest. Results are also sorted in ascending order.
    """
    # Maps downscaling_method to appropriate string for Selections
    downscaling_method = _get_downscaling_method(downscaling_method)
    # Make sure that the metric (variable) selected is valid for the given downscaling method
    # allowed_vars = set(_ge t_variable_options_df(available_vars, _get_user_options(data_catalog, 'Dynamical', 'monthly', '3 km')[2], 'Dynamical', 'daily')['display_name'].values)
    # Creates the selections object
    selections = _create_cached_area_select(
        area_subset, cached_area, metric, downscaling_method, years
    )
    # Runs calculations and derives statistics on simulation data pulled via selections object
    return _compute_selections_and_stats(selections, metric, years, months)


def plot_sims(sim_vals, selected_val, time_slice, stats):
    """
    Creates resulting plot figures.
    """
    # Finding the proper title for the plot
    area_text = ""
    if sim_vals.location_subset == ["coordinate selection"]:
        area_text = "given lat/lon"
    elif sim_vals.location_subset == ["Southern California Edison"]:
        area_text = "SCE service territory"

    # Creating the histogram
    plt.figure(figsize=(10, 5))
    ax = sns.histplot(
        sim_vals,
        edgecolor="white",
        bins=np.linspace(min(sim_vals).item(), max(sim_vals).item(), 12),
    )
    ax.set_title(
        "Histogram of {} from {} of all {} LOCA sims for {}".format(
            selected_val, time_slice, len(sim_vals), area_text
        )
    )
    ax.set_xlabel("Monthly " + str(sim_vals.units).capitalize())
    ax.set_ylabel("Count of Simulations")

    # Creating pairings between simulations and calculated values
    sim_stats_names = list([sim.simulation.item() for sim in stats.values()])
    sim_val_pairings = list(
        zip(
            stats.keys(),
            sim_stats_names,
            sim_vals.sel(simulation=sim_stats_names).values,
        )
    )
    color_mapping = {
        "min": "red",
        "q1": "blue",
        "median": "black",
        "q3": "blue",
        "max": "red",
    }

    # Plotting vertical lines
    for item in sim_val_pairings:
        stat, name, val = item
        # Plotting vertical lines for individual statistics
        ax.axvline(
            val,
            color=color_mapping[stat],
            linestyle="--",
            label="{} sim: {}".format(stat.capitalize(), name[6:]),
        )

    plt.legend()


def plot_WRF(sim_vals, metric):
    """Scatter plot WRF models against their metric values."""
    sims = [name.split(",")[0] for name in list(sim_vals.simulation.values)]
    sims = [name[4:] for name in sims]
    vals = sim_vals.values

    fig, ax = plt.subplots()
    ax.bar(sims, vals)
    ax.set_xlabel("WRF Model, Emission Scenario 3-7.0", labelpad=15, fontsize=12)
    ax.set_ylabel(f"{metric} ({sim_vals.units})", labelpad=10, fontsize=12)

    if sim_vals.location_subset == ["coordinate selection"]:
        location = (round(sim_vals.lat.item(), 2), round(sim_vals.lon.item(), 2))
    else:
        location = sim_vals.location_subset[0]

    plt.title("Average Max Air Temperature of WRF models at {}".format(location))

    # Adjust the spacing of x-axis tick labels
    for i, tick in enumerate(ax.xaxis.get_major_ticks()):
        if i == 0 or i == 2:  # Set higher position for Label2 and Label3
            tick.label1.set_y(
                tick.label1.get_position()[1]
            )  # Adjust the value as needed for spacing
            tick.label1.set_verticalalignment("top")
        elif i == 1 or i == 3:  # Set lower position for Label4 and Label5
            tick.label1.set_y(
                tick.label1.get_position()[1] - 0.06
            )  # Adjust the value as needed for spacing
            tick.label1.set_verticalalignment("top")

    plt.tight_layout()  # Automatically adjusts subplot parameters to prevent clipping of labels
    plt.show()


def plot_double_WRF(var1, var2):
    """Plots aggregations of WRF models on a scatterplot of two quantitative variables. Labels points with specific WRF model names."""
<<<<<<< HEAD
    # Make sure that the two variables are the same length and have the same simulation names
    if (len(var1) != len(var2)) & (set(var1.simulation.values) != set(var2.simulation.values)):
        raise IndexError('The two variables must have the same length of simulations and have the same simulation names.')
    
    var1 = var1.sortby('simulation')
    var2 = var2.sortby('simulation')
    fig, ax = plt.subplots(figsize=(7,5))
    
=======
    # Combines the DataArrays together
    combined_ds = xr.Dataset({var1.name: var1, var2.name: var2})

    fig, ax = plt.subplots(figsize=(7, 5))

>>>>>>> 5db2396d
    # Get sim names
    sims = [name.split(",")[0] for name in list(var1.simulation.values)]
    sims = [name[4:] for name in sims]

    # Plot points and add labels
<<<<<<< HEAD
    for idx in range(len(var1.simulation)):
        ax.scatter(var1[idx], var2[idx], label=sims[idx])
    ax.set_title("WRF CA Metrics: CA Statewide Average", fontsize=12)
    ax.set_xlabel(f"{var1.name} ({var1.units})", labelpad=10, fontsize=12)
    ax.set_ylabel(f"{var2.name} ({var2.units})", labelpad=10, fontsize=12)
    
    # Add point annotations
    for i, txt in enumerate(sims):
        ax.annotate(txt, (var1[i], var2[i]), va='center', textcoords='offset points', xytext=(7,0))
    ax.set_aspect(aspect='auto', adjustable='box')
    
=======
    for idx in range(len(combined_ds.simulation)):
        ax.scatter(
            combined_ds[var1.name][idx], combined_ds[var2.name][idx], label=sims[idx]
        )
    ax.set_title("WRF CA Metrics: CA Statewide Average", fontsize=12)
    ax.set_xlabel(
        f"{var1.name} ({combined_ds[var1.name].units})", labelpad=10, fontsize=12
    )
    ax.set_ylabel(
        f"{var2.name} ({combined_ds[var2.name].units})", labelpad=10, fontsize=12
    )

    # Add point annotations
    for i, txt in enumerate(sims):
        ax.annotate(
            txt,
            (combined_ds[first_var][i], combined_ds[second_var][i]),
            va="center",
            textcoords="offset points",
            xytext=(7, 0),
        )
    ax.set_aspect(aspect="auto", adjustable="box")

>>>>>>> 5db2396d
    # Extra params
    ax.legend(loc="upper right", bbox_to_anchor=(1.45, 1))
    plt.show()
<|MERGE_RESOLUTION|>--- conflicted
+++ resolved
@@ -1,705 +1,671 @@
-"""Backend for agnostic tools."""
-
-import numpy as np
-import pandas as pd
-from dask import compute
-import xarray as xr
-import seaborn as sns
-import matplotlib.pyplot as plt
-import panel as pn
-from climakitae.core.data_interface import Select, DataInterface
-from climakitae.util.utils import read_csv_file, get_closest_gridcell
-
-sns.set_style("whitegrid")
-
-
-def create_lookup_tables():
-    """Create lookup tables for converting between warming level and time.
-
-    Returns
-    -------
-    dict of pandas.DataFrame
-        A dictionary containing two dataframes: "time lookup table" which maps
-        warming levels to their occurence times for each GCM simulation we
-        catalog, and "warming level lookup table" which contains yearly warming
-        levels for those simulations.
-    """
-    # Find the names of all the GCMs that we catalog
-    data_interface = DataInterface()
-    gcms = data_interface.data_catalog.df.source_id.unique()
-
-    time_df = _create_time_lut(gcms)
-    warm_df = _create_warm_level_lut(gcms)
-
-    return {"time lookup table": time_df, "warming level lookup table": warm_df}
-
-
-def _create_time_lut(gcms):
-    """Prepare lookup table for converting warming levels to times."""
-    # Read in simulation vs warming levels (1.5, 2, 3, 4) table
-    df = read_csv_file("data/gwl_1850-1900ref.csv")
-    # Subset to cataloged GCMs
-    df = df[df["GCM"].isin(gcms)]
-
-    df.dropna(
-        axis="rows", how="all", subset=["1.5", "2.0", "3.0", "4.0"], inplace=True
-    )  # model EC-Earth3 runs/simulations
-    return df
-
-
-def _create_warm_level_lut(gcms):
-    """Prepare lookup table for converting times to warming levels."""
-    # Read in time vs simulation table
-    df = read_csv_file(
-        "data/gwl_1850-1900ref_timeidx.csv", index_col="time", parse_dates=True
-    )
-    # Subset time to 2021-2089
-    subset_rows = (df.index.year > 2020) & (df.index.year < 2090)
-    # Subset to cataloged GCMs and scenario "ssp370"
-    subset_columns = [
-        col
-        for col in df.columns
-        if col.split("_")[0] in gcms and col.endswith("ssp370")
-    ]
-    df = df.loc[subset_rows, subset_columns]
-
-    df.dropna(
-        axis="columns", how="all", inplace=True
-    )  # model EC-Earth3 runs/simulations
-
-    year_df = df.resample("Y").mean()
-    year_df.index = year_df.index.year  # Drop 12-31
-    return year_df
-
-
-def _warm_level_to_years_plot(time_df, scenario, warming_level):
-    """Given warming level, plot histogram of years and label median year."""
-    datetimes = time_df[time_df["scenario"] == scenario][warming_level].astype(
-        "datetime64[ns]"
-    )
-    med_datetime = datetimes.quantile(0.5, interpolation="midpoint")
-    years = datetimes.dt.year
-    med_year = med_datetime.year
-
-    fig, ax = plt.subplots()
-    _plot_years(ax, years, med_year, warming_level)
-
-
-def _plot_years(ax, years, med_year, warming_level):
-    """Plot histogram of years and label median year, on axis."""
-    n = len(years)
-    sns.histplot(ax=ax, data=years)
-    ax.set_title(
-        f"Years when each of all {n} model simulations reach "
-        f"{warming_level} °C warming level"
-    )
-    ax.set_xlabel("Year")
-    ax.set_ylabel("Number of simulations")
-    ax.axvline(
-        med_year, color="black", linestyle="--", label=f"Median year is {med_year}"
-    )
-    ax.legend()
-    return ax
-
-
-def _warm_level_to_month(time_df, scenario, warming_level):
-    """Given warming level, give month."""
-    med_date = (
-        time_df[time_df["scenario"] == scenario][warming_level]
-        .astype("datetime64[ns]")
-        .quantile(0.5, interpolation="midpoint")
-    )
-    return med_date.strftime("%Y-%m")
-
-
-def _plot_warm_levels(fig, ax, levels, year):
-    """Plot histogram of warming levels, on axis."""
-    n = len(levels)
-    sns.histplot(ax=ax, data=levels, binwidth=0.25)
-    ax.set_title(f"Warming levels reached in {year} by all {n} model simulations")
-    ax.set_xlabel("Warming level (°C)")
-    ax.set_ylabel("Number of simulations")
-    return ax
-
-
-def _year_to_warm_levels(warm_df, scenario, year):
-    """Given year, give warming levels and their median."""
-    warm_levels = warm_df.loc[year]
-    med_level = np.quantile(warm_levels, 0.5, interpolation="midpoint")
-    return warm_levels, med_level
-
-
-def _round_to_nearest_half(number):
-    return round(number * 2) / 2
-
-
-def find_wl_or_time(lookup_tables, scenario="ssp370", warming_level=None, year=None):
-    """
-    Given either a warming level or a time, find information about the other.
-
-    If given a `warming_level`, the function looks up the times when simulations
-    under the specified `scenario` reach the warming level. It returns the
-    median month across the simulations. It also plots a histogram of the years
-    with a label for the median year. The lookup is based on the
-    "time lookup table" in `lookup_tables`.
-
-    If given a `year`, the function looks up the warming levels reached in the
-    year by simulations under the specified `scenario`. It plots a histogram of
-    the warming levels. It also calculates the median warming level across the
-    simulations and prints the major warming level nearest to the median.
-    Guidance provided include a list of major warming levels considered (1.0,
-    1.5, 2.0, 2.5, 3.0, 3.5, 4.0, and 4.5°C), and the 0.5 interval the median
-    is in.
-
-    Parameters
-    ----------
-    lookup_tables : dict of pandas.DataFrame
-        Lookup tables as output from the `create_lookup_tables` function. It
-        is a dictionary with a "time lookup table" and a "warming level lookup
-        table".
-    scenario : str, optional
-        The scenario to consider. The default is "ssp370".
-    warming_level : str, optional
-        The warming level to analyze ("1.5", "2.0", "3.0"). The default is None.
-    year : int, optional
-        The year to analyze. Must be between 2021 and 2089. The default is None.
-
-    Returns
-    -------
-    str or None
-        Given a warming level, returns a string representing the median month.
-        Given a year, returns None.
-        None is also returned if neither warming level nor year is given, or
-        if both are given.
-    """
-    if not warming_level and not year:
-        print("Pass in either a warming level or a year.")
-
-    elif warming_level is not None and year is not None:
-        print("Pass in either a warming level or a year, but not both.")
-
-    else:
-        if scenario != "ssp370":
-            return print("Scenarios other than ssp370 are under development.")
-
-        # Given warming level, plot years and find median month
-        if warming_level is not None and year is None:
-            allowed_warm_level = ["1.5", "2.0", "3.0"]
-            if warming_level not in allowed_warm_level:
-                return print(
-                    f"Please choose a warming level among {allowed_warm_level}"
-                )
-
-            lookup_df = lookup_tables["time lookup table"]
-            _warm_level_to_years_plot(lookup_df, scenario, warming_level)
-            return _warm_level_to_month(lookup_df, scenario, warming_level)
-
-        # Given year, plot warming levels, find median, and guide interpretation
-        elif warming_level is None and year is not None:
-            min_year, max_year = 2021, 2089
-            if not (min_year <= year and year <= max_year):
-                return print(
-                    f"Please provide a year between {min_year} and {max_year}."
-                )
-
-            lookup_df = lookup_tables["warming level lookup table"]
-            warm_levels, med_level = _year_to_warm_levels(lookup_df, scenario, year)
-            major_levels = np.arange(1, 4.51, 0.5)
-
-            fig, ax = plt.subplots()
-            _plot_warm_levels(fig, ax, warm_levels, year)
-            if med_level in major_levels:
-                return print(f"The median projected warming level is {med_level}°C. \n")
-            else:
-                major_level = _round_to_nearest_half(med_level)
-                print(
-                    (
-                        "The major warming level nearest to the median "
-                        f"projected warming level is {major_level}°C."
-                    )
-                )
-                if med_level < major_level:
-                    lower_level = major_level - 0.5
-                    upper_level = major_level
-                elif med_level > major_level:
-                    lower_level = major_level
-                    upper_level = major_level + 0.5
-                return print(
-                    (
-                        "The actual median projected warming level is between "
-                        f"{lower_level} and {upper_level}°C.\n"
-                        "Major warming levels considered include 1.0, 1.5, 2.0, "
-                        "2.5, 3.0, 3.5, 4.0, and 4.5°C.\n"
-                    )
-                )
-
-
-def create_conversion_function(lookup_tables):
-    """
-    Create a function that converts between warming level and time.
-
-    Parameters
-    ----------
-    lookup_tables : dict of pandas.DataFrame
-        Lookup tables for the conversions as output from the
-        `create_lookup_tables` function. It is a dictionary with a "time
-        lookup table" and a "warming level lookup table".
-
-    Returns
-    -------
-    function
-        The `find_wl_or_time` function preloaded with the given `lookup_tables`.
-        Given either a warming level or a time, the function uses
-        `lookup_tables` to find information about the other. Please see
-        `find_wl_or_time` for details.
-
-    Notes
-    -----
-    This saves time otherwise needed to remake the lookup tables for each call.
-    """
-    return lambda scenario="ssp370", warming_level=None, year=None: find_wl_or_time(
-        lookup_tables, scenario, warming_level, year
-    )
-
-
-##### TASK 2 #####
-def _get_supported_metrics():
-    """Retrieves the supported metrics for the Simulation Finder tool."""
-    metrics = {
-        "Average Max Air Temperature": {
-            "var": "Maximum air temperature at 2m",
-            "agg": np.mean,
-            "units": "degF",
-        },
-        "Average Min Air Temperature": {
-            "var": "Minimum air temperature at 2m",
-            "agg": np.mean,
-            "units": "degF",
-        },
-        "Average Max Relative Humidity": {
-            "var": "Maximum relative humidity",
-            "agg": np.mean,
-            "units": "percent",
-        },
-        "Average Annual Total Precipitation": {
-            "var": "Precipitation (total)",
-            "agg": np.mean,
-            "units": "inches",
-        },
-    }
-    return metrics
-
-
-def _get_downscaling_method(method_name):
-    """Converts the downscaling method from the method name to the string used for the selections object."""
-    if method_name == "WRF":
-        return "Dynamical"
-    elif method_name == "LOCA":
-        return "Statistical"
-    else:
-        raise ValueError(
-            "Error: Please enter either 'WRF' or 'LOCA' as the downscaling method."
-        )
-
-
-def _complete_selections(selections, metric, years):
-    """Completes the attributes for the `selections` objects from `create_lat_lon_select` and `create_cached_area_select`."""
-    metrics = _get_supported_metrics()
-    selections.data_type = "Gridded"
-    selections.variable = metrics[metric]["var"]
-    selections.scenario_historical = ["Historical Climate"]
-    selections.timescale = "monthly"
-    selections.resolution = "3 km"
-    selections.units = metrics[metric]["units"]
-    selections.time_slice = years
-    return selections
-
-
-def _create_lat_lon_select(lat, lon, metric, downscaling_method, years):
-    """Creates a selection object for the given lat/lon parameters."""
-    # Creates a selection object
-    selections = Select()
-    selections.area_subset = "lat/lon"
-    selections.latitude = (lat - 0.05, lat + 0.05)
-    selections.longitude = (lon - 0.05, lon + 0.05)
-    selections.downscaling_method = downscaling_method
-
-    # Add attributes for the rest of the selections object
-    selections = _complete_selections(selections, metric, years)
-    return selections
-
-
-def _create_cached_area_select(
-    area_subset, cached_area, metric, downscaling_method, years
-):
-    """Creates a selection object for the given cached area parameters."""
-    # Creates a selection object for area subsetting simulations
-    selections = Select()
-    selections.area_subset = area_subset
-    selections.cached_area = [cached_area]
-    selections.downscaling_method = downscaling_method
-
-    # Add attributes for the rest of the selections object
-    selections = _complete_selections(selections, metric, years)
-    return selections
-
-
-def _compute_results(selections, metric, years, months):
-    """
-    Retrieves selections object data from all SSP 2-4.5, 3-7.0, 5-8.5 pathways, aggregates the simulations together,
-    and computes the passed in metric on all the simulations.
-    """
-    # Aggregating all simulations across all SSP pathways
-    all_data = []
-
-    # V0.1: Only allow specific SSPs for different 3km applications.
-    available_ssps = {
-        "Statistical": [
-            "SSP 3-7.0 -- Business as Usual",
-            "SSP 2-4.5 -- Middle of the Road",
-            "SSP 5-8.5 -- Burn it All",
-        ],
-        "Dynamical": [
-            "SSP 3-7.0 -- Business as Usual",
-        ],
-    }
-    for ssp in available_ssps[selections.downscaling_method]:
-        selections.scenario_ssp = [ssp]
-        selections.time_slice = years  # Must re-instantiate `time_slice` with every `scenario_ssp` change because `time_slice` gets reset.
-
-        # Retrieve data
-        ssp_data = selections.retrieve()
-
-        # Renaming simulations so that they can be concatenated together correctly
-        ssp_data["simulation"] = (
-            ssp_data.simulation.astype("object")
-            + ", "
-            + ssp_data.scenario.item().split("--")[0].split("+")[1].strip()
-        )
-
-        # Combining different SSP's simulations together to be aggregated into one xr.DataArray
-        all_data.append(ssp_data.squeeze())
-
-    data = xr.concat(all_data, dim="simulation")
-    data = data.sel(time=data["time"][data.time.dt.month.isin(months)])
-
-    # Retrieving closest grid-cell's data for lat/lon area subsetting
-    if selections.area_subset == "lat/lon":
-        data = get_closest_gridcell(
-            data, np.mean(selections.latitude), np.mean(selections.longitude)
-        )
-
-    # Calculate the given metric on the data
-    metrics = _get_supported_metrics()
-    calc_vals = (
-        data.groupby("simulation").map(metrics[metric]["agg"]).chunk(chunks="auto")
-    )
-
-    # Sorting sims and getting metrics
-    sorted_sims = compute(calc_vals.sortby(calc_vals))[
-        0
-    ]  # Need all the values in order to create histogram + return values
-
-    return sorted_sims, data
-
-
-def _split_stats(sims, data):
-    """
-    Takes calculated simulations and creates different dictionaries to describe statistics about the simulations
-    Ex. single model compute = min, q1, median, q3, max
-    multi-model = middle 10%
-    """
-    single_model_names = {
-        "min": sims[sims.argmin()].simulation.item(),
-        "q1": sims.loc[sims == sims.quantile(0.25, method="nearest")].simulation.item(),
-        "median": sims.loc[
-            sims == sims.quantile(0.5, method="nearest")
-        ].simulation.item(),
-        "q3": sims.loc[sims == sims.quantile(0.75, method="nearest")].simulation.item(),
-        "max": sims[sims.argmax()].simulation.item(),
-    }
-
-    multiple_model_names = {
-        "middle 10%": sims[
-            round(len(sims) * 0.45) - 1 : round(len(sims) * 0.55) - 1
-        ].simulation.values
-    }
-
-    # Creating a dictionary of single stats names to the initial models from the dataset
-    single_model_stats = dict(
-        zip(
-            list(single_model_names.keys()),
-            data.sel(simulation=list(single_model_names.values())),
-        )
-    )
-
-    # Creating a dictionary of stats that return multiple models to the initial models from the dataset
-    multiple_model_stats = {
-        k: data.sel(simulation=v) for k, v in multiple_model_names.items()
-    }
-
-    return (
-        single_model_stats,
-        multiple_model_stats,
-    )
-
-
-def _compute_selections_and_stats(selections, metric, years, months):
-    """
-    Aggregates the selections data across SSPs and computes statistics from the results
-    """
-    # Compute results on selections object
-    results, data = _compute_results(selections, metric, years, months)
-
-    # Compute statistics to extract from results
-    single_stats, multiple_stats = _split_stats(results, data)
-
-    # Return single statistic simulations, multiple statistic simulations, and the sorted simulations computed.
-    return single_stats, multiple_stats, results
-
-
-def agg_lat_lon_sims(
-    lat, lon, metric, years, downscaling_method="LOCA", months=list(np.arange(1, 13))
-):
-    """
-    Gets aggregated WRF or LOCA simulation data for a lat/lon coordinate for a given metric and timeframe (years, months).
-    It combines all selected simulation data that is filtered by lat/lon, years, and specific months across SSP pathways
-    and runs the passed in metric on all of the data. The results are then returned in ascending order,
-    along with dictionaries mapping specific statistic names to the simulation objects themselves.
-
-    Parameters
-    ----------
-    lat: float
-        Latitude for specific location of interest.
-    lon: float
-        Longitude for specific location of interest.
-    metric: str
-        The metric to aggregate the simulations by.
-    years: tuple
-        The lower and upper year bounds (inclusive) to subset simulation data by.
-    months: list, optional
-        Specific months of interest. The default is all months.
-
-    Returns
-    -------
-    single_stats: dict of str: xr.DataArray
-        Dictionary mapping string names of statistics to single simulation xr.DataArray objects.
-    multiple_stats: dict of str: xr.DataArray
-        Dictionary mapping string names of statistics to multiple simulations xr.DataArray objects.
-    results: xr.DataArray
-        Aggregated results of running the given metric on the lat/lon gridcell of interest. Results are also sorted in ascending order.
-    """
-    # Maps downscaling_method to appropriate string for Selections
-    downscaling_method = _get_downscaling_method(downscaling_method)
-    # Create selections object
-    selections = _create_lat_lon_select(lat, lon, metric, downscaling_method, years)
-    # Runs calculations and derives statistics on simulation data pulled via selections object
-    return _compute_selections_and_stats(selections, metric, years, months)
-
-
-def agg_area_subset_sims(
-    area_subset,
-    cached_area,
-    metric,
-    years,
-    downscaling_method="LOCA",
-    months=list(np.arange(1, 13)),
-):
-    """
-    This function combines all available WRF or LOCA simulation data that is filtered on the `area_subset` (a string
-    from existing keys in Boundaries.boundary_dict()) and on one of the areas of the values in that
-    `area_subset` (`cached_area`). It then extracts this data across all SSP pathways for specific years/months,
-    and runs the passed in metric on all of this data. The results are then returned in 3 values, the first
-    as a dict of statistic names to xr.DataArray single simulation objects (i.e. median),
-    the second as a dict of statistic names to xr.DataArray objects consisting of multiple simulation objects (i.e. middle 10%),
-    and the last as a xr.DataArray of simulations' aggregated values sorted in ascending order.
-
-    Parameters
-    ----------
-    area_subset: str
-        Describes the category of the boundaries of interest (i.e. "CA Electric Load Serving Entities (IOU & POU)")
-    cached_area: str
-        Describes the specific area of interest (i.e. "Southern California Edison")
-    metric: str
-        The metric to aggregate the simulations by.
-    years: tuple
-        The lower and upper year bounds (inclusive) to extract simulation data by.
-    months: list, optional
-        Specific months of interest. The default is all months.
-
-    Returns
-    -------
-    single_stats: dict of str: xr.DataArray
-        Dictionary mapping string names of statistics to single simulation xr.DataArray objects.
-    multiple_stats: dict of str: xr.DataArray
-        Dictionary mapping string names of statistics to multiple simulations xr.DataArray objects.
-    results: xr.DataArray
-        Aggregated results of running the given metric on the lat/lon gridcell of interest. Results are also sorted in ascending order.
-    """
-    # Maps downscaling_method to appropriate string for Selections
-    downscaling_method = _get_downscaling_method(downscaling_method)
-    # Make sure that the metric (variable) selected is valid for the given downscaling method
-    # allowed_vars = set(_ge t_variable_options_df(available_vars, _get_user_options(data_catalog, 'Dynamical', 'monthly', '3 km')[2], 'Dynamical', 'daily')['display_name'].values)
-    # Creates the selections object
-    selections = _create_cached_area_select(
-        area_subset, cached_area, metric, downscaling_method, years
-    )
-    # Runs calculations and derives statistics on simulation data pulled via selections object
-    return _compute_selections_and_stats(selections, metric, years, months)
-
-
-def plot_sims(sim_vals, selected_val, time_slice, stats):
-    """
-    Creates resulting plot figures.
-    """
-    # Finding the proper title for the plot
-    area_text = ""
-    if sim_vals.location_subset == ["coordinate selection"]:
-        area_text = "given lat/lon"
-    elif sim_vals.location_subset == ["Southern California Edison"]:
-        area_text = "SCE service territory"
-
-    # Creating the histogram
-    plt.figure(figsize=(10, 5))
-    ax = sns.histplot(
-        sim_vals,
-        edgecolor="white",
-        bins=np.linspace(min(sim_vals).item(), max(sim_vals).item(), 12),
-    )
-    ax.set_title(
-        "Histogram of {} from {} of all {} LOCA sims for {}".format(
-            selected_val, time_slice, len(sim_vals), area_text
-        )
-    )
-    ax.set_xlabel("Monthly " + str(sim_vals.units).capitalize())
-    ax.set_ylabel("Count of Simulations")
-
-    # Creating pairings between simulations and calculated values
-    sim_stats_names = list([sim.simulation.item() for sim in stats.values()])
-    sim_val_pairings = list(
-        zip(
-            stats.keys(),
-            sim_stats_names,
-            sim_vals.sel(simulation=sim_stats_names).values,
-        )
-    )
-    color_mapping = {
-        "min": "red",
-        "q1": "blue",
-        "median": "black",
-        "q3": "blue",
-        "max": "red",
-    }
-
-    # Plotting vertical lines
-    for item in sim_val_pairings:
-        stat, name, val = item
-        # Plotting vertical lines for individual statistics
-        ax.axvline(
-            val,
-            color=color_mapping[stat],
-            linestyle="--",
-            label="{} sim: {}".format(stat.capitalize(), name[6:]),
-        )
-
-    plt.legend()
-
-
-def plot_WRF(sim_vals, metric):
-    """Scatter plot WRF models against their metric values."""
-    sims = [name.split(",")[0] for name in list(sim_vals.simulation.values)]
-    sims = [name[4:] for name in sims]
-    vals = sim_vals.values
-
-    fig, ax = plt.subplots()
-    ax.bar(sims, vals)
-    ax.set_xlabel("WRF Model, Emission Scenario 3-7.0", labelpad=15, fontsize=12)
-    ax.set_ylabel(f"{metric} ({sim_vals.units})", labelpad=10, fontsize=12)
-
-    if sim_vals.location_subset == ["coordinate selection"]:
-        location = (round(sim_vals.lat.item(), 2), round(sim_vals.lon.item(), 2))
-    else:
-        location = sim_vals.location_subset[0]
-
-    plt.title("Average Max Air Temperature of WRF models at {}".format(location))
-
-    # Adjust the spacing of x-axis tick labels
-    for i, tick in enumerate(ax.xaxis.get_major_ticks()):
-        if i == 0 or i == 2:  # Set higher position for Label2 and Label3
-            tick.label1.set_y(
-                tick.label1.get_position()[1]
-            )  # Adjust the value as needed for spacing
-            tick.label1.set_verticalalignment("top")
-        elif i == 1 or i == 3:  # Set lower position for Label4 and Label5
-            tick.label1.set_y(
-                tick.label1.get_position()[1] - 0.06
-            )  # Adjust the value as needed for spacing
-            tick.label1.set_verticalalignment("top")
-
-    plt.tight_layout()  # Automatically adjusts subplot parameters to prevent clipping of labels
-    plt.show()
-
-
-def plot_double_WRF(var1, var2):
-    """Plots aggregations of WRF models on a scatterplot of two quantitative variables. Labels points with specific WRF model names."""
-<<<<<<< HEAD
-    # Make sure that the two variables are the same length and have the same simulation names
-    if (len(var1) != len(var2)) & (set(var1.simulation.values) != set(var2.simulation.values)):
-        raise IndexError('The two variables must have the same length of simulations and have the same simulation names.')
-    
-    var1 = var1.sortby('simulation')
-    var2 = var2.sortby('simulation')
-    fig, ax = plt.subplots(figsize=(7,5))
-    
-=======
-    # Combines the DataArrays together
-    combined_ds = xr.Dataset({var1.name: var1, var2.name: var2})
-
-    fig, ax = plt.subplots(figsize=(7, 5))
-
->>>>>>> 5db2396d
-    # Get sim names
-    sims = [name.split(",")[0] for name in list(var1.simulation.values)]
-    sims = [name[4:] for name in sims]
-
-    # Plot points and add labels
-<<<<<<< HEAD
-    for idx in range(len(var1.simulation)):
-        ax.scatter(var1[idx], var2[idx], label=sims[idx])
-    ax.set_title("WRF CA Metrics: CA Statewide Average", fontsize=12)
-    ax.set_xlabel(f"{var1.name} ({var1.units})", labelpad=10, fontsize=12)
-    ax.set_ylabel(f"{var2.name} ({var2.units})", labelpad=10, fontsize=12)
-    
-    # Add point annotations
-    for i, txt in enumerate(sims):
-        ax.annotate(txt, (var1[i], var2[i]), va='center', textcoords='offset points', xytext=(7,0))
-    ax.set_aspect(aspect='auto', adjustable='box')
-    
-=======
-    for idx in range(len(combined_ds.simulation)):
-        ax.scatter(
-            combined_ds[var1.name][idx], combined_ds[var2.name][idx], label=sims[idx]
-        )
-    ax.set_title("WRF CA Metrics: CA Statewide Average", fontsize=12)
-    ax.set_xlabel(
-        f"{var1.name} ({combined_ds[var1.name].units})", labelpad=10, fontsize=12
-    )
-    ax.set_ylabel(
-        f"{var2.name} ({combined_ds[var2.name].units})", labelpad=10, fontsize=12
-    )
-
-    # Add point annotations
-    for i, txt in enumerate(sims):
-        ax.annotate(
-            txt,
-            (combined_ds[first_var][i], combined_ds[second_var][i]),
-            va="center",
-            textcoords="offset points",
-            xytext=(7, 0),
-        )
-    ax.set_aspect(aspect="auto", adjustable="box")
-
->>>>>>> 5db2396d
-    # Extra params
-    ax.legend(loc="upper right", bbox_to_anchor=(1.45, 1))
-    plt.show()
+"""Backend for agnostic tools."""
+
+import numpy as np
+import pandas as pd
+from dask import compute
+import xarray as xr
+import seaborn as sns
+import matplotlib.pyplot as plt
+import panel as pn
+from climakitae.core.data_interface import Select, DataInterface
+from climakitae.util.utils import read_csv_file, get_closest_gridcell
+
+sns.set_style("whitegrid")
+
+
+def create_lookup_tables():
+    """Create lookup tables for converting between warming level and time.
+
+    Returns
+    -------
+    dict of pandas.DataFrame
+        A dictionary containing two dataframes: "time lookup table" which maps
+        warming levels to their occurence times for each GCM simulation we
+        catalog, and "warming level lookup table" which contains yearly warming
+        levels for those simulations.
+    """
+    # Find the names of all the GCMs that we catalog
+    data_interface = DataInterface()
+    gcms = data_interface.data_catalog.df.source_id.unique()
+
+    time_df = _create_time_lut(gcms)
+    warm_df = _create_warm_level_lut(gcms)
+
+    return {"time lookup table": time_df, "warming level lookup table": warm_df}
+
+
+def _create_time_lut(gcms):
+    """Prepare lookup table for converting warming levels to times."""
+    # Read in simulation vs warming levels (1.5, 2, 3, 4) table
+    df = read_csv_file("data/gwl_1850-1900ref.csv")
+    # Subset to cataloged GCMs
+    df = df[df["GCM"].isin(gcms)]
+
+    df.dropna(
+        axis="rows", how="all", subset=["1.5", "2.0", "3.0", "4.0"], inplace=True
+    )  # model EC-Earth3 runs/simulations
+    return df
+
+
+def _create_warm_level_lut(gcms):
+    """Prepare lookup table for converting times to warming levels."""
+    # Read in time vs simulation table
+    df = read_csv_file(
+        "data/gwl_1850-1900ref_timeidx.csv", index_col="time", parse_dates=True
+    )
+    # Subset time to 2021-2089
+    subset_rows = (df.index.year > 2020) & (df.index.year < 2090)
+    # Subset to cataloged GCMs and scenario "ssp370"
+    subset_columns = [
+        col
+        for col in df.columns
+        if col.split("_")[0] in gcms and col.endswith("ssp370")
+    ]
+    df = df.loc[subset_rows, subset_columns]
+
+    df.dropna(
+        axis="columns", how="all", inplace=True
+    )  # model EC-Earth3 runs/simulations
+
+    year_df = df.resample("Y").mean()
+    year_df.index = year_df.index.year  # Drop 12-31
+    return year_df
+
+
+def _warm_level_to_years_plot(time_df, scenario, warming_level):
+    """Given warming level, plot histogram of years and label median year."""
+    datetimes = time_df[time_df["scenario"] == scenario][warming_level].astype(
+        "datetime64[ns]"
+    )
+    med_datetime = datetimes.quantile(0.5, interpolation="midpoint")
+    years = datetimes.dt.year
+    med_year = med_datetime.year
+
+    fig, ax = plt.subplots()
+    _plot_years(ax, years, med_year, warming_level)
+
+
+def _plot_years(ax, years, med_year, warming_level):
+    """Plot histogram of years and label median year, on axis."""
+    n = len(years)
+    sns.histplot(ax=ax, data=years)
+    ax.set_title(
+        f"Years when each of all {n} model simulations reach "
+        f"{warming_level} °C warming level"
+    )
+    ax.set_xlabel("Year")
+    ax.set_ylabel("Number of simulations")
+    ax.axvline(
+        med_year, color="black", linestyle="--", label=f"Median year is {med_year}"
+    )
+    ax.legend()
+    return ax
+
+
+def _warm_level_to_month(time_df, scenario, warming_level):
+    """Given warming level, give month."""
+    med_date = (
+        time_df[time_df["scenario"] == scenario][warming_level]
+        .astype("datetime64[ns]")
+        .quantile(0.5, interpolation="midpoint")
+    )
+    return med_date.strftime("%Y-%m")
+
+
+def _plot_warm_levels(fig, ax, levels, year):
+    """Plot histogram of warming levels, on axis."""
+    n = len(levels)
+    sns.histplot(ax=ax, data=levels, binwidth=0.25)
+    ax.set_title(f"Warming levels reached in {year} by all {n} model simulations")
+    ax.set_xlabel("Warming level (°C)")
+    ax.set_ylabel("Number of simulations")
+    return ax
+
+
+def _year_to_warm_levels(warm_df, scenario, year):
+    """Given year, give warming levels and their median."""
+    warm_levels = warm_df.loc[year]
+    med_level = np.quantile(warm_levels, 0.5, interpolation="midpoint")
+    return warm_levels, med_level
+
+
+def _round_to_nearest_half(number):
+    return round(number * 2) / 2
+
+
+def find_wl_or_time(lookup_tables, scenario="ssp370", warming_level=None, year=None):
+    """
+    Given either a warming level or a time, find information about the other.
+
+    If given a `warming_level`, the function looks up the times when simulations
+    under the specified `scenario` reach the warming level. It returns the
+    median month across the simulations. It also plots a histogram of the years
+    with a label for the median year. The lookup is based on the
+    "time lookup table" in `lookup_tables`.
+
+    If given a `year`, the function looks up the warming levels reached in the
+    year by simulations under the specified `scenario`. It plots a histogram of
+    the warming levels. It also calculates the median warming level across the
+    simulations and prints the major warming level nearest to the median.
+    Guidance provided include a list of major warming levels considered (1.0,
+    1.5, 2.0, 2.5, 3.0, 3.5, 4.0, and 4.5°C), and the 0.5 interval the median
+    is in.
+
+    Parameters
+    ----------
+    lookup_tables : dict of pandas.DataFrame
+        Lookup tables as output from the `create_lookup_tables` function. It
+        is a dictionary with a "time lookup table" and a "warming level lookup
+        table".
+    scenario : str, optional
+        The scenario to consider. The default is "ssp370".
+    warming_level : str, optional
+        The warming level to analyze ("1.5", "2.0", "3.0"). The default is None.
+    year : int, optional
+        The year to analyze. Must be between 2021 and 2089. The default is None.
+
+    Returns
+    -------
+    str or None
+        Given a warming level, returns a string representing the median month.
+        Given a year, returns None.
+        None is also returned if neither warming level nor year is given, or
+        if both are given.
+    """
+    if not warming_level and not year:
+        print("Pass in either a warming level or a year.")
+
+    elif warming_level is not None and year is not None:
+        print("Pass in either a warming level or a year, but not both.")
+
+    else:
+        if scenario != "ssp370":
+            return print("Scenarios other than ssp370 are under development.")
+
+        # Given warming level, plot years and find median month
+        if warming_level is not None and year is None:
+            allowed_warm_level = ["1.5", "2.0", "3.0"]
+            if warming_level not in allowed_warm_level:
+                return print(
+                    f"Please choose a warming level among {allowed_warm_level}"
+                )
+
+            lookup_df = lookup_tables["time lookup table"]
+            _warm_level_to_years_plot(lookup_df, scenario, warming_level)
+            return _warm_level_to_month(lookup_df, scenario, warming_level)
+
+        # Given year, plot warming levels, find median, and guide interpretation
+        elif warming_level is None and year is not None:
+            min_year, max_year = 2021, 2089
+            if not (min_year <= year and year <= max_year):
+                return print(
+                    f"Please provide a year between {min_year} and {max_year}."
+                )
+
+            lookup_df = lookup_tables["warming level lookup table"]
+            warm_levels, med_level = _year_to_warm_levels(lookup_df, scenario, year)
+            major_levels = np.arange(1, 4.51, 0.5)
+
+            fig, ax = plt.subplots()
+            _plot_warm_levels(fig, ax, warm_levels, year)
+            if med_level in major_levels:
+                return print(f"The median projected warming level is {med_level}°C. \n")
+            else:
+                major_level = _round_to_nearest_half(med_level)
+                print(
+                    (
+                        "The major warming level nearest to the median "
+                        f"projected warming level is {major_level}°C."
+                    )
+                )
+                if med_level < major_level:
+                    lower_level = major_level - 0.5
+                    upper_level = major_level
+                elif med_level > major_level:
+                    lower_level = major_level
+                    upper_level = major_level + 0.5
+                return print(
+                    (
+                        "The actual median projected warming level is between "
+                        f"{lower_level} and {upper_level}°C.\n"
+                        "Major warming levels considered include 1.0, 1.5, 2.0, "
+                        "2.5, 3.0, 3.5, 4.0, and 4.5°C.\n"
+                    )
+                )
+
+
+def create_conversion_function(lookup_tables):
+    """
+    Create a function that converts between warming level and time.
+
+    Parameters
+    ----------
+    lookup_tables : dict of pandas.DataFrame
+        Lookup tables for the conversions as output from the
+        `create_lookup_tables` function. It is a dictionary with a "time
+        lookup table" and a "warming level lookup table".
+
+    Returns
+    -------
+    function
+        The `find_wl_or_time` function preloaded with the given `lookup_tables`.
+        Given either a warming level or a time, the function uses
+        `lookup_tables` to find information about the other. Please see
+        `find_wl_or_time` for details.
+
+    Notes
+    -----
+    This saves time otherwise needed to remake the lookup tables for each call.
+    """
+    return lambda scenario="ssp370", warming_level=None, year=None: find_wl_or_time(
+        lookup_tables, scenario, warming_level, year
+    )
+
+
+##### TASK 2 #####
+def _get_supported_metrics():
+    """Retrieves the supported metrics for the Simulation Finder tool."""
+    metrics = {
+        "Average Max Air Temperature": {
+            "var": "Maximum air temperature at 2m",
+            "agg": np.mean,
+            "units": "degF",
+        },
+        "Average Min Air Temperature": {
+            "var": "Minimum air temperature at 2m",
+            "agg": np.mean,
+            "units": "degF",
+        },
+        "Average Max Relative Humidity": {
+            "var": "Maximum relative humidity",
+            "agg": np.mean,
+            "units": "percent",
+        },
+        "Average Annual Total Precipitation": {
+            "var": "Precipitation (total)",
+            "agg": np.mean,
+            "units": "inches",
+        },
+    }
+    return metrics
+
+
+def _get_downscaling_method(method_name):
+    """Converts the downscaling method from the method name to the string used for the selections object."""
+    if method_name == "WRF":
+        return "Dynamical"
+    elif method_name == "LOCA":
+        return "Statistical"
+    else:
+        raise ValueError(
+            "Error: Please enter either 'WRF' or 'LOCA' as the downscaling method."
+        )
+
+
+def _complete_selections(selections, metric, years):
+    """Completes the attributes for the `selections` objects from `create_lat_lon_select` and `create_cached_area_select`."""
+    metrics = _get_supported_metrics()
+    selections.data_type = "Gridded"
+    selections.variable = metrics[metric]["var"]
+    selections.scenario_historical = ["Historical Climate"]
+    selections.timescale = "monthly"
+    selections.resolution = "3 km"
+    selections.units = metrics[metric]["units"]
+    selections.time_slice = years
+    return selections
+
+
+def _create_lat_lon_select(lat, lon, metric, downscaling_method, years):
+    """Creates a selection object for the given lat/lon parameters."""
+    # Creates a selection object
+    selections = Select()
+    selections.area_subset = "lat/lon"
+    selections.latitude = (lat - 0.05, lat + 0.05)
+    selections.longitude = (lon - 0.05, lon + 0.05)
+    selections.downscaling_method = downscaling_method
+
+    # Add attributes for the rest of the selections object
+    selections = _complete_selections(selections, metric, years)
+    return selections
+
+
+def _create_cached_area_select(
+    area_subset, cached_area, metric, downscaling_method, years
+):
+    """Creates a selection object for the given cached area parameters."""
+    # Creates a selection object for area subsetting simulations
+    selections = Select()
+    selections.area_subset = area_subset
+    selections.cached_area = [cached_area]
+    selections.downscaling_method = downscaling_method
+
+    # Add attributes for the rest of the selections object
+    selections = _complete_selections(selections, metric, years)
+    return selections
+
+
+def _compute_results(selections, metric, years, months):
+    """
+    Retrieves selections object data from all SSP 2-4.5, 3-7.0, 5-8.5 pathways, aggregates the simulations together,
+    and computes the passed in metric on all the simulations.
+    """
+    # Aggregating all simulations across all SSP pathways
+    all_data = []
+
+    # V0.1: Only allow specific SSPs for different 3km applications.
+    available_ssps = {
+        "Statistical": [
+            "SSP 3-7.0 -- Business as Usual",
+            "SSP 2-4.5 -- Middle of the Road",
+            "SSP 5-8.5 -- Burn it All",
+        ],
+        "Dynamical": [
+            "SSP 3-7.0 -- Business as Usual",
+        ],
+    }
+    for ssp in available_ssps[selections.downscaling_method]:
+        selections.scenario_ssp = [ssp]
+        selections.time_slice = years  # Must re-instantiate `time_slice` with every `scenario_ssp` change because `time_slice` gets reset.
+
+        # Retrieve data
+        ssp_data = selections.retrieve()
+
+        # Renaming simulations so that they can be concatenated together correctly
+        ssp_data["simulation"] = (
+            ssp_data.simulation.astype("object")
+            + ", "
+            + ssp_data.scenario.item().split("--")[0].split("+")[1].strip()
+        )
+
+        # Combining different SSP's simulations together to be aggregated into one xr.DataArray
+        all_data.append(ssp_data.squeeze())
+
+    data = xr.concat(all_data, dim="simulation")
+    data = data.sel(time=data["time"][data.time.dt.month.isin(months)])
+
+    # Retrieving closest grid-cell's data for lat/lon area subsetting
+    if selections.area_subset == "lat/lon":
+        data = get_closest_gridcell(
+            data, np.mean(selections.latitude), np.mean(selections.longitude)
+        )
+
+    # Calculate the given metric on the data
+    metrics = _get_supported_metrics()
+    calc_vals = (
+        data.groupby("simulation").map(metrics[metric]["agg"]).chunk(chunks="auto")
+    )
+
+    # Sorting sims and getting metrics
+    sorted_sims = compute(calc_vals.sortby(calc_vals))[
+        0
+    ]  # Need all the values in order to create histogram + return values
+
+    return sorted_sims, data
+
+
+def _split_stats(sims, data):
+    """
+    Takes calculated simulations and creates different dictionaries to describe statistics about the simulations
+    Ex. single model compute = min, q1, median, q3, max
+    multi-model = middle 10%
+    """
+    single_model_names = {
+        "min": sims[sims.argmin()].simulation.item(),
+        "q1": sims.loc[sims == sims.quantile(0.25, method="nearest")].simulation.item(),
+        "median": sims.loc[
+            sims == sims.quantile(0.5, method="nearest")
+        ].simulation.item(),
+        "q3": sims.loc[sims == sims.quantile(0.75, method="nearest")].simulation.item(),
+        "max": sims[sims.argmax()].simulation.item(),
+    }
+
+    multiple_model_names = {
+        "middle 10%": sims[
+            round(len(sims) * 0.45) - 1 : round(len(sims) * 0.55) - 1
+        ].simulation.values
+    }
+
+    # Creating a dictionary of single stats names to the initial models from the dataset
+    single_model_stats = dict(
+        zip(
+            list(single_model_names.keys()),
+            data.sel(simulation=list(single_model_names.values())),
+        )
+    )
+
+    # Creating a dictionary of stats that return multiple models to the initial models from the dataset
+    multiple_model_stats = {
+        k: data.sel(simulation=v) for k, v in multiple_model_names.items()
+    }
+
+    return (
+        single_model_stats,
+        multiple_model_stats,
+    )
+
+
+def _compute_selections_and_stats(selections, metric, years, months):
+    """
+    Aggregates the selections data across SSPs and computes statistics from the results
+    """
+    # Compute results on selections object
+    results, data = _compute_results(selections, metric, years, months)
+
+    # Compute statistics to extract from results
+    single_stats, multiple_stats = _split_stats(results, data)
+
+    # Return single statistic simulations, multiple statistic simulations, and the sorted simulations computed.
+    return single_stats, multiple_stats, results
+
+
+def agg_lat_lon_sims(
+    lat, lon, metric, years, downscaling_method="LOCA", months=list(np.arange(1, 13))
+):
+    """
+    Gets aggregated WRF or LOCA simulation data for a lat/lon coordinate for a given metric and timeframe (years, months).
+    It combines all selected simulation data that is filtered by lat/lon, years, and specific months across SSP pathways
+    and runs the passed in metric on all of the data. The results are then returned in ascending order,
+    along with dictionaries mapping specific statistic names to the simulation objects themselves.
+
+    Parameters
+    ----------
+    lat: float
+        Latitude for specific location of interest.
+    lon: float
+        Longitude for specific location of interest.
+    metric: str
+        The metric to aggregate the simulations by.
+    years: tuple
+        The lower and upper year bounds (inclusive) to subset simulation data by.
+    months: list, optional
+        Specific months of interest. The default is all months.
+
+    Returns
+    -------
+    single_stats: dict of str: xr.DataArray
+        Dictionary mapping string names of statistics to single simulation xr.DataArray objects.
+    multiple_stats: dict of str: xr.DataArray
+        Dictionary mapping string names of statistics to multiple simulations xr.DataArray objects.
+    results: xr.DataArray
+        Aggregated results of running the given metric on the lat/lon gridcell of interest. Results are also sorted in ascending order.
+    """
+    # Maps downscaling_method to appropriate string for Selections
+    downscaling_method = _get_downscaling_method(downscaling_method)
+    # Create selections object
+    selections = _create_lat_lon_select(lat, lon, metric, downscaling_method, years)
+    # Runs calculations and derives statistics on simulation data pulled via selections object
+    return _compute_selections_and_stats(selections, metric, years, months)
+
+
+def agg_area_subset_sims(
+    area_subset,
+    cached_area,
+    metric,
+    years,
+    downscaling_method="LOCA",
+    months=list(np.arange(1, 13)),
+):
+    """
+    This function combines all available WRF or LOCA simulation data that is filtered on the `area_subset` (a string
+    from existing keys in Boundaries.boundary_dict()) and on one of the areas of the values in that
+    `area_subset` (`cached_area`). It then extracts this data across all SSP pathways for specific years/months,
+    and runs the passed in metric on all of this data. The results are then returned in 3 values, the first
+    as a dict of statistic names to xr.DataArray single simulation objects (i.e. median),
+    the second as a dict of statistic names to xr.DataArray objects consisting of multiple simulation objects (i.e. middle 10%),
+    and the last as a xr.DataArray of simulations' aggregated values sorted in ascending order.
+
+    Parameters
+    ----------
+    area_subset: str
+        Describes the category of the boundaries of interest (i.e. "CA Electric Load Serving Entities (IOU & POU)")
+    cached_area: str
+        Describes the specific area of interest (i.e. "Southern California Edison")
+    metric: str
+        The metric to aggregate the simulations by.
+    years: tuple
+        The lower and upper year bounds (inclusive) to extract simulation data by.
+    months: list, optional
+        Specific months of interest. The default is all months.
+
+    Returns
+    -------
+    single_stats: dict of str: xr.DataArray
+        Dictionary mapping string names of statistics to single simulation xr.DataArray objects.
+    multiple_stats: dict of str: xr.DataArray
+        Dictionary mapping string names of statistics to multiple simulations xr.DataArray objects.
+    results: xr.DataArray
+        Aggregated results of running the given metric on the lat/lon gridcell of interest. Results are also sorted in ascending order.
+    """
+    # Maps downscaling_method to appropriate string for Selections
+    downscaling_method = _get_downscaling_method(downscaling_method)
+    # Make sure that the metric (variable) selected is valid for the given downscaling method
+    # allowed_vars = set(_ge t_variable_options_df(available_vars, _get_user_options(data_catalog, 'Dynamical', 'monthly', '3 km')[2], 'Dynamical', 'daily')['display_name'].values)
+    # Creates the selections object
+    selections = _create_cached_area_select(
+        area_subset, cached_area, metric, downscaling_method, years
+    )
+    # Runs calculations and derives statistics on simulation data pulled via selections object
+    return _compute_selections_and_stats(selections, metric, years, months)
+
+
+def plot_sims(sim_vals, selected_val, time_slice, stats):
+    """
+    Creates resulting plot figures.
+    """
+    # Finding the proper title for the plot
+    area_text = ""
+    if sim_vals.location_subset == ["coordinate selection"]:
+        area_text = "given lat/lon"
+    elif sim_vals.location_subset == ["Southern California Edison"]:
+        area_text = "SCE service territory"
+
+    # Creating the histogram
+    plt.figure(figsize=(10, 5))
+    ax = sns.histplot(
+        sim_vals,
+        edgecolor="white",
+        bins=np.linspace(min(sim_vals).item(), max(sim_vals).item(), 12),
+    )
+    ax.set_title(
+        "Histogram of {} from {} of all {} LOCA sims for {}".format(
+            selected_val, time_slice, len(sim_vals), area_text
+        )
+    )
+    ax.set_xlabel("Monthly " + str(sim_vals.units).capitalize())
+    ax.set_ylabel("Count of Simulations")
+
+    # Creating pairings between simulations and calculated values
+    sim_stats_names = list([sim.simulation.item() for sim in stats.values()])
+    sim_val_pairings = list(
+        zip(
+            stats.keys(),
+            sim_stats_names,
+            sim_vals.sel(simulation=sim_stats_names).values,
+        )
+    )
+    color_mapping = {
+        "min": "red",
+        "q1": "blue",
+        "median": "black",
+        "q3": "blue",
+        "max": "red",
+    }
+
+    # Plotting vertical lines
+    for item in sim_val_pairings:
+        stat, name, val = item
+        # Plotting vertical lines for individual statistics
+        ax.axvline(
+            val,
+            color=color_mapping[stat],
+            linestyle="--",
+            label="{} sim: {}".format(stat.capitalize(), name[6:]),
+        )
+
+    plt.legend()
+
+
+def plot_WRF(sim_vals, metric):
+    """Scatter plot WRF models against their metric values."""
+    sims = [name.split(",")[0] for name in list(sim_vals.simulation.values)]
+    sims = [name[4:] for name in sims]
+    vals = sim_vals.values
+
+    fig, ax = plt.subplots()
+    ax.bar(sims, vals)
+    ax.set_xlabel("WRF Model, Emission Scenario 3-7.0", labelpad=15, fontsize=12)
+    ax.set_ylabel(f"{metric} ({sim_vals.units})", labelpad=10, fontsize=12)
+
+    if sim_vals.location_subset == ["coordinate selection"]:
+        location = (round(sim_vals.lat.item(), 2), round(sim_vals.lon.item(), 2))
+    else:
+        location = sim_vals.location_subset[0]
+
+    plt.title("Average Max Air Temperature of WRF models at {}".format(location))
+
+    # Adjust the spacing of x-axis tick labels
+    for i, tick in enumerate(ax.xaxis.get_major_ticks()):
+        if i == 0 or i == 2:  # Set higher position for Label2 and Label3
+            tick.label1.set_y(
+                tick.label1.get_position()[1]
+            )  # Adjust the value as needed for spacing
+            tick.label1.set_verticalalignment("top")
+        elif i == 1 or i == 3:  # Set lower position for Label4 and Label5
+            tick.label1.set_y(
+                tick.label1.get_position()[1] - 0.06
+            )  # Adjust the value as needed for spacing
+            tick.label1.set_verticalalignment("top")
+
+    plt.tight_layout()  # Automatically adjusts subplot parameters to prevent clipping of labels
+    plt.show()
+
+
+def plot_double_WRF(var1, var2):
+    """Plots aggregations of WRF models on a scatterplot of two quantitative variables. Labels points with specific WRF model names."""
+    # Make sure that the two variables are the same length and have the same simulation names
+    if (len(var1) != len(var2)) & (set(var1.simulation.values) != set(var2.simulation.values)):
+        raise IndexError('The two variables must have the same length of simulations and have the same simulation names.')
+    
+    var1 = var1.sortby('simulation')
+    var2 = var2.sortby('simulation')
+    fig, ax = plt.subplots(figsize=(7,5))
+    
+    # Get sim names
+    sims = [name.split(",")[0] for name in list(var1.simulation.values)]
+    sims = [name[4:] for name in sims]
+
+    # Plot points and add labels
+    for idx in range(len(var1.simulation)):
+        ax.scatter(var1[idx], var2[idx], label=sims[idx])
+    ax.set_title("WRF CA Metrics: CA Statewide Average", fontsize=12)
+    ax.set_xlabel(f"{var1.name} ({var1.units})", labelpad=10, fontsize=12)
+    ax.set_ylabel(f"{var2.name} ({var2.units})", labelpad=10, fontsize=12)
+    
+    # Add point annotations
+    for i, txt in enumerate(sims):
+        ax.annotate(txt, (var1[i], var2[i]), va='center', textcoords='offset points', xytext=(7,0))
+    ax.set_aspect(aspect='auto', adjustable='box')
+    
+    # Extra params
+    ax.legend(loc="upper right", bbox_to_anchor=(1.45, 1))
+    plt.show()