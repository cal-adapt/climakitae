"""
Functions for Typical Meteorological Year creation.

This code has been ported from the cae-notebooks typical_meteorological_year notebook.
It includes statistical code for creating cumulative distributions and the F-S statistic
along with a TMY class that organizes the workflow code.
"""

import numpy as np
import pandas as pd
import pkg_resources
import xarray as xr
from tqdm.auto import tqdm  # Progress bar

from climakitae.core.constants import UNSET
from climakitae.core.data_export import write_tmy_file
from climakitae.core.data_interface import get_data
from climakitae.util.utils import convert_to_local_time, get_closest_gridcell

WEIGHTS_PER_VAR = {
    "Daily max air temperature": 1 / 20,
    "Daily min air temperature": 1 / 20,
    "Daily mean air temperature": 2 / 20,
    "Daily max dewpoint temperature": 1 / 20,
    "Daily min dewpoint temperature": 1 / 20,
    "Daily mean dewpoint temperature": 2 / 20,
    "Daily max wind speed": 1 / 20,
    "Daily mean wind speed": 1 / 20,
    "Global horizontal irradiance": 5 / 20,
    "Direct normal irradiance": 5 / 20,
}


def _compute_cdf(da: xr.DataArray) -> xr.DataArray:
    """Compute the cumulative density function for an input DataArray.

    Parameters
    ----------
    da: xr.DataArray
        Single simulation and month

    Returns
    -------
    xr.DataArray
    """
    da_np = da.values  # Get numpy array of values
    num_samples = 1024  # Number of samples to generate
    count, bins_count = np.histogram(  # Create a numpy histogram of the values
        da_np,
        bins=np.linspace(
            da_np.min(),  # Start at the minimum value of the array
            da_np.max(),  # End at the maximum value of the array
            num_samples,
        ),
    )
    cdf_np = np.cumsum(count / sum(count))  # Compute the CDF

    # Turn the CDF array into xarray DataArray
    # New dimension is the bin values
    cdf_da = xr.DataArray(
        [bins_count[1:], cdf_np],
        dims=["data", "bin_number"],
        coords={
            "data": ["bins", "probability"],
        },
    )
    cdf_da.name = da.name
    return cdf_da


def _get_cdf_by_sim(da: xr.DataArray) -> xr.DataArray:
    """Function to help get_cdf.

    Parameters
    ----------
    da: xr.DataArray
        Hourly data

    Returns
    -------
    xr.DataArray
    """
    # Group the DataArray by simulation
    return da.groupby("simulation").map(_compute_cdf)


def _get_cdf_by_mon_and_sim(da: xr.DataArray) -> xr.DataArray:
    """Function to help get_cdf.

    Parameters
    ----------
    da: xr.DataArray
        Hourly data

    Returns
    -------
    xr.DataArray
    """
    # Group the DataArray by month in the year
    return da.groupby("time.month").map(_get_cdf_by_sim)


def get_cdf(ds: xr.DataArray) -> xr.Dataset:
    """Get the cumulative density function.

    Parameters
    -----------
    ds: xr.DataArray
        Input data for which to compute CDF

    Returns
    -------
    xr.Dataset
    """
    return ds.map(_get_cdf_by_mon_and_sim)


def get_cdf_monthly(ds: xr.DataArray) -> xr.Dataset:
    """Get the cumulative density function by unique mon-yr combos

    Parameters
    -----------
    ds: xr.DataArray
        Input data for which to compute CDF

    Returns
    -------
    xr.Dataset
    """

    def get_cdf_mon_yr(da):
        return da.groupby("time.year").map(_get_cdf_by_mon_and_sim)

    return ds.map(get_cdf_mon_yr)


def remove_pinatubo_years(ds: xr.Dataset) -> xr.Dataset:
    """Drop years after Pinatubo eruption from dataset.

    Parameters
    ----------
    ds: xr.Dataset

    Returns
    -------
    xr.Dataset
    """
    ds = ds.where((~ds.year.isin([1991, 1992, 1993, 1994])), np.nan, drop=True)
    return ds


def fs_statistic(cdf_climatology: xr.Dataset, cdf_monthly: xr.Dataset) -> xr.Dataset:
    """Calculates the Finkelstein-Schafer statistic.

    Absolute difference between long-term climatology and candidate CDF, divided by number of days in month.

    Parameters
    -----------
    cdf_climatology: xr.Dataset
       Climatological CDF dataset (get_cdf result)
    cdf_monthly: xr.Dataset
       Monthly CDF dataset (get_cdf_monthly result)

    Returns
    -------
    xr.Dataset
        F-S statistic
    """
    days_per_mon = xr.DataArray(
        data=[31, 28, 31, 30, 31, 30, 31, 31, 30, 31, 30, 31],
        coords={"month": np.arange(1, 13)},
    )
    fs_stat = abs(cdf_monthly - cdf_climatology).sel(data="probability") / days_per_mon
    return fs_stat


def compute_weighted_fs(da_fs: xr.Dataset) -> xr.Dataset:
    """Weights the Finkelstein-Schafer (F-S) statistic based on TMY3 methodology.

    Uses weights recommended by NREL for TMY files. See https://nsrdb.nrel.gov/data-sets/tmy.

    Parameters
    -----------
    da_fs: xr.Dataset
       F-S statistic

    Returns
    -------
    xr.Dataset
        Weighted F-S statistic

    """

    for var, weight in WEIGHTS_PER_VAR.items():
        # Multiply each variable by it's appropriate weight
        da_fs[var] = da_fs[var] * weight
    return da_fs


def compute_weighted_fs_sum(
    cdf_climatology: xr.Dataset, cdf_monthly: xr.Dataset
) -> xr.DataArray:
    """Sum f-s statistic over variable and bin number.

    Parameters
    ----------
    cdf_climatology: xr.Dataset
       Climatological CDF dataset (get_cdf result)
    cdf_monthly: xr.Dataset
       Monthly CDF dataset (get_cdf_monthly result)

    Returns
    -------
    xr.DataArray
    """
    all_vars_fs = fs_statistic(cdf_climatology, cdf_monthly)
    weighted_fs = compute_weighted_fs(all_vars_fs)

    # Sum
    return (
        weighted_fs.to_array().sum(dim=["variable", "bin_number"]).drop_vars(["data"])
    )


def get_top_months(da_fs):
    """Return dataframe of top months by simulation.

    Parameters
    ----------
    da_fs: xr.Dataset
       Summed weighted f-s statistic

    Returns
    -------
    pd.DataFrame

    """
    df_list = []
    num_values = (
        1  # Selecting the top value for now, persistence statistics calls for top 5
    )
    for sim in da_fs.simulation.values:
        for mon in da_fs.month.values:
            da_i = da_fs.sel(month=mon, simulation=sim)
            top_xr = da_i.sortby(da_i, ascending=True)[:num_values].expand_dims(
                ["month", "simulation"]
            )
            top_df_i = top_xr.to_dataframe(name="top_values")
            df_list.append(top_df_i)

    # Concatenate list together for all months and simulations
    return pd.concat(df_list).drop(columns=["top_values"]).reset_index()


class TMY:
    """Encapsulate the code needed to generate Typical Meteorological Year (TMY) files.

    Uses WRF hourly data to produce TMYs. User provides the start and end years along
    with station location to generate file.


    Parameters
    ----------
    start_year : str
        Initial year of TMY period
    end_year : str
        Final year of TMY period
    station_name: str (optional)
        Long name of desired station
    latitude : float (optional)
        Latitude for TMY data if station_name not set
    longitude : float (optional)
        Longitude for TMY data if station_name not set
    verbose: bool
        True to increase verbosity

    Attributes
    ----------
    start_year: str
        Initial year of TMY period
    end_year: str
        Final year of TMY period
    simulations: list[str]
        List of included simulations
    scenario: list[str]
        List of scenarios
    vars_and_units: dict[str,str]
        Dictionary of all required variables and units
    verbose: bool
        True to increase verbosity
    cdf_climatology: xr.Dataset
        CDF climatology data
    cdf_monthly: xr.Dataset
        CDF monthly data by model
    weighted_fs_sum: xr.Dataset
        Weighted F-S statistic results
    top_months: pd.DataFrame
        Table of top months by model
    all_vars: xr.Dataset
        All loaded variables for TMY
    tmy_data_to_export: dict[pd.Dataframe]
        Dictionary of TMY results by simulation

    """

    def __init__(
        self,
        start_year: int,
        end_year: int,
        station_name: str = UNSET,
        latitude: float = UNSET,
        longitude: float = UNSET,
        verbose: bool = True,
    ):
        # Set variables
        if station_name is not UNSET:
            print(f"Initializing TMY object for {station_name}")
            self._set_loc_from_stn_name(station_name)
        elif (latitude is not UNSET) and (longitude is not UNSET):
            print(f"Initializing TMY object for {latitude},{longitude}")
            self._set_loc_from_lat_lon(latitude, longitude)
        else:
            raise ValueError(
                "No valid station name or latitude and longitude provided."
            )
        self.start_year = start_year
        self.end_year = end_year
        # These 4 simulations have the solar variables needed
        self.simulations = [
            "WRF_EC-Earth3_r1i1p1f1",
            "WRF_MPI-ESM1-2-HR_r3i1p1f1",
            "WRF_TaiESM1_r1i1p1f1",
            "WRF_MIROC6_r1i1p1f1",
        ]
        # Data only available for these scenarios
        self.scenario = ["Historical Climate", "SSP 3-7.0"]
        # These are the variables used in TMY
        self.vars_and_units = {
            "Air Temperature at 2m": "degC",
            "Dew point temperature": "degC",
            "Relative humidity": "[0 to 100]",
            "Instantaneous downwelling shortwave flux at bottom": "W/m2",
            "Shortwave surface downward direct normal irradiance": "W/m2",
            "Shortwave surface downward diffuse irradiance": "W/m2",
            "Instantaneous downwelling longwave flux at bottom": "W/m2",
            "Wind speed at 10m": "m s-1",
            "Wind direction at 10m": "degrees",
            "Surface Pressure": "Pa",
        }
        self.verbose = verbose
        # These will get set later in analysis
        self.cdf_climatology = UNSET
        self.cdf_monthly = UNSET
        self.weighted_fs_sum = UNSET
        self.top_months = UNSET
        self.all_vars = UNSET
        self.tmy_data_to_export = UNSET
        self.lat_range = UNSET
        self.lon_range = UNSET

    def _set_loc_from_stn_name(self, station_name: str):
        """Get coordinates and other station metadata from station

        Parameters
        ----------
        station_name: str
           Name of HadISD station
        """
        # read in station file of CA HadISD stations
        stn_file = pkg_resources.resource_filename(
            "climakitae", "data/hadisd_stations.csv"
        )
        stn_file = pd.read_csv(stn_file, index_col=[0])
        # grab airport
        try:
            self.stn_name = station_name
            self.stn_code = stn_file.loc[stn_file["station"] == self.stn_name][
                "station id"
            ].item()
            one_station = stn_file.loc[stn_file["station"] == self.stn_name]
        except ValueError as e:
            raise ValueError(
                "Could  not find station in hadisd_stations.csv. Please provide valid station name."
            ) from e
        self.stn_lat = one_station.LAT_Y.item()
        self.stn_lon = one_station.LON_X.item()
        self.stn_state = one_station.state.item()
        self._set_lat_lon_range()

    def _set_loc_from_lat_lon(self, latitude: float, longitude: float):
        """Set class attributes based on latitude and longitude variables.

        Parameters:
        -----------
        latitude: float
           Location latitude in degrees
        longitude: float
           Location longitude in degrees
        """
        self.stn_lat = latitude
        self.stn_lon = longitude
        self._set_lat_lon_range()
        # Set station variables to string "None"
        # to be written to file with final data
        self.stn_name = "None"
        self.stn_code = "None"
        self.stn_state = "None"

    def _set_lat_lon_range(self):
        """Set the lat/lon ranges for selecting data around the grid point
        in call to get_data()."""
        self.lat_range = (self.stn_lat - 0.1, self.stn_lat + 0.1)
        self.lon_range = (self.stn_lon - 0.1, self.stn_lon + 0.1)

    def _vprint(self, msg: str):
        """Checks verbosity and prints as allowed."""
        if self.verbose:
            print(msg)

    def _load_single_variable(self, varname: str, units: str) -> xr.DataArray:
        """Fetch catalog data for one variable.

        Parameters
        ----------
        varname: str
           Name of desired catalog variable
        units: str
           Desired units

        Returns
        -------
        xr.DataArray
        """
        # Extra year in UTC time to get full period in local time.
        if self.end_year == 2100:
            print(
                "End year is 2100. The final day in timeseries may be incomplete after data is converted to local time."
            )
            new_end_year = self.end_year
        else:
            new_end_year = self.end_year + 1

        data = get_data(
            variable=varname,
            resolution="3 km",
            timescale="hourly",
            data_type="Gridded",
            units=units,
            latitude=self.lat_range,
            longitude=self.lon_range,
            area_average="No",
            scenario=self.scenario,
            time_slice=(self.start_year, new_end_year),
        )
        # Compute over single gridcell
        data = get_closest_gridcell(
            data, self.stn_lat, self.stn_lon, print_coords=False
        )
        # Work in local time
        data = convert_to_local_time(data)
        # Get desired time slice in local time
        data = data.sel(
            {"time": slice(f"{self.start_year}-01-01-00", f"{self.end_year}-12-31-23")}
        )
        # Only use preset models with solar variables
        data = data.sel(simulation=self.simulations)
        return data

    def _get_tmy_variable(
        self, varname: str, units: str, stats: list[str]
    ) -> xr.Dataset:
        """Fetch a single variable, resample and reduce.

        Parameters
        ----------
        varname: str
           Variable to load.
        units: str
            Desired units.
        stats: list[str]
            Daily stats to compute ('max','min','mean', and/or 'sum')

        Returns
        -------
        xr.Dataset
        """

        data = self._load_single_variable(varname, units)

        returned_data = []

        if "max" in stats:
            # max air temp
            max_data = data.resample(time="1D").max()
            max_data.attrs["frequency"] = "daily"
            returned_data.append(max_data)

        if "min" in stats:
            # min air temp
            min_data = data.resample(time="1D").min()
            min_data.attrs["frequency"] = "daily"
            returned_data.append(min_data)

        if "mean" in stats:
            # mean air temp
            mean_data = data.resample(time="1D").mean()
            mean_data.attrs["frequency"] = "daily"
            returned_data.append(mean_data)

        if "sum" in stats:
            sum_data = data.resample(time="1D").sum()
            sum_data.attrs["frequency"] = "daily"
            returned_data.append(sum_data)

        return returned_data

    @staticmethod
    def _make_8760_tables(
        all_vars_ds: xr.Dataset, top_months: pd.DataFrame
    ) -> pd.DataFrame:
        """Extract top months from loaded data and arrange in table.

        Pulled out of the run_tmy_analysis() code for easier testing.

        Parameters
        ----------
        all_vars_ds: xr.Dataset
           Timeseries of all loaded variables needed for TMY.
        top_months: pd.DataFrame
           Dataframe of top months by model.

        Returns
        -------
        pd.DataFrame
        """
        tmy_df_all = {}
        for sim in all_vars_ds.simulation.values:
            df_list = []
            print(f"Calculating TMY for simulation: {sim}")
            for mon in tqdm(np.arange(1, 13, 1)):
                # Get year corresponding to month and simulation combo
                year = top_months.loc[
                    (top_months["month"] == mon) & (top_months["simulation"] == sim)
                ].year.item()

                # Select data for unique month, year, and simulation
                data_at_stn_mon_sim_yr = all_vars_ds.sel(
                    simulation=sim, time=f"{mon}-{year}"
                ).expand_dims("simulation")

                # Reformat as dataframe
                df_by_mon_sim_yr = data_at_stn_mon_sim_yr.to_dataframe()
                df_by_mon_sim_yr = df_by_mon_sim_yr.reset_index()

                # Reformat time index to remove seconds
                df_by_mon_sim_yr["time"] = pd.to_datetime(
                    df_by_mon_sim_yr["time"].values
                ).strftime("%Y-%m-%d %H:%M")
                df_list.append(df_by_mon_sim_yr)

            # Concatenate all DataFrames together
            tmy_df_by_sim = pd.concat(df_list)
            tmy_df_all[sim] = tmy_df_by_sim
        return tmy_df_all

    def load_all_variables(self):
        """Load the datasets needed to create TMY."""
        print("Loading data from catalog. Expected runtime: 7 minutes")

        print("  Getting air temperature", end="... ")
        airtemp_data = self._get_tmy_variable(
            "Air Temperature at 2m", "degC", ["max", "min", "mean"]
        )

        # unpack and rename
        max_airtemp_data = airtemp_data[0]
        max_airtemp_data.name = "Daily max air temperature"
        min_airtemp_data = airtemp_data[1]
        min_airtemp_data.name = "Daily min air temperature"
        mean_airtemp_data = airtemp_data[2]
        mean_airtemp_data.name = "Daily mean air temperature"

        print("  Getting dew point temperature", end="... ")
        # dew point temperature
        dewpt_data = self._get_tmy_variable(
            "Dew point temperature", "degC", ["max", "min", "mean"]
        )
        # unpack and rename
        max_dewpt_data = dewpt_data[0]
        max_dewpt_data.name = "Daily max dewpoint temperature"
        min_dewpt_data = dewpt_data[1]
        min_dewpt_data.name = "Daily min dewpoint temperature"
        mean_dewpt_data = dewpt_data[2]
        mean_dewpt_data.name = "Daily mean dewpoint temperature"

        # wind speed
        print("  Getting wind speed", end="... ")
        wndspd_data = self._get_tmy_variable(
            "Wind speed at 10m", "m s-1", ["max", "mean"]
        )
        # unpack and rename
        max_windspd_data = wndspd_data[0]
        max_windspd_data.name = "Daily max wind speed"
        mean_windspd_data = wndspd_data[1]
        mean_windspd_data.name = "Daily mean wind speed"

        # global irradiance
        print("  Getting global irradiance", end="... ")
        total_ghi_data = self._get_tmy_variable(
            "Instantaneous downwelling shortwave flux at bottom", "W/m2", ["sum"]
        )
        total_ghi_data = total_ghi_data[0]
        total_ghi_data.name = "Global horizontal irradiance"

        # direct normal irradiance
        print("  Getting direct normal irradiance", end="... ")
        total_dni_data = self._get_tmy_variable(
            "Shortwave surface downward direct normal irradiance", "W/m2", ["sum"]
        )
        total_dni_data = total_dni_data[0]
        total_dni_data.name = "Direct normal irradiance"

        self._vprint("  Loading all variables into memory.")
        all_vars = xr.merge(
            [
                max_airtemp_data.squeeze(),
                min_airtemp_data.squeeze(),
                mean_airtemp_data.squeeze(),
                max_dewpt_data.squeeze(),
                min_dewpt_data.squeeze(),
                mean_dewpt_data.squeeze(),
                max_windspd_data.squeeze(),
                mean_windspd_data.squeeze(),
                total_ghi_data.squeeze(),
                total_dni_data.squeeze(),
            ]
        )

        # load all indices in
        self.all_vars = all_vars.compute()
        self._vprint("  All TMY variables loaded.")

    def set_cdf_climatology(self):
        """Calculate the long-term climatology for each index for each month so
        we can establish the baseline pattern.
        """
        if self.all_vars is UNSET:
            self.load_all_variables()
        self._vprint("Calculating CDF climatology.")
        self.cdf_climatology = get_cdf(self.all_vars)

    def set_cdf_monthly(self):
        """Get CDF for each month and variable."""
        if self.all_vars is UNSET:
            self.load_all_variables()
        self._vprint("Calculating monthly CDF.")
        self.cdf_monthly = get_cdf_monthly(self.all_vars)
        # Remove the years for the Pinatubo eruption
        self.cdf_monthly = remove_pinatubo_years(self.cdf_monthly)

    def set_weighted_statistic(self):
        """Calculate the weighted F-S statistic."""
        if self.cdf_climatology is UNSET:
            self.set_cdf_climatology()
        if self.cdf_monthly is UNSET:
            self.set_cdf_monthly()
        self._vprint("Calculating weighted F-S statistic.")
        self.weighted_fs_sum = compute_weighted_fs_sum(
            self.cdf_climatology, self.cdf_monthly
        )

    def set_top_months(self):
        """Calculate top months dataframe."""
        # Pass the weighted F-S sum data for simplicity
        if self.weighted_fs_sum is UNSET:
            self.set_weighted_statistic()
        self._vprint("Finding top months (lowest F-S statistic)")
        self.top_months = get_top_months(self.weighted_fs_sum)

    def show_tmy_data_to_export(self, simulation: str):
        """Show line plots of TMY data for single model.

        Parameters
        ----------
        simulation: str
            Simulation to display.

        """
        if self.tmy_data_to_export is UNSET:
            print("No TMY data generated.")
            print("Please run TMY.generate_tmy() to create TMY data for viewing.")
            return

        self.tmy_data_to_export[simulation].plot(
            x="time",
            y=list(self.vars_and_units.keys()),
            title=f"Typical Meteorological Year ({simulation})",
            subplots=True,
            figsize=(10, 8),
            legend=True,
        )

    def run_tmy_analysis(self):
        """Generate typical meteorological year data
        Output will be a list of dataframes per simulation.
        Print statements throughout the function indicate to the user the progress of the computatioconvert_to_local_time.

        Parameters
        -----------
        top_df: pd.DataFrame
            Table with column values month, simulation, and year
            Each month-sim-yr combo represents the top candidate that has the lowest weighted sum from the FS statistic

        Notes
        -----
        Results are saved to the class variable `tmy_data_to_export`.
        """
        print("Assembling TMY data to export. Expected runtime: 30 minutes")

        self._vprint("  STEP 1: Retrieving hourly data from catalog")
        # Loop through each variable and grab data from catalog
        all_vars_list = []

        for var, units in self.vars_and_units.items():
            print(f"  Getting {var}", end="... ")
            data_by_var = self._load_single_variable(var, units)

            # Drop unwanted coords
            data_by_var = data_by_var.squeeze().drop_vars(
                ["lakemask", "landmask", "x", "y", "Lambert_Conformal"]
            )

            all_vars_list.append(data_by_var)  # Append to list

        # Merge data from all variables into a single xr.Dataset object
        all_vars_ds = xr.merge(all_vars_list)

        # Construct TMY
        self._vprint(
            "\n  STEP 2: Calculating Typical Meteorological Year per model simulation\nProgress bar shows code looping through each month in the year.\n"
        )

        self.tmy_data_to_export = self._make_8760_tables(
            all_vars_ds, self.top_months
        )  # Return dict of TMY by simulation
        self._vprint("TMY analysis complete")

    def export_tmy_data(self, extension: str = "epw"):
        """Write TMY data to EPW file.

        Parameters
        ----------
        extension: str
            Desired file extension ('tmy' or 'epw')

        """
        print("Exporting TMY to file.")
<<<<<<< HEAD
        for sim, _ in self.tmy_data_to_export.items():
            filename = "TMY_{0}_{1}".format(
=======
        for sim, tmy in self.tmy_data_to_export.items():
            clean_stn_name = self.stn_name.replace(" ", "_").replace("(", "").replace(")", "")
            filename = f"TMY_{clean_stn_name}_{sim}".lower()
>>>>>>> de2b0303
                self.stn_name.replace(" ", "_").replace("(", "").replace(")", ""), sim
            ).lower()
            write_tmy_file(
                filename,
                self.tmy_data_to_export[sim],
                (self.start_year, self.end_year),
                self.stn_name,
                self.stn_code,
                self.stn_lat,
                self.stn_lon,
                self.stn_state,
                file_ext=extension,
            )

    def get_candidate_months(self):
        """Run CDF functions to get top candidates.

        This function can be used to view the candidate months
        without running the entire TMY workflow.
        """
        self._vprint(
            "Getting top months for TMY. Expected runtime with loaded data: 1 min"
        )
        self.set_cdf_climatology()
        self.set_cdf_monthly()
        self.set_weighted_statistic()
        self.set_top_months()

    def generate_tmy(self):
        """Run the whole TMY workflow."""
        # This runs the whole workflow at once
        print("Running TMY workflow. Expected overall runtime: 40 minutes")
        self.load_all_variables()
        self.get_candidate_months()
        self.run_tmy_analysis()
        self.export_tmy_data()<|MERGE_RESOLUTION|>--- conflicted
+++ resolved
@@ -755,16 +755,9 @@
 
         """
         print("Exporting TMY to file.")
-<<<<<<< HEAD
         for sim, _ in self.tmy_data_to_export.items():
-            filename = "TMY_{0}_{1}".format(
-=======
-        for sim, tmy in self.tmy_data_to_export.items():
             clean_stn_name = self.stn_name.replace(" ", "_").replace("(", "").replace(")", "")
             filename = f"TMY_{clean_stn_name}_{sim}".lower()
->>>>>>> de2b0303
-                self.stn_name.replace(" ", "_").replace("(", "").replace(")", ""), sim
-            ).lower()
             write_tmy_file(
                 filename,
                 self.tmy_data_to_export[sim],
