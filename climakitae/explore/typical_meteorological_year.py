--- conflicted
+++ resolved
@@ -16,16 +16,11 @@
 from climakitae.core.constants import UNSET
 from climakitae.core.data_export import write_tmy_file
 from climakitae.core.data_interface import get_data
-<<<<<<< HEAD
-from climakitae.tools.derived_variables import compute_relative_humidity
-from climakitae.util.utils import convert_to_local_time, get_closest_gridcell
-=======
 from climakitae.util.utils import (
     convert_to_local_time,
     get_closest_gridcell,
     add_dummy_time_to_wl,
 )
->>>>>>> ea8f3fe2
 
 WEIGHTS_PER_VAR = {
     "Daily max air temperature": 1 / 20,
