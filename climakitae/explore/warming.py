"""Helper functions for performing analyses related to global warming levels, along with backend code for building the warming levels GUI"""

import xarray as xr
import numpy as np
import pandas as pd
import param
import dask
import calendar

<<<<<<< HEAD
from climakitae.core.data_interface import DataParameters
from climakitae.core.data_load import load
from climakitae.core.paths import (
    gwl_1981_2010_file,
    gwl_1850_1900_file,
)
from climakitae.util.utils import (
    read_csv_file,
    scenario_to_experiment_id,
)
from climakitae.util.colormap import read_ae_colormap
=======
from climakitae.core.data_load import (
    load,
)
from climakitae.core.data_interface import (
    DataParametersWithPanes,
    _selections_param_to_panel,
    _scenario_to_experiment_id,
)
from climakitae.util.utils import (
    read_csv_file,
    read_ae_colormap,
    area_average,
    drop_invalid_wrf_sims,
)
from climakitae.core.paths import (
    gwl_1981_2010_file,
    gwl_1850_1900_file,
    ssp119_file,
    ssp126_file,
    ssp245_file,
    ssp370_file,
    ssp585_file,
    hist_file,
)

from climakitae.explore import threshold_tools
import matplotlib.pyplot as plt
from scipy.stats import pearson3
from tqdm.auto import tqdm
>>>>>>> 4afac0fa

# Silence warnings
import logging

logging.getLogger("param").setLevel(logging.CRITICAL)
xr.set_options(keep_attrs=True)  # Keep attributes when mutating xr objects
# Remove param's parameter descriptions from docstring because
# ANSI escape sequences in them complicate their rendering
param.parameterized.docstring_describe_params = False
# Docstring signatures are also hard to read and therefore removed
param.parameterized.docstring_signature = False


class WarmingLevels:
    """A container for all of the warming levels-related functionality:
    - A pared-down Select panel, under "choose_data"
    - a "calculate" step where most of the waiting occurs
    - an optional "visualize" panel, as an instance of WarmingLevelVisualize
    - postage stamps from visualize "main" tab are accessible via "gwl_snapshots"
    - data sliced around gwl window retrieved from "sliced_data"
    """

    catalog_data = xr.DataArray()
    sliced_data = xr.DataArray()
    gwl_snapshots = xr.DataArray()
    gwl_times = pd.DataFrame()
    warming_levels = []

    def __init__(self, **params):
<<<<<<< HEAD
        self.wl_params = WarmingLevelDataParameters()
        self.warming_levels = ["1.5", "2.0", "3.0", "4.0"]

=======
        self.wl_params = WarmingLevelChoose()
        # self.warming_levels = ["1.5", "2.0", "3.0", "4.0"]

    def choose_data(self):
        return warming_levels_select(self.wl_params)

    def find_warming_slice(self, level, gwl_times):
        """
        Find the warming slice data for the current level from the catalog data.
        """
        warming_data = self.catalog_data.groupby("all_sims").map(
            get_sliced_data,
            level=level,
            years=gwl_times,
            months=self.wl_params.months,
            window=self.wl_params.window,
            anom=self.wl_params.anom,
        )
        warming_data = warming_data.expand_dims({"warming_level": [level]})
        warming_data = warming_data.assign_attrs(
            window=self.wl_params.window, months=self.wl_params.months
        )

        # Cleaning data
        warming_data = clean_warm_data(warming_data)

        # Relabeling `all_sims` dimension
        new_warm_data = warming_data.drop("all_sims")
        new_warm_data["all_sims"] = relabel_axis(warming_data["all_sims"])
        return new_warm_data

>>>>>>> 4afac0fa
    def calculate(self):
        def _clean_list(data, gwl_times):
            # this is necessary because there are two simulations that
            # lack data for any warming level in the lookup table
            keep_list = list(data.all_sims.values)
            for sim in data.all_sims:
                if _process_item(data.sel(all_sims=sim)) not in list(gwl_times.index):
                    keep_list.remove(sim.item())
            return data.sel(all_sims=keep_list)

        # manually reset to all SSPs, in case it was inadvertently changed by
        # temporarily have ['Dynamical','Statistical'] for downscaling_method
        self.wl_params.scenario_ssp = [
            "SSP 3-7.0 -- Business as Usual",
            "SSP 2-4.5 -- Middle of the Road",
            "SSP 5-8.5 -- Burn it All",
        ]
        # Postage data and anomalies
        self.catalog_data = self.wl_params.retrieve()
        self.catalog_data = self.catalog_data.stack(all_sims=["simulation", "scenario"])

        # For WRF, dropping invalid simulations before doing any other computation
        if self.wl_params.downscaling_method == "Dynamical":
            self.catalog_data = drop_invalid_wrf_sims(self.catalog_data)

        if self.wl_params.anom == "Yes":
            self.gwl_times = read_csv_file(gwl_1981_2010_file, index_col=[0, 1, 2])
        else:
            self.gwl_times = read_csv_file(gwl_1850_1900_file, index_col=[0, 1, 2])
        self.gwl_times = self.gwl_times.dropna(how="all")
        self.catalog_data = _clean_list(self.catalog_data, self.gwl_times)

        def _find_warming_slice(self, level):
            """
            Find the warming slice data for the current level from the catalog data.
            """
            warming_data = self.catalog_data.groupby("all_sims").map(
                _get_sliced_data,
                level=level,
                years=self.gwl_times,
                window=self.wl_params.window,
                anom=self.wl_params.anom,
            )
            warming_data = warming_data.expand_dims({"warming_level": [level]})
            warming_data = warming_data.assign_attrs(window=self.wl_params.window)

            def _clean_warm_data(warm_data):
                """
                Cleaning the warming levels data in 3 parts:
                1. Removing simulations where this warming level is not crossed. (centered_year)
                2. Removing timestamps at the end to account for leap years (time)
                3. Removing simulations that go past 2100 for its warming level window (all_sims)
                """
                # Check that there exist simulations that reached this warming level before cleaning. Otherwise, don't modify anything.
                if not (warm_data.centered_year.isnull()).all():

                    # Cleaning #1
                    warm_data = warm_data.sel(
                        all_sims=~warm_data.centered_year.isnull()
                    )

                    # Cleaning #2
                    # warm_data = warm_data.isel(
                    #     time=slice(0, len(warm_data.time) - 1)
                    # )  # -1 is just a placeholder for 30 year window, this could be more specific.

                    # Cleaning #3
                    # warm_data = warm_data.dropna(dim="all_sims")

                return warm_data

            # Cleaning data
            warming_data = _clean_warm_data(warming_data)

            # Relabeling `all_sims` dimension
            new_warm_data = warming_data.drop("all_sims")
            new_warm_data["all_sims"] = relabel_axis(warming_data["all_sims"])
            return new_warm_data

        self.sliced_data = {}
        self.gwl_snapshots = {}
<<<<<<< HEAD
        for level in self.warming_levels:
            # Assign warming slices to dask computation graph
            warm_slice = load(_find_warming_slice(self, level))
            # Dropping simulations that only have NaNs
            warm_slice = warm_slice.dropna(dim="all_sims", how="all")
            self.gwl_snapshots[level] = warm_slice.reduce(np.nanmean, "time")
=======
        for level in tqdm(
            self.wl_params.warming_levels, desc="Computing each warming level"
        ):
            warm_slice = self.find_warming_slice(level, self.gwl_times)
            if self.wl_params.load_data:
                warm_slice = load(warm_slice, progress_bar=True)

            # Add GWL snapshots
            self.gwl_snapshots[level] = warm_slice.mean(dim="time", skipna=True)
>>>>>>> 4afac0fa

            # Renaming time dimension for warming slice once "time" is all computed on
            freq_strs = {"monthly": "months", "daily": "days", "hourly": "hours"}
            warm_slice = warm_slice.rename(
                {"time": f"{freq_strs[warm_slice.frequency]}_from_center"}
            )
            self.sliced_data[level] = warm_slice

        self.gwl_snapshots = xr.concat(self.gwl_snapshots.values(), dim="warming_level")

<<<<<<< HEAD
        def _get_cmap(wl_params):
            """Set colormap depending on variable"""
            if (
                wl_params.variable == "Air Temperature at 2m"
                or wl_params.variable == "Dew point temperature"
            ):
                cmap_name = "ae_orange"
            else:
                cmap_name = "ae_diverging"

            # Read colormap hex
            cmap = read_ae_colormap(cmap=cmap_name, cmap_hex=True)
            return cmap

        self.cmap = _get_cmap(self.wl_params)
=======
    def visualize(self):
        self.cmap = _get_cmap(self.wl_params)
        print("Loading in GWL snapshots...")
        self.gwl_snapshots = load(self.gwl_snapshots, progress_bar=True)
        self.wl_viz = WarmingLevelVisualize(
            gwl_snapshots=self.gwl_snapshots,
            wl_params=self.wl_params,
            cmap=self.cmap,
            warming_levels=self.wl_params.warming_levels,
        )
        self.wl_viz.compute_stamps()
        return warming_levels_visualize(self.wl_viz)
>>>>>>> 4afac0fa


def relabel_axis(all_sims_dim):
    # so that hvplot doesn't complain about the all_sims dimension names being tuples:
    new_arr = []
    for one in all_sims_dim:
        temp = list(one.values.item())
        a = temp[0] + "_" + temp[1]
        new_arr.append(a)
    return new_arr


def _process_item(y):
    # get a tuple of identifiers for the lookup table from DataArray indexers
    simulation = y.simulation.item()
    scenario = _scenario_to_experiment_id(y.scenario.item().split("+")[1].strip())
    downscaling_method, sim_str, ensemble = simulation.split("_")
    return (sim_str, ensemble, scenario)


<<<<<<< HEAD
def _get_sliced_data(y, level, years, window=15, anom="Yes"):
    """Calculating warming level anomalies mapping function.
=======
def clean_list(data, gwl_times):
    # this is necessary because there are two simulations that
    # lack data for any warming level in the lookup table
    keep_list = list(data.all_sims.values)
    for sim in data.all_sims:
        if process_item(data.sel(all_sims=sim)) not in list(gwl_times.index):
            keep_list.remove(sim.item())
    return data.sel(all_sims=keep_list)


def clean_warm_data(warm_data):
    """
    Cleaning the warming levels data in 3 parts:
      1. Removing simulations where this warming level is not crossed. (centered_year)
      2. Removing timestamps at the end to account for leap years (time)
      3. Removing simulations that go past 2100 for its warming level window (all_sims)
    """
    # Check that there exist simulations that reached this warming level before cleaning. Otherwise, don't modify anything.
    if not (warm_data.centered_year.isnull()).all():

        # Cleaning #1
        warm_data = warm_data.sel(all_sims=~warm_data.centered_year.isnull())

        # Cleaning #2
        # warm_data = warm_data.isel(
        #     time=slice(0, len(warm_data.time) - 1)
        # )  # -1 is just a placeholder for 30 year window, this could be more specific.

        # Cleaning #3
        # warm_data = warm_data.dropna(dim="all_sims")

    return warm_data


def get_sliced_data(y, level, years, months=np.arange(1, 13), window=15, anom="Yes"):
    """Calculating warming level anomalies.
>>>>>>> 4afac0fa

    Parameters
    ----------
    y: xr.DataArray
        Data to compute warming level anomolies, one simulation at a time via groupby
    level: str
        Warming level amount
    years: pd.DataFrame
        Lookup table for the date a given simulation reaches each warming level.
    months: np.ndarray
        Months to include in a warming level slice.
    window: int, optional
        Number of years to generate time window for. Default to 15 years.
        For example, a 15 year window would generate a window of 15 years in the past from the central warming level date, and 15 years into the future. I.e. if a warming level is reached in 2030, the window would be (2015,2045).
    scenario: str, one of "ssp370", "ssp585", "ssp245"
        Shared Socioeconomic Pathway. Default to SSP 3-7.0

    Returns
    --------
    anomaly_da: xr.DataArray
    """
    gwl_times_subset = years.loc[_process_item(y)]

    # Checking if the centered year is null, if so, return dummy DataArray
    center_time = gwl_times_subset.loc[level]

    # Dropping leap days before slicing time dimension because the window size can affect number of leap days per slice
    y = y.loc[~((y.time.dt.month == 2) & (y.time.dt.day == 29))]

    if not pd.isna(center_time):

        # Find the centered year
        centered_year = pd.to_datetime(center_time).year
        start_year = centered_year - window
        end_year = centered_year + (window - 1)

        if anom == "Yes":
            # Find the anomaly
            anom_val = y.sel(time=slice("1981", "2010")).mean(
                "time"
            )  # Calvin- this line is run 3-4x the number of times it actually needs to be run. Each simulation gets this value calculated for each warming level, so there is no need to calculate this 3-4x when it only needs to be calculated once.
            sliced = y.sel(time=slice(str(start_year), str(end_year))) - anom_val
        else:
            # Finding window slice of data
            sliced = y.sel(time=slice(str(start_year), str(end_year)))

        # Creating a mask for timestamps that are within the desired months
        valid_months_mask = sliced.time.dt.month.isin([months])

        # Resetting and renaming time index for each data array so they can overlap and save storage space
        sliced["time"] = np.arange(-len(sliced.time) / 2, len(sliced.time) / 2)

        # Removing data not in the desired months (in this new time dimension)
        sliced = sliced.sel(time=valid_months_mask)

        # Assigning `centered_year` as a coordinate to the DataArray
        sliced = sliced.assign_coords({"centered_year": centered_year})

        return sliced

    else:

        # Get number of days per month for non-leap year
        days_per_month = {i: calendar.monthrange(2001, i)[1] for i in np.arange(1, 13)}

        # This creates an approximately appropriately sized DataArray to be dropped later
        if y.frequency == "monthly":
            time_freq = len(months)
        elif y.frequency == "daily":
            time_freq = sum([days_per_month[month] for month in months])
        elif y.frequency == "hourly":
            time_freq = sum([days_per_month[month] for month in months]) * 24
        y = y.isel(
            time=slice(0, window * 2 * time_freq)
        )  # This is to create a dummy slice that conforms with other data structure. Can be re-written to something more elegant.

        # Creating attributes
        y["time"] = np.arange(-len(y.time) / 2, len(y.time) / 2)
        y["centered_year"] = np.nan

        # Returning DataArray of NaNs to be dropped later.
        return xr.full_like(y, np.nan)


<<<<<<< HEAD
=======
def _get_cmap(wl_params):
    """Set colormap depending on variable"""
    if (
        wl_params.variable == "Air Temperature at 2m"
        or wl_params.variable == "Dew point temperature"
        or wl_params.variable == "Maximum air temperature at 2m"
    ):
        cmap_name = "ae_orange"
    else:
        cmap_name = "ae_diverging"

    # Read colormap hex
    cmap = read_ae_colormap(cmap=cmap_name, cmap_hex=True)
    return cmap


>>>>>>> 4afac0fa
def _select_one_gwl(one_gwl, snapshots):
    """
    This needs to happen in two places. You have to drop the sims
    which are nan because they don't reach that warming level, else the
    plotting functions and cross-sim statistics will get confused.
    But it's important that you drop it from a copy, or it may modify the
    original data.
    """
    all_plot_data = snapshots.sel(warming_level=one_gwl).copy()
    all_plot_data = all_plot_data.dropna("all_sims", how="all")
    return all_plot_data


<<<<<<< HEAD
class WarmingLevelDataParameters(DataParameters):
=======
def _check_single_spatial_dims(da):
    """
    This checks needs to happen to determine whether or not the plots in postage stamps should be image plots or bar plots, depending on whether or not one of the spatial dimensions is <= a length of 1.
    """
    if set(["lat", "lon"]).issubset(set(da.dims)):
        if len(da.lat) <= 1 or len(da.lon) <= 1:
            return True
    elif set(["x", "y"]).issubset(set(da.dims)):
        if len(da.x) <= 1 or len(da.y) <= 1:
            return True
    return False


class WarmingLevelChoose(DataParametersWithPanes):
>>>>>>> 4afac0fa
    window = param.Integer(
        default=15,
        bounds=(5, 25),
        doc="Years around Global Warming Level (+/-) \n (e.g. 15 means a 30yr window)",
    )

    anom = param.Selector(
        default="Yes",
        objects=["Yes", "No"],
        doc="Return an anomaly \n(difference from historical reference period)?",
    )

    def __init__(self, **params):
        super().__init__(**params)
        self.downscaling_method = "Dynamical"
        self.scenario_historical = ["Historical Climate"]
        self.area_average = "No"
        self.resolution = "45 km"
        self.scenario_ssp = [
            "SSP 3-7.0 -- Business as Usual",
            "SSP 2-4.5 -- Middle of the Road",
            "SSP 5-8.5 -- Burn it All",
        ]
        self.time_slice = (1980, 2100)
        self.timescale = "monthly"
        self.variable = "Air Temperature at 2m"

        # Choosing specific warming levels
        self.warming_levels = ["1.5", "2.0", "3.0", "4.0"]
        self.months = np.arange(1, 13)

        # Location defaults
        self.area_subset = "states"
        self.cached_area = ["CA"]

        # Toggle whether or not data is loaded in as it is being computed
        # This may be set to False if you are interested in loading smaller chunks of warming level data at a time, or in batch computing a series of warming level data points by creating all the xarray DataArrays first before loading them all in.
        self.load_data = True

    @param.depends("downscaling_method", watch=True)
    def _anom_allowed(self):
        """
        Require 'anomaly' for non-bias-corrected data.
        """
        if self.downscaling_method == "Dynamical":
            self.param["anom"].objects = ["Yes", "No"]
            self.anom = "Yes"
        else:
            self.param["anom"].objects = ["Yes", "No"]
<<<<<<< HEAD
            self.anom = "Yes"
=======
            self.anom = "Yes"


class WarmingLevelVisualize(param.Parameterized):
    """Create Warming Levels panel GUI"""

    ## Intended to be accessed through WarmingLevels class.
    ## Allows the user to toggle between several data options.
    ## Produces dynamically updating gwl snapshot maps.

    # Read in GMT context plot data
    ssp119_data = read_csv_file(ssp119_file, index_col="Year")
    ssp126_data = read_csv_file(ssp126_file, index_col="Year")
    ssp245_data = read_csv_file(ssp245_file, index_col="Year")
    ssp370_data = read_csv_file(ssp370_file, index_col="Year")
    ssp585_data = read_csv_file(ssp585_file, index_col="Year")
    hist_data = read_csv_file(hist_file, index_col="Year")

    warmlevel = param.Selector(
        default=1.5, objects=[1.5, 2, 3, 4], doc="Warming level in degrees Celcius."
    )
    ssp = param.Selector(
        default="All",
        objects=[
            "All",
            "SSP 1-1.9 -- Very Low Emissions Scenario",
            "SSP 1-2.6 -- Low Emissions Scenario",
            "SSP 2-4.5 -- Middle of the Road",
            "SSP 3-7.0 -- Business as Usual",
            "SSP 5-8.5 -- Burn it All",
        ],
        doc="Shared Socioeconomic Pathway.",
    )

    def __init__(self, gwl_snapshots, wl_params, cmap, warming_levels):
        """
        Two things are passed in where this is initialized, and come in through
        *args, and **params
            wl_params: an instance of WarmingLevelParameters
            gwl_snapshots: xarray DataArray -- anomalies at each warming level
        """
        # super().__init__(*args, **params)
        super().__init__()
        self.gwl_snapshots = gwl_snapshots
        self.wl_params = wl_params
        self.warming_levels = warming_levels
        self.cmap = cmap
        some_dims = self.gwl_snapshots.dims  # different names depending on WRF/LOCA
        some_dims = list(some_dims)
        some_dims.remove("warming_level")
        self.mins = self.gwl_snapshots.min(some_dims).compute()
        self.maxs = self.gwl_snapshots.max(some_dims).compute()

    def compute_stamps(self):
        self.main_stamps = GCM_PostageStamps_MAIN_compute(self)
        self.stats_stamps = GCM_PostageStamps_STATS_compute(self)

    @param.depends("warmlevel", watch=True)
    def GCM_PostageStamps_MAIN(self):
        return self.main_stamps[str(float(self.warmlevel))]

    @param.depends("warmlevel", watch=True)
    def GCM_PostageStamps_STATS(self):
        return self.stats_stamps[str(float(self.warmlevel))]

    @param.depends("warmlevel", "ssp", watch=False)
    def GMT_context_plot(self):
        """Display GMT plot using package data that updates whenever the warming level or SSP is changed by the user."""
        ## Plot dimensions
        width = 575
        height = 300

        ## Plot figure
        hist_t = np.arange(1950, 2015, 1)
        cmip_t = np.arange(2015, 2100, 1)

        ## https://pyam-iamc.readthedocs.io/en/stable/tutorials/ipcc_colors.html
        c119 = "#00a9cf"
        c126 = "#003466"
        c245 = "#f69320"
        c370 = "#df0000"
        c585 = "#980002"

        ipcc_data = self.hist_data.hvplot(
            y="Mean", color="k", label="Historical", width=width, height=height
        ) * self.hist_data.hvplot.area(
            x="Year",
            y="5%",
            y2="95%",
            alpha=0.1,
            color="k",
            ylabel="°C",
            xlabel="",
            ylim=[-1, 5],
            xlim=[1950, 2100],
        )
        if self.ssp == "All":
            ipcc_data = (
                ipcc_data
                * self.ssp119_data.hvplot(y="Mean", color=c119, label="SSP1-1.9")
                * self.ssp126_data.hvplot(y="Mean", color=c126, label="SSP1-2.6")
                * self.ssp245_data.hvplot(y="Mean", color=c245, label="SSP2-4.5")
                * self.ssp370_data.hvplot(y="Mean", color=c370, label="SSP3-7.0")
                * self.ssp585_data.hvplot(y="Mean", color=c585, label="SSP5-8.5")
            )
        elif self.ssp == "SSP 1-1.9 -- Very Low Emissions Scenario":
            ipcc_data = ipcc_data * self.ssp119_data.hvplot(
                y="Mean", color=c119, label="SSP1-1.9"
            )
        elif self.ssp == "SSP 1-2.6 -- Low Emissions Scenario":
            ipcc_data = ipcc_data * self.ssp126_data.hvplot(
                y="Mean", color=c126, label="SSP1-2.6"
            )
        elif self.ssp == "SSP 2-4.5 -- Middle of the Road":
            ipcc_data = ipcc_data * self.ssp245_data.hvplot(
                y="Mean", color=c245, label="SSP2-4.5"
            )
        elif self.ssp == "SSP 3-7.0 -- Business as Usual":
            ipcc_data = ipcc_data * self.ssp370_data.hvplot(
                y="Mean", color=c370, label="SSP3-7.0"
            )
        elif self.ssp == "SSP 5-8.5 -- Burn it All":
            ipcc_data = ipcc_data * self.ssp585_data.hvplot(
                y="Mean", color=c585, label="SSP5-8.5"
            )

        # SSP intersection lines
        cmip_t = np.arange(2015, 2101, 1)

        # Warming level connection lines & additional labeling
        warmlevel_line = hv.HLine(self.warmlevel).opts(
            color="black", line_width=1.0
        ) * hv.Text(
            x=1964,
            y=self.warmlevel + 0.25,
            text=".    " + str(self.warmlevel) + "°C warming level",
        ).opts(
            style=dict(text_font_size="8pt")
        )

        # Create plot
        to_plot = ipcc_data * warmlevel_line

        if self.ssp != "All":
            # Label to give addional plot info
            info_label = "Intersection information"

            # Add interval line and shading around selected SSP
            ssp_dict = {
                "SSP 1-1.9 -- Very Low Emissions Scenario": (self.ssp119_data, c119),
                "SSP 1-2.6 -- Low Emissions Scenario": (self.ssp126_data, c126),
                "SSP 2-4.5 -- Middle of the Road": (self.ssp245_data, c245),
                "SSP 3-7.0 -- Business as Usual": (self.ssp370_data, c370),
                "SSP 5-8.5 -- Burn it All": (self.ssp585_data, c585),
            }

            ssp_selected = ssp_dict[self.ssp][0]  # data selected
            ssp_color = ssp_dict[self.ssp][1]  # color corresponding to ssp selected

            # Shading around selected SSP
            ci_label = "90% interval"
            ssp_shading = ssp_selected.hvplot.area(
                x="Year", y="5%", y2="95%", alpha=0.28, color=ssp_color, label=ci_label
            )
            to_plot = to_plot * ssp_shading

            # If the mean/upperbound/lowerbound does not cross threshold,
            # set to 2100 (not visible)
            if (np.argmax(ssp_selected["Mean"] > self.warmlevel)) > 0:
                # Add dashed line
                label1 = "Warming level reached"
                year_warmlevel_reached = (
                    ssp_selected.where(ssp_selected["Mean"] > self.warmlevel)
                    .dropna()
                    .index[0]
                )
                ssp_int = hv.Curve(
                    [[year_warmlevel_reached, -2], [year_warmlevel_reached, 10]],
                    label=label1,
                ).opts(color=ssp_color, line_dash="dashed", line_width=1)
                ssp_int = ssp_int * hv.Text(
                    x=year_warmlevel_reached - 2,
                    y=4.5,
                    text=str(int(year_warmlevel_reached)),
                    rotation=90,
                    label=label1,
                ).opts(style=dict(text_font_size="8pt", color=ssp_color))
                to_plot *= ssp_int  # Add to plot

            if (np.argmax(ssp_selected["95%"] > self.warmlevel)) > 0 and (
                np.argmax(ssp_selected["5%"] > self.warmlevel)
            ) > 0:
                # Make 95% CI line
                x_95 = cmip_t[0] + np.argmax(ssp_selected["95%"] > self.warmlevel)
                ssp_firstdate = hv.Curve([[x_95, -2], [x_95, 10]], label=ci_label).opts(
                    color=ssp_color, line_width=1
                )
                to_plot *= ssp_firstdate

                # Make 5% CI line
                x_5 = cmip_t[0] + np.argmax(ssp_selected["5%"] > self.warmlevel)
                ssp_lastdate = hv.Curve([[x_5, -2], [x_5, 10]], label=ci_label).opts(
                    color=ssp_color, line_width=1
                )
                to_plot *= ssp_lastdate

                ## Bar to connect firstdate and lastdate of threshold cross
                bar_y = -0.5
                yr_len = [(x_95, bar_y), (x_5, bar_y)]
                yr_rng = np.argmax(ssp_selected["5%"] > self.warmlevel) - np.argmax(
                    ssp_selected["95%"] > self.warmlevel
                )
                if yr_rng > 0:
                    interval = hv.Curve(
                        [[x_95, bar_y], [x_5, bar_y]], label=ci_label
                    ).opts(color=ssp_color, line_width=1) * hv.Text(
                        x=x_95 + 5,
                        y=bar_y + 0.25,
                        text=str(yr_rng) + "yrs",
                        label=ci_label,
                    ).opts(
                        style=dict(text_font_size="8pt", color=ssp_color)
                    )

                    to_plot *= interval

        to_plot.opts(
            opts.Overlay(
                title="Global mean surface temperature change relative to 1850-1900",
                fontsize=12,
            )
        )
        to_plot.opts(legend_position="bottom", fontsize=10)
        return to_plot


def warming_levels_select(self):
    """
    An initial pared-down version of the Select panel, with fewer options exposed,
    to help the user select a variable and location for further warming level steps.
    """
    widgets = _selections_param_to_panel(self)

    data_choices = pn.Column(
        widgets["variable_text"],
        widgets["variable"],
        widgets["variable_description"],
        widgets["units_text"],
        widgets["units"],
        widgets["timescale_text"],
        widgets["timescale"],
        widgets["resolution_text"],
        widgets["resolution"],
        width=250,
    )

    col_1_location = pn.Column(
        self.map_view,
        widgets["area_subset"],
        widgets["cached_area"],
        widgets["latitude"],
        widgets["longitude"],
        width=220,
    )

    gwl_specific = pn.Row(
        pn.Column(
            pn.widgets.StaticText(
                value=self.param.window.doc,
                name="",
            ),
            pn.widgets.IntSlider.from_param(self.param.window, name=""),
            width=250,
        ),
        pn.Column(
            pn.widgets.StaticText(value=self.param.anom.doc, name=""),
            pn.widgets.RadioBoxGroup.from_param(self.param.anom, name="", inline=True),
            width=220,
        ),
    )

    most_things = pn.Row(data_choices, pn.layout.HSpacer(width=10), col_1_location)

    # Panel overall structure:
    all_things = pn.Column(
        pn.Row(
            pn.Column(
                widgets["downscaling_method_text"],
                widgets["downscaling_method"],
                width=270,
            ),
            pn.Column(
                widgets["data_warning"],
                width=120,
            ),
        ),
        pn.Spacer(background="black", height=1),
        most_things,
        pn.Spacer(background="black", height=1),
        gwl_specific,
    )

    return pn.Card(
        all_things,
        title="Choose Data to Explore at Global Warming Levels",
        collapsible=False,
    )


def GCM_PostageStamps_MAIN_compute(wl_viz):
    """
    Compute helper for main postage stamps.
    Returns dictionary of warming levels to stats visuals.
    """
    # Get data to plot
    warm_level_dict = {}
    for warmlevel in wl_viz.warming_levels:  ### TODO: Can parallize this for-loop
        all_plot_data = _select_one_gwl(warmlevel, wl_viz.gwl_snapshots)
        if all_plot_data.all_sims.size != 0:
            if wl_viz.wl_params.variable == "Relative humidity":
                all_plot_data = all_plot_data * 100

            # Set up plotting arguments
            width = 210
            height = 110
            units = wl_viz.gwl_snapshots.attrs["units"]
            clabel = wl_viz.wl_params.variable + " (" + units + ")"
            vmin = wl_viz.mins.sel(warming_level=warmlevel).values.item()
            vmax = wl_viz.maxs.sel(warming_level=warmlevel).values.item()
            if (vmin < 0) and (vmax > 0):
                sopt = True
            else:
                sopt = None

            # now prepare the plot object:
            plot_image_kwargs = {
                "by": "all_sims",
                "subplots": True,
                "colorbar": False,
                "clim": (vmin, vmax),
                "clabel": clabel,
                "cmap": wl_viz.cmap,
                "symmetric": sopt,
                "width": width,
                "height": height,
                "xaxis": False,
                "yaxis": False,
                "title": "",
            }

            # Splitting up logic to plot images or bar for postage stamps depending on if there exist more/less than 2x2 gridcells
            any_single_dims = _check_single_spatial_dims(all_plot_data)
            if not any_single_dims:
                all_plots = all_plot_data.hvplot.image(**plot_image_kwargs).cols(4)
            else:
                # Aggregate all data to just the `all_sims` dimension. This will average the data across all dimensions, which may not necessarily be desired for calculations with 'Max' variables, if you are for instance looking for a 'max of maxes'.
                all_plot_data = all_plot_data.mean(
                    dim=[dim for dim in all_plot_data.dims if dim != "all_sims"]
                )

                # Remove SSP descriptions
                all_plot_data["all_sims"] = [
                    sim_name.item().split("--")[0].strip()
                    for sim_name in all_plot_data.all_sims
                ]

                if wl_viz.wl_params.downscaling_method == "Dynamical":
                    # Creating barh plot since there's only max 8 WRF simulations, so each bar and label is still legible
                    all_plots = all_plot_data.hvplot.barh(
                        x="all_sims", xlabel="Simulation", ylabel=f"{units}"
                    ).opts(multi_level=False, show_legend=False)

                else:
                    # Creating histogram since all simulations are too many to put on a bar plot
                    all_plots = all_plot_data.hvplot.hist()

            try:
                all_plots.opts(
                    title=wl_viz.wl_params.variable
                    + " for "
                    + str(warmlevel)
                    + "°C Warming by Simulation"
                )  # Add title
            except:
                all_plots.opts(title=str(warmlevel) + "°C")  # Add shorter title

            all_plots.opts(toolbar="below")  # Set toolbar location
            all_plots.opts(hv.opts.Layout(merge_tools=True))  # Merge toolbar

            if not any_single_dims:
                warm_level_dict[warmlevel] = all_plots.cols(1)
            else:
                warm_level_dict[warmlevel] = all_plots

        # This means that there does not exist any simulations that reach this degree of warming (WRF models).
        else:
            # Pass in a dummy visualization for now to stay consistent with viz data structures
            warm_level_dict[warmlevel] = pn.pane.Markdown(
                "**No simulations reach this degree of warming.**"
            )  # all_plot_data.hvplot()

    return warm_level_dict
    # return all_plots
    # else:
    #     return None


def GCM_PostageStamps_STATS_compute(wl_viz):
    """
    Compute helper for stats postage stamps.
    Returns dictionary of warming levels to stats visuals.
    """
    # Get data to plot
    # one_warming_level = str(float(wl_viz.warmlevel))
    warm_level_dict = {}
    for warmlevel in wl_viz.warming_levels:
        all_plot_data = _select_one_gwl(warmlevel, wl_viz.gwl_snapshots)
        if all_plot_data.all_sims.size != 0:
            if wl_viz.wl_params.variable == "Relative humidity":
                all_plot_data = all_plot_data * 100

            # compute stats
            def get_name(simulation, my_func_name):
                method, GCM, run, scenario = simulation.split("_")
                return (
                    my_func_name
                    + ": \n"
                    + method
                    + " "
                    + GCM
                    + " "
                    + run
                    + "\n"
                    + scenario.split("+")[1]
                )

            def arg_median(data):
                """
                Returns the simulation closest to the median.
                """
                return data.loc[
                    data == data.quantile(0.5, "all_sims", method="nearest")
                ].all_sims.values.item()

            def find_sim(all_plot_data, area_avgs, stat_funcs, my_func):
                if my_func == "Median":
                    one_sim = all_plot_data.sel(all_sims=stat_funcs[my_func](area_avgs))
                else:
                    which_sim = area_avgs.reduce(stat_funcs[my_func], dim="all_sims")
                    one_sim = all_plot_data.isel(all_sims=which_sim.values)
                one_sim.all_sims.values = get_name(
                    one_sim.all_sims.values.item(),
                    my_func,
                )
                return one_sim

            area_avgs = area_average(all_plot_data)
            stat_funcs = {
                "Minimum": np.argmin,
                "Maximum": np.argmax,
                "Median": arg_median,
            }
            stats = xr.concat(
                [
                    find_sim(all_plot_data, area_avgs, stat_funcs, one_func)
                    for one_func in stat_funcs
                ],
                dim="all_sims",
            )
            stats.name = "Cross-simulation Statistics"

            # Set up plotting arguments
            width = 410
            height = 210
            units = wl_viz.gwl_snapshots.attrs["units"]
            clabel = wl_viz.wl_params.variable + " (" + units + ")"
            vmin = wl_viz.mins.sel(warming_level=warmlevel).values.item()
            vmax = wl_viz.maxs.sel(warming_level=warmlevel).values.item()
            if (vmin < 0) and (vmax > 0):
                sopt = True
            else:
                sopt = None

            # Make plots
            any_single_dims = _check_single_spatial_dims(all_plot_data)
            if any_single_dims:
                only_sims = area_average(stats)
                all_plots = only_sims.hvplot.bar(
                    x="all_sims", xlabel="Simulation", ylabel=f"{units} of Warming"
                ).opts(multi_level=False, show_legend=False)

            else:
                plot_list = []
                for stat in stats:
                    plot = stat.drop(["warming_level"]).hvplot.image(
                        clabel=clabel,
                        cmap=wl_viz.cmap,
                        clim=(vmin, vmax),
                        symmetric=sopt,
                        width=width,
                        height=height,
                        xaxis=False,
                        yaxis=False,
                        title=stat.all_sims.values.item(),  # dim has been overwritten with nicer title
                    )
                    plot_list.append(plot)
                all_plots = plot_list[0] + plot_list[1] + plot_list[2]

            all_plots.opts(
                title=wl_viz.wl_params.variable
                + " for "
                + str(warmlevel)
                + "°C Warming Across Models"
            )  # Add title
            if not any_single_dims:
                warm_level_dict[warmlevel] = all_plots.cols(1)
            else:
                warm_level_dict[warmlevel] = all_plots
        # This means that there does not exist any simulations that reach this degree of warming (WRF models).
        else:
            # Pass in a dummy visualization for now to stay consistent with viz data structures
            warm_level_dict[warmlevel] = pn.pane.Markdown(
                "**No simulations reach this degree of warming.**"
            )  # all_plot_data.hvplot()

    return warm_level_dict


def warming_levels_visualize(wl_viz):
    # Create panel doodad!

    GMT_plot = pn.Card(
        pn.Column(
            (
                "Shading around selected global emissions scenario shows the 90% interval"
                " across different simulations. Dotted line indicates when the multi-model"
                " ensemble reaches the selected warming level, while solid vertical lines"
                " indicate when the earliest and latest simulations of that scenario reach"
                " the warming level. Figure and data are reproduced from the"
                " [IPCC AR6 Summary for Policymakers Fig 8]"
                "(https://www.ipcc.ch/report/ar6/wg1/figures/summary-for-policymakers/figure-spm-8/)."
            ),
            pn.widgets.Select.from_param(wl_viz.param.ssp, name="Scenario", width=250),
            wl_viz.GMT_context_plot,
        ),
        title="When do different scenarios reach the warming level?",
        collapsible=False,
        width=600,
        height=515,
    )

    postage_stamps_MAIN = pn.Column(
        pn.widgets.StaticText(
            value=(
                "Panels show the 30-year average centered on the year that each "
                "GCM run (each panel) reaches the specified warming level. "
                "If you selected 'Yes' to return an anomaly, you will see the difference "
                "from average over the 1981-2010 historical reference period."
            ),
            width=800,
        ),
        pn.Row(
            wl_viz.GCM_PostageStamps_MAIN,
            pn.Column(
                pn.widgets.StaticText(value="<br><br><br>", width=150),
                pn.widgets.StaticText(
                    value=(
                        "<b>Tip</b>: There's a toolbar below the maps."
                        " Try clicking the magnifying glass to zoom in on a"
                        " particular region. You can also click the save button"
                        " to save a copy of the figure to your computer."
                    ),
                    width=150,
                    style={
                        "border": "1.2px red solid",
                        "padding": "5px",
                        "border-radius": "4px",
                        "font-size": "13px",
                    },
                ),
            ),
        ),
    )

    postage_stamps_STATS = pn.Column(
        pn.widgets.StaticText(
            value=(
                "Panels show the median, minimum, or maximum conditions"
                " across all models. These statistics are computed from the data"
                " in the first panel."
            ),
            width=800,
        ),
        wl_viz.GCM_PostageStamps_STATS,
    )

    map_tabs = pn.Card(
        pn.Row(
            pn.widgets.StaticText(name="", value="Warming level (°C)"),
            pn.widgets.RadioButtonGroup.from_param(wl_viz.param.warmlevel, name=""),
            width=230,
        ),
        pn.Tabs(
            ("Maps of individual simulations", postage_stamps_MAIN),
            (
                "Maps of cross-model statistics: median/max/min",
                postage_stamps_STATS,
            ),
        ),
        title="Regional response at selected warming level",
        width=850,
        height=600,
        collapsible=False,
    )

    warming_panel = pn.Column(GMT_plot, map_tabs)
    return warming_panel


def _make_hvplot(data, clabel, clim, cmap, sopt, title, width=225, height=210):
    """Make single map"""
    if len(data.x) > 1 and len(data.y) > 1:
        # If data has more than one grid cell, make a pretty map
        _plot = data.hvplot.image(
            x="x",
            y="y",
            grid=True,
            width=width,
            height=height,
            xaxis=None,
            yaxis=None,
            clabel=clabel,
            clim=clim,
            cmap=cmap,
            symmetric=sopt,
            title=title,
        )
    else:
        # Make a scatter plot if it's just one grid cell
        _plot = data.hvplot.scatter(
            x="x",
            y="y",
            hover_cols=data.name,
            grid=True,
            width=width,
            height=height,
            xaxis=None,
            yaxis=None,
            clabel=clabel,
            clim=clim,
            cmap=cmap,
            symmetric=sopt,
            title=title,
            s=150,  # Size of marker
        )
    return _plot


def fit_models_and_plots(new_data, trad_data, dist_name):
    """
    Given a xr.DataArray and a distribution name, fit the distribution to the data, and generate
    a plot denoting a histogram of the data and the fitted distribution to the data.
    """
    plt.figure(figsize=(10, 5))

    # Get and fit distribution for new method data and traditional method data
    func = threshold_tools._get_distr_func(dist_name)
    new_fitted_dist = threshold_tools._get_fitted_distr(new_data, dist_name, func)
    trad_fitted_dist = threshold_tools._get_fitted_distr(trad_data, dist_name, func)

    # Get params from distribution
    new_params = new_fitted_dist[0].values()
    trad_params = trad_fitted_dist[0].values()

    # Create histogram for new method data and traditional method data
    counts, bins = np.histogram(new_data)
    plt.hist(
        bins[:-1],
        5,
        weights=counts / sum(counts),
        label="New GWL counts",
        lw=3,
        fc=(1, 0, 0, 0.5),
    )

    counts, bins = np.histogram(trad_data)
    plt.hist(
        bins[:-1],
        5,
        weights=counts / sum(counts),
        label="Traditional counts",
        lw=3,
        fc=(0, 0, 1, 0.5),
    )

    # Plotting pearson3 PDFs
    skew, loc, scale = new_params
    x = np.linspace(func.ppf(0.01, skew), func.ppf(0.99, skew), 5000)
    plt.plot(x, func.pdf(x, skew), "r-", lw=2, alpha=0.6, label="pearson3 curve new")
    new_left, new_right = pearson3.interval(0.95, skew, loc, scale)

    skew, loc, scale = trad_params
    x = np.linspace(func.ppf(0.01, skew), func.ppf(0.99, skew), 5000)
    plt.plot(x, func.pdf(x, skew), "b-", lw=2, alpha=0.6, label="pearson3 curve trad.")
    trad_left, trad_right = pearson3.interval(0.95, skew, loc, scale)

    # Plotting confidence intervals
    plt.axvline(new_left, color="r", linestyle="dashed", label="95% CI new")
    plt.axvline(new_right, color="r", linestyle="dashed")
    plt.axvline(trad_left, color="b", linestyle="dashed", label="95% CI trad.")
    plt.axvline(trad_right, color="b", linestyle="dashed")

    # Plotting rest of chart attributes
    plt.xlabel("Log of Extreme Heat Days Count")
    plt.ylabel("Probability Density")
    plt.legend()
    plt.title("Fitting Pearson3 Distributions to Log-Scaled Extreme Heat Days Counts")
    plt.xlim(left=0.5, right=max(max(new_data), max(trad_data)))
    plt.ylim(top=1)
    plt.show()

    return new_params, trad_params
>>>>>>> 4afac0fa
<|MERGE_RESOLUTION|>--- conflicted
+++ resolved
@@ -7,7 +7,6 @@
 import dask
 import calendar
 
-<<<<<<< HEAD
 from climakitae.core.data_interface import DataParameters
 from climakitae.core.data_load import load
 from climakitae.core.paths import (
@@ -19,37 +18,6 @@
     scenario_to_experiment_id,
 )
 from climakitae.util.colormap import read_ae_colormap
-=======
-from climakitae.core.data_load import (
-    load,
-)
-from climakitae.core.data_interface import (
-    DataParametersWithPanes,
-    _selections_param_to_panel,
-    _scenario_to_experiment_id,
-)
-from climakitae.util.utils import (
-    read_csv_file,
-    read_ae_colormap,
-    area_average,
-    drop_invalid_wrf_sims,
-)
-from climakitae.core.paths import (
-    gwl_1981_2010_file,
-    gwl_1850_1900_file,
-    ssp119_file,
-    ssp126_file,
-    ssp245_file,
-    ssp370_file,
-    ssp585_file,
-    hist_file,
-)
-
-from climakitae.explore import threshold_tools
-import matplotlib.pyplot as plt
-from scipy.stats import pearson3
-from tqdm.auto import tqdm
->>>>>>> 4afac0fa
 
 # Silence warnings
 import logging
@@ -79,43 +47,9 @@
     warming_levels = []
 
     def __init__(self, **params):
-<<<<<<< HEAD
         self.wl_params = WarmingLevelDataParameters()
         self.warming_levels = ["1.5", "2.0", "3.0", "4.0"]
 
-=======
-        self.wl_params = WarmingLevelChoose()
-        # self.warming_levels = ["1.5", "2.0", "3.0", "4.0"]
-
-    def choose_data(self):
-        return warming_levels_select(self.wl_params)
-
-    def find_warming_slice(self, level, gwl_times):
-        """
-        Find the warming slice data for the current level from the catalog data.
-        """
-        warming_data = self.catalog_data.groupby("all_sims").map(
-            get_sliced_data,
-            level=level,
-            years=gwl_times,
-            months=self.wl_params.months,
-            window=self.wl_params.window,
-            anom=self.wl_params.anom,
-        )
-        warming_data = warming_data.expand_dims({"warming_level": [level]})
-        warming_data = warming_data.assign_attrs(
-            window=self.wl_params.window, months=self.wl_params.months
-        )
-
-        # Cleaning data
-        warming_data = clean_warm_data(warming_data)
-
-        # Relabeling `all_sims` dimension
-        new_warm_data = warming_data.drop("all_sims")
-        new_warm_data["all_sims"] = relabel_axis(warming_data["all_sims"])
-        return new_warm_data
-
->>>>>>> 4afac0fa
     def calculate(self):
         def _clean_list(data, gwl_times):
             # this is necessary because there are two simulations that
@@ -197,14 +131,6 @@
 
         self.sliced_data = {}
         self.gwl_snapshots = {}
-<<<<<<< HEAD
-        for level in self.warming_levels:
-            # Assign warming slices to dask computation graph
-            warm_slice = load(_find_warming_slice(self, level))
-            # Dropping simulations that only have NaNs
-            warm_slice = warm_slice.dropna(dim="all_sims", how="all")
-            self.gwl_snapshots[level] = warm_slice.reduce(np.nanmean, "time")
-=======
         for level in tqdm(
             self.wl_params.warming_levels, desc="Computing each warming level"
         ):
@@ -214,7 +140,6 @@
 
             # Add GWL snapshots
             self.gwl_snapshots[level] = warm_slice.mean(dim="time", skipna=True)
->>>>>>> 4afac0fa
 
             # Renaming time dimension for warming slice once "time" is all computed on
             freq_strs = {"monthly": "months", "daily": "days", "hourly": "hours"}
@@ -225,7 +150,6 @@
 
         self.gwl_snapshots = xr.concat(self.gwl_snapshots.values(), dim="warming_level")
 
-<<<<<<< HEAD
         def _get_cmap(wl_params):
             """Set colormap depending on variable"""
             if (
@@ -241,20 +165,6 @@
             return cmap
 
         self.cmap = _get_cmap(self.wl_params)
-=======
-    def visualize(self):
-        self.cmap = _get_cmap(self.wl_params)
-        print("Loading in GWL snapshots...")
-        self.gwl_snapshots = load(self.gwl_snapshots, progress_bar=True)
-        self.wl_viz = WarmingLevelVisualize(
-            gwl_snapshots=self.gwl_snapshots,
-            wl_params=self.wl_params,
-            cmap=self.cmap,
-            warming_levels=self.wl_params.warming_levels,
-        )
-        self.wl_viz.compute_stamps()
-        return warming_levels_visualize(self.wl_viz)
->>>>>>> 4afac0fa
 
 
 def relabel_axis(all_sims_dim):
@@ -275,47 +185,8 @@
     return (sim_str, ensemble, scenario)
 
 
-<<<<<<< HEAD
 def _get_sliced_data(y, level, years, window=15, anom="Yes"):
     """Calculating warming level anomalies mapping function.
-=======
-def clean_list(data, gwl_times):
-    # this is necessary because there are two simulations that
-    # lack data for any warming level in the lookup table
-    keep_list = list(data.all_sims.values)
-    for sim in data.all_sims:
-        if process_item(data.sel(all_sims=sim)) not in list(gwl_times.index):
-            keep_list.remove(sim.item())
-    return data.sel(all_sims=keep_list)
-
-
-def clean_warm_data(warm_data):
-    """
-    Cleaning the warming levels data in 3 parts:
-      1. Removing simulations where this warming level is not crossed. (centered_year)
-      2. Removing timestamps at the end to account for leap years (time)
-      3. Removing simulations that go past 2100 for its warming level window (all_sims)
-    """
-    # Check that there exist simulations that reached this warming level before cleaning. Otherwise, don't modify anything.
-    if not (warm_data.centered_year.isnull()).all():
-
-        # Cleaning #1
-        warm_data = warm_data.sel(all_sims=~warm_data.centered_year.isnull())
-
-        # Cleaning #2
-        # warm_data = warm_data.isel(
-        #     time=slice(0, len(warm_data.time) - 1)
-        # )  # -1 is just a placeholder for 30 year window, this could be more specific.
-
-        # Cleaning #3
-        # warm_data = warm_data.dropna(dim="all_sims")
-
-    return warm_data
-
-
-def get_sliced_data(y, level, years, months=np.arange(1, 13), window=15, anom="Yes"):
-    """Calculating warming level anomalies.
->>>>>>> 4afac0fa
 
     Parameters
     ----------
@@ -400,25 +271,6 @@
         return xr.full_like(y, np.nan)
 
 
-<<<<<<< HEAD
-=======
-def _get_cmap(wl_params):
-    """Set colormap depending on variable"""
-    if (
-        wl_params.variable == "Air Temperature at 2m"
-        or wl_params.variable == "Dew point temperature"
-        or wl_params.variable == "Maximum air temperature at 2m"
-    ):
-        cmap_name = "ae_orange"
-    else:
-        cmap_name = "ae_diverging"
-
-    # Read colormap hex
-    cmap = read_ae_colormap(cmap=cmap_name, cmap_hex=True)
-    return cmap
-
-
->>>>>>> 4afac0fa
 def _select_one_gwl(one_gwl, snapshots):
     """
     This needs to happen in two places. You have to drop the sims
@@ -432,9 +284,6 @@
     return all_plot_data
 
 
-<<<<<<< HEAD
-class WarmingLevelDataParameters(DataParameters):
-=======
 def _check_single_spatial_dims(da):
     """
     This checks needs to happen to determine whether or not the plots in postage stamps should be image plots or bar plots, depending on whether or not one of the spatial dimensions is <= a length of 1.
@@ -448,8 +297,7 @@
     return False
 
 
-class WarmingLevelChoose(DataParametersWithPanes):
->>>>>>> 4afac0fa
+class WarmingLevelDataParameters(DataParameters):
     window = param.Integer(
         default=15,
         bounds=(5, 25),
@@ -499,9 +347,6 @@
             self.anom = "Yes"
         else:
             self.param["anom"].objects = ["Yes", "No"]
-<<<<<<< HEAD
-            self.anom = "Yes"
-=======
             self.anom = "Yes"
 
 
@@ -827,8 +672,12 @@
             # Set up plotting arguments
             width = 210
             height = 110
-            units = wl_viz.gwl_snapshots.attrs["units"]
-            clabel = wl_viz.wl_params.variable + " (" + units + ")"
+            clabel = (
+                wl_viz.wl_params.variable
+                + " ("
+                + wl_viz.gwl_snapshots.attrs["units"]
+                + ")"
+            )
             vmin = wl_viz.mins.sel(warming_level=warmlevel).values.item()
             vmax = wl_viz.maxs.sel(warming_level=warmlevel).values.item()
             if (vmin < 0) and (vmax > 0):
@@ -837,51 +686,25 @@
                 sopt = None
 
             # now prepare the plot object:
-            plot_image_kwargs = {
-                "by": "all_sims",
-                "subplots": True,
-                "colorbar": False,
-                "clim": (vmin, vmax),
-                "clabel": clabel,
-                "cmap": wl_viz.cmap,
-                "symmetric": sopt,
-                "width": width,
-                "height": height,
-                "xaxis": False,
-                "yaxis": False,
-                "title": "",
-            }
-
-            # Splitting up logic to plot images or bar for postage stamps depending on if there exist more/less than 2x2 gridcells
-            any_single_dims = _check_single_spatial_dims(all_plot_data)
-            if not any_single_dims:
-                all_plots = all_plot_data.hvplot.image(**plot_image_kwargs).cols(4)
-            else:
-                # Aggregate all data to just the `all_sims` dimension. This will average the data across all dimensions, which may not necessarily be desired for calculations with 'Max' variables, if you are for instance looking for a 'max of maxes'.
-                all_plot_data = all_plot_data.mean(
-                    dim=[dim for dim in all_plot_data.dims if dim != "all_sims"]
-                )
-
-                # Remove SSP descriptions
-                all_plot_data["all_sims"] = [
-                    sim_name.item().split("--")[0].strip()
-                    for sim_name in all_plot_data.all_sims
-                ]
-
-                if wl_viz.wl_params.downscaling_method == "Dynamical":
-                    # Creating barh plot since there's only max 8 WRF simulations, so each bar and label is still legible
-                    all_plots = all_plot_data.hvplot.barh(
-                        x="all_sims", xlabel="Simulation", ylabel=f"{units}"
-                    ).opts(multi_level=False, show_legend=False)
-
-                else:
-                    # Creating histogram since all simulations are too many to put on a bar plot
-                    all_plots = all_plot_data.hvplot.hist()
+            all_plots = all_plot_data.hvplot.image(
+                by="all_sims",
+                subplots=True,
+                colorbar=False,
+                clim=(vmin, vmax),
+                clabel=clabel,
+                cmap=wl_viz.cmap,
+                symmetric=sopt,
+                width=width,
+                height=height,
+                xaxis=False,
+                yaxis=False,
+                title="",
+            ).cols(4)
 
             try:
                 all_plots.opts(
                     title=wl_viz.wl_params.variable
-                    + " for "
+                    + ": for "
                     + str(warmlevel)
                     + "°C Warming by Simulation"
                 )  # Add title
@@ -890,11 +713,7 @@
 
             all_plots.opts(toolbar="below")  # Set toolbar location
             all_plots.opts(hv.opts.Layout(merge_tools=True))  # Merge toolbar
-
-            if not any_single_dims:
-                warm_level_dict[warmlevel] = all_plots.cols(1)
-            else:
-                warm_level_dict[warmlevel] = all_plots
+            warm_level_dict[warmlevel] = all_plots.cols(1)
 
         # This means that there does not exist any simulations that reach this degree of warming (WRF models).
         else:
@@ -976,8 +795,12 @@
             # Set up plotting arguments
             width = 410
             height = 210
-            units = wl_viz.gwl_snapshots.attrs["units"]
-            clabel = wl_viz.wl_params.variable + " (" + units + ")"
+            clabel = (
+                wl_viz.wl_params.variable
+                + " ("
+                + wl_viz.gwl_snapshots.attrs["units"]
+                + ")"
+            )
             vmin = wl_viz.mins.sel(warming_level=warmlevel).values.item()
             vmax = wl_viz.maxs.sel(warming_level=warmlevel).values.item()
             if (vmin < 0) and (vmax > 0):
@@ -986,17 +809,12 @@
                 sopt = None
 
             # Make plots
-            any_single_dims = _check_single_spatial_dims(all_plot_data)
-            if any_single_dims:
-                only_sims = area_average(stats)
-                all_plots = only_sims.hvplot.bar(
-                    x="all_sims", xlabel="Simulation", ylabel=f"{units} of Warming"
-                ).opts(multi_level=False, show_legend=False)
-
-            else:
-                plot_list = []
-                for stat in stats:
-                    plot = stat.drop(["warming_level"]).hvplot.image(
+            plot_list = []
+            for stat in stats:
+                plot_list.append(
+                    stat.squeeze()
+                    .drop(["warming_level"])
+                    .hvplot.image(
                         clabel=clabel,
                         cmap=wl_viz.cmap,
                         clim=(vmin, vmax),
@@ -1007,19 +825,17 @@
                         yaxis=False,
                         title=stat.all_sims.values.item(),  # dim has been overwritten with nicer title
                     )
-                    plot_list.append(plot)
-                all_plots = plot_list[0] + plot_list[1] + plot_list[2]
+                )
+            all_plots = plot_list[0] + plot_list[1] + plot_list[2]
 
             all_plots.opts(
                 title=wl_viz.wl_params.variable
-                + " for "
+                + ": for "
                 + str(warmlevel)
                 + "°C Warming Across Models"
             )  # Add title
-            if not any_single_dims:
-                warm_level_dict[warmlevel] = all_plots.cols(1)
-            else:
-                warm_level_dict[warmlevel] = all_plots
+            warm_level_dict[warmlevel] = all_plots.cols(1)
+
         # This means that there does not exist any simulations that reach this degree of warming (WRF models).
         else:
             # Pass in a dummy visualization for now to stay consistent with viz data structures
@@ -1223,5 +1039,4 @@
     plt.ylim(top=1)
     plt.show()
 
-    return new_params, trad_params
->>>>>>> 4afac0fa
+    return new_params, trad_params