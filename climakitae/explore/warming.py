--- conflicted
+++ resolved
@@ -15,12 +15,9 @@
 from climakitae.util.utils import (
     read_csv_file,
     scenario_to_experiment_id,
-<<<<<<< HEAD
     timescale_to_table_id,
     resolution_to_gridlabel,
-=======
     drop_invalid_wl_sims,
->>>>>>> 00a32294
 )
 
 from tqdm.auto import tqdm
