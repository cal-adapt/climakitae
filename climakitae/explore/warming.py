"""
Helper functions for performing analyses related to global warming levels, along with
backend code for building the warming levels GUI
"""

import calendar

# Silence warnings
import logging
from typing import Iterable, List

import numpy as np
import pandas as pd
import param
import xarray as xr
from tqdm.auto import tqdm

from climakitae.core.constants import SSPS, WARMING_LEVELS
from climakitae.core.data_interface import DataParameters
from climakitae.core.data_load import load
from climakitae.core.paths import gwl_1850_1900_file, gwl_1981_2010_file
from climakitae.util.utils import (
    _get_cat_subset,
    read_csv_file,
    scenario_to_experiment_id,
)

# warnings.simplefilter(action="ignore", category=FutureWarning)


logging.getLogger("param").setLevel(logging.CRITICAL)
xr.set_options(keep_attrs=True)  # Keep attributes when mutating xr objects
# Remove param's parameter descriptions from docstring because
# ANSI escape sequences in them complicate their rendering
param.parameterized.docstring_describe_params = False
# Docstring signatures are also hard to read and therefore removed
param.parameterized.docstring_signature = False


class WarmingLevels:
    """
    A container for all of the warming levels-related functionality:
    - A pared-down Select panel, under "choose_data"
    - a "calculate" step where most of the waiting occurs
    - an optional "visualize" panel, as an instance of WarmingLevelVisualize
    - postage stamps from visualize "main" tab are accessible via "gwl_snapshots"
    - data sliced around gwl window retrieved from "sliced_data"
    """

    catalog_data = xr.DataArray()
    sliced_data = xr.DataArray()
    gwl_snapshots = xr.DataArray()

    def __init__(self):
        self.wl_params = WarmingLevelChoose()
        # self.warming_levels = ["0.8", "1.2", "1.5", "2.0", "3.0", "4.0"]
        self.warming_levels = _check_available_warming_levels()
        self.gwl_times = None  # Placeholder for the warming level times
        self.catalog_data = None  # Placeholder for the catalog data

    def find_warming_slice(self, level: str, gwl_times: pd.DataFrame) -> xr.DataArray:
        """
        Find the warming slice data for the current level from the catalog data.

        Parameters
        ----------
        level: str
            The warming level to find the slice for.
        gwl_times: pd.DataFrame
            The DataFrame containing the warming level times.

        Returns
        -------
        xr.DataArray
            The warming slice data for the specified level.
        """
        warming_data = self.catalog_data.groupby("all_sims").map(
            get_sliced_data,
            level=level,
            years=gwl_times,
            months=self.wl_params.months,
            window=self.wl_params.window,
            anom=self.wl_params.anom,
        )
        warming_data = warming_data.expand_dims({"warming_level": [level]})
        warming_data = warming_data.assign_attrs(
            window=self.wl_params.window, months=self.wl_params.months
        )

        # Cleaning data
        warming_data = clean_warm_data(warming_data)

        # Relabeling `all_sims` dimension
        new_warm_data = warming_data.drop_vars("all_sims")
        new_warm_data["all_sims"] = relabel_axis(warming_data["all_sims"])
        return new_warm_data

    def calculate(self):
        """
        Calculate the warming levels for the selected parameters.

        This function retrieves the data from the catalog, slices it according to the
        warming levels, and stores the results in the `sliced_data` and `gwl_snapshots`
        attributes.
        """
        # manually reset to all SSPs, in case it was inadvertently changed by
        # temporarily have ['Dynamical','Statistical'] for downscaling_method
        self.wl_params.scenario_ssp = SSPS

        # Postage data and anomalies
        self.catalog_data = self.wl_params.retrieve()
        self.catalog_data = self.catalog_data.stack(all_sims=["simulation", "scenario"])

        # Dropping invalid simulations that come up from stacking scenarios and simulations together
        self.catalog_data = _drop_invalid_sims(self.catalog_data, self.wl_params)

        if self.wl_params.anom == "Yes":
            self.gwl_times = read_csv_file(gwl_1981_2010_file, index_col=[0, 1, 2])
        else:
            self.gwl_times = read_csv_file(gwl_1850_1900_file, index_col=[0, 1, 2])
        self.gwl_times = self.gwl_times.dropna(how="all")
        self.catalog_data = clean_list(self.catalog_data, self.gwl_times)

        self.sliced_data = {}
        self.gwl_snapshots = {}
        for level in tqdm(
            self.wl_params.warming_levels, desc="Computing each warming level"
        ):
            warm_slice = self.find_warming_slice(level, self.gwl_times)
            if self.wl_params.load_data:
                warm_slice = load(warm_slice, progress_bar=True)

            # Add GWL snapshots
            self.gwl_snapshots[level] = warm_slice.mean(dim="time", skipna=True)

            # Renaming time dimension for warming slice once "time" is all computed on
            freq_strs = {"monthly": "months", "daily": "days", "hourly": "hours"}
            warm_slice = warm_slice.rename(
                {"time": f"{freq_strs[warm_slice.frequency]}_from_center"}
            )
            self.sliced_data[level] = warm_slice

        self.gwl_snapshots = xr.concat(self.gwl_snapshots.values(), dim="warming_level")


def relabel_axis(all_sims_dim: Iterable) -> List[str]:
    """
    Converts an iterable of tuples into a list of strings by concatenating the first two elements
    of each tuple with an underscore (`_`).

    This function is designed to simplify dimension names, particularly for compatibility with
    plotting libraries like `hvplot`, which may not handle tuple-based dimension names well.

    Parameters
    ----------
    all_sims_dim : Iterable
        An iterable containing elements that can be converted into tuples. Each element is expected
        to have a `.values.item()` method to extract the tuple.

    Returns
    -------
    List[str]
        A list of strings where each string is formed by concatenating the first two elements of
        the tuples in `all_sims_dim` with an underscore (`_`).

    Raises
    ------
    AttributeError
        If an element in `all_sims_dim` does not have a `.values.item()` method.
    IndexError
        If a tuple in `all_sims_dim` does not have at least two elements.

    Examples
    --------
    >>> import xarray as xr
    >>> # The input `all_sims_dim` is typically an xarray.DataArray
    >>> # representing a coordinate, often created by stacking dimensions.
    >>> # For example, if `ds` is a Dataset with 'simulation' and 'scenario'
    >>> # coordinates, then `ds.stack(all_sims=('simulation', 'scenario'))['all_sims']`
    >>> # would be such an input.
    >>>
    >>> # Create an example of such an xarray.DataArray:
    >>> simulation_scenario_pairs = [
    ...     ('ModelA_run1', 'SSP1-2.6'),
    ...     ('ModelB_run2', 'SSP5-8.5')
    ... ]
    >>> # This DataArray holds the coordinate values (the tuples).
    >>> all_sims_coordinate = xr.DataArray(
    ...     data=simulation_scenario_pairs,
    ...     dims=['all_sims'],
    ...     name='all_sims_stacked_coordinate'
    ... )
    >>> # The function iterates over `all_sims_coordinate`. Each element `one`
    >>> # (as in the function's loop) is a 0-D xarray.DataArray containing one tuple.
    >>> # For the first pair, `one.values.item()` would yield ('ModelA_run1', 'SSP1-2.6').
    >>> relabel_axis(all_sims_coordinate)
    ['ModelA_run1_SSP1-2.6', 'ModelB_run2_SSP5-8.5']
    """
    new_arr = []
    for one in all_sims_dim:
        temp = list(one.values.item())
        a = temp[0] + "_" + temp[1]
        new_arr.append(a)
    return new_arr


def process_item(y: xr.DataArray) -> tuple[str, str, str]:
    """
    Extracts and processes simulation metadata from an xarray DataArray.

    This function retrieves identifiers for a simulation, including the simulation string,
    ensemble, and scenario, and returns them as a tuple. The scenario string is processed
    using the `scenario_to_experiment_id` function to standardize its format.

    Parameters
    ----------
    y : xr.DataArray
        An xarray DataArray containing metadata about a simulation. It is expected to have
        `simulation` and `scenario` attributes that can be accessed using `.item()`.

    Returns
    -------
    tuple[str, str, str]
        A tuple containing:
        - `sim_str` (str): The second part of the `simulation` string.
        - `ensemble` (str): The third part of the `simulation` string.
        - `scenario` (str): The processed scenario identifier.

    Raises
    ------
    AttributeError
        If `y` does not have `simulation` or `scenario` attributes.
    ValueError
        If the `simulation` string cannot be split into three parts.

    Examples
    --------
    >>> y = xr.DataArray(attrs={
    ...     "simulation": "Dynamical_sim1_ensemble1",
    ...     "scenario": "Historical + ssp585"
    ... })
    >>> process_item(y)
    ('sim1', 'ensemble1', 'ssp585')
    """
    simulation = y.simulation.item()
    scenario = scenario_to_experiment_id(y.scenario.item().split("+")[1].strip())
    _, sim_str, ensemble = simulation.split("_")
    return (sim_str, ensemble, scenario)


def clean_list(data: xr.Dataset, gwl_times: pd.DataFrame) -> xr.Dataset:
    """
    Filters an xarray dataset to retain only simulations with valid warming level data.

    This function removes simulations from the dataset that do not have corresponding entries
    in the provided lookup table (`gwl_times`). It ensures that only valid simulations are
    included for further analysis.

    Parameters
    ----------
    data : xr.Dataset
        An xarray dataset containing a dimension `all_sims`, which represents simulation metadata.
    gwl_times : pd.DataFrame
        A pandas DataFrame acting as a lookup table. Its index should contain valid simulation
        metadata (e.g., simulation string, ensemble, and scenario).

    Returns
    -------
    xr.Dataset
        A filtered xarray dataset containing only simulations with valid warming level data.

    Raises
    ------
    AttributeError
        If `data` does not have a dimension named `all_sims`.
    KeyError
        If `process_item` fails to find a simulation in the `gwl_times` index.
    """
    # Create a list of all simulation identifiers
    keep_list = list(data.all_sims.values)
    # Iterate over each simulation and check if it exists in the lookup table
    for sim in data.all_sims:
        if process_item(data.sel(all_sims=sim)) not in list(gwl_times.index):
            keep_list.remove(sim.item())
    # Filter the dataset to retain only valid simulations
    return data.sel(all_sims=keep_list)


def clean_warm_data(warm_data: xr.DataArray) -> xr.DataArray:
    """
    Cleans warming level data by removing invalid simulations and timestamps.

    This function performs the following cleaning steps:
    1. Removes simulations where the warming level is not crossed (i.e., `centered_year` is null).
    2. (Optional) Removes timestamps at the end to account for leap years.
    3. (Optional) Removes simulations that exceed the year 2100.

    Parameters
    ----------
    warm_data : xr.DataArray
        An xarray DataArray containing warming level data. It is expected to have a `centered_year`
        attribute and dimensions like `all_sims` and `time`.

    Returns
    -------
    xr.DataArray
        The cleaned xarray DataArray with invalid simulations and timestamps removed.

    Raises
    ------
    AttributeError
        If `warm_data` does not have the required attributes or dimensions.
    """
    # Check that there exist simulations that reached this warming level before cleaning. Otherwise, don't modify anything.
    if not (warm_data.centered_year.isnull()).all():

        # Cleaning #1
        if not (warm_data.centered_year.isnull()).all():
            # Use .values to get numpy array of booleans instead of DataArray
            warm_data = warm_data.sel(all_sims=~warm_data.centered_year.isnull().values)

        # Cleaning #2
        # warm_data = warm_data.isel(
        #     time=slice(0, len(warm_data.time) - 1)
        # )  # -1 is just a placeholder for 30 year window, this could be more specific.

        # Cleaning #3
        # warm_data = warm_data.dropna(dim="all_sims")

    return warm_data


def get_sliced_data(
    y: xr.DataArray,
    level: str,
    years: pd.DataFrame,
    months: Iterable = np.arange(1, 13),
    window: int = 15,
    anom: str = "No",
) -> xr.DataArray:
    """Calculating warming level anomalies.

    Parameters
    ----------
    y: xr.DataArray
        Data to compute warming level anomolies, one simulation at a time via groupby
    level: str
        Warming level amount
    years: pd.DataFrame
        Lookup table for the date a given simulation reaches each warming level.
    months: np.ndarray
        Months to include in a warming level slice.
    window: int, optional
        Number of years to generate time window for. Default to 15 years.
        For example, a 15 year window would generate a window of 15 years in the past from the central warming level date, and 15 years into the future. I.e. if a warming level is reached in 2030, the window would be (2015,2045).
    scenario: str, one of "ssp370", "ssp585", "ssp245"
        Shared Socioeconomic Pathway. Default to SSP 3-7.0

    Returns
    --------
    anomaly_da: xr.DataArray
    """
    gwl_times_subset = years.loc[process_item(y)]

    # Checking if the centered year is null, if so, return dummy DataArray
    center_time = gwl_times_subset.loc[level]

    # Dropping leap days before slicing time dimension because the window size can affect number of leap days per slice
    y = y.loc[~((y.time.dt.month == 2) & (y.time.dt.day == 29))]

    if not pd.isna(center_time):

        # Find the centered year
        centered_year = pd.to_datetime(center_time).year
        start_year = centered_year - window
        end_year = centered_year + (window - 1)

        if anom == "Yes":
            # Find the anomaly
            anom_val = y.sel(time=slice("1981", "2010")).mean(
                "time"
            )  # Calvin- this line is run 3-4x the number of times it actually needs to be run. Each simulation gets this value calculated for each warming level, so there is no need to calculate this 3-4x when it only needs to be calculated once.
            sliced = y.sel(time=slice(str(start_year), str(end_year))) - anom_val
        else:
            # Finding window slice of data
            sliced = y.sel(time=slice(str(start_year), str(end_year)))

        # Creating a mask for timestamps that are within the desired months
        valid_months_mask = sliced.time.dt.month.isin([months])

        ### Resetting and renaming time index for each data array so they can overlap and save storage space.
        expected_counts = {
            "monthly": window * 2 * 12,
            "daily": window * 2 * 365,
            "hourly": window * 2 * 8760,
        }
        # There may be missing time for time slices that exceed the 2100 year bound. If that is the case, only return a warming slice for the amount of valid data available AND correctly center `time_from_center` values.
        # Otherwise, if no time is missing, then the warming slice will just center the center year.
        sliced["time"] = np.arange(
            -expected_counts[y.frequency] / 2,
            expected_counts[y.frequency] / 2
            - (expected_counts[y.frequency] - len(sliced)),
        )

        # Add user warning if the total slice is missing any time that exceeds the 2100 year bound.
        if len(sliced["time"]) < expected_counts[sliced.frequency]:
            try:
                print(
                    f"\nWarming Level data for {sliced.simulation[0].item()} is not completely available, since the warming level slice's center year is towards the end of the century. All other valid data is returned.\n"
                )
            except:
                print(
                    "\nWarming Level data for a simulation is not completely available, since the warming level slice's center year is towards the end of the century. All other valid data is returned.\n"
                )

        # Removing data not in the desired months (in this new time dimension)
        sliced = sliced.sel(time=valid_months_mask)

        # Assigning `centered_year` as a coordinate to the DataArray
        sliced = sliced.assign_coords({"centered_year": centered_year})

        return sliced

    else:

        # Get number of days per month for non-leap year
        days_per_month = {i: calendar.monthrange(2001, i)[1] for i in np.arange(1, 13)}

        # This creates an approximately appropriately sized DataArray to be dropped later
        match y.frequency:
            case "monthly":
                time_freq = len(months)
            case "daily":
                time_freq = sum([days_per_month[month] for month in months])
            case "hourly":
                time_freq = sum([days_per_month[month] for month in months]) * 24
<<<<<<< HEAD
=======
            case _:
                raise ValueError(
                    f"Invalid frequency '{y.frequency}'. Expected 'monthly', 'daily', or 'hourly'."
                )
>>>>>>> 1cb20f5b
        y = y.isel(
            time=slice(0, window * 2 * time_freq)
        )  # This is to create a dummy slice that conforms with other data structure. Can be re-written to something more elegant.

        # Creating attributes
        y["time"] = np.arange(-len(y.time) / 2, len(y.time) / 2)
        y["centered_year"] = np.nan

        # Returning DataArray of NaNs to be dropped later.
        return xr.full_like(y, np.nan)


class WarmingLevelChoose(DataParameters):
    """
    Class for selecting data at specific warming levels in climate datasets.
    This class extends DataParameters to provide functionality for choosing and analyzing
    data around specific global warming levels (GWLs). It allows users to specify a time window
    around the warming level and whether to return anomalies relative to a historical reference period.
    Attributes:
        window (param.Integer): Size of the time window (in years) around the global warming level.
                                The default is 15 years (i.e., a 30-year window centered on the GWL).
        anom (param.Selector): Whether to return data as anomalies (difference from historical
                                reference period). Options are "Yes" or "No".
        warming_levels (list): Available warming levels for selection.
        months (numpy.ndarray): Available months (1-12) for selection.
        load_data (bool): Whether to load data as it's being computed. Setting to False allows
                         for batch processing or working with smaller chunks of data.
    Methods:
        _anom_allowed(): Controls whether the anomaly option is required based on the
                        downscaling method.
    """

    window = param.Integer(
        default=15,
        bounds=(5, 25),
        doc="Years around Global Warming Level (+/-) \n (e.g. 15 means a 30yr window)",
    )

    anom = param.Selector(
        default="Yes",
        objects=["Yes", "No"],
        doc="Return a delta signal \n(difference from historical reference period)?",
    )

    def __init__(self, *args, **params):
        super().__init__(*args, **params)
        self.downscaling_method = "Dynamical"
        self.scenario_historical = ["Historical Climate"]
        self.area_average = "No"
        self.resolution = "45 km"
        self.scenario_ssp = SSPS
        self.time_slice = (1980, 2100)
        self.timescale = "monthly"
        self.variable = "Air Temperature at 2m"

        # Choosing specific warming levels
        self.warming_levels = [str(x) for x in WARMING_LEVELS]
        self.months = np.arange(1, 13)

        # Location defaults
        self.area_subset = "states"
        self.cached_area = ["CA"]

        # Toggle whether or not data is loaded in as it is being computed
        # This may be set to False if you are interested in loading smaller chunks of
        # warming level data at a time, or in batch computing a series of warming level
        # data points by creating all the xarray DataArrays first before loading them
        # all in.
        self.load_data = True

    @param.depends("downscaling_method", watch=True)
    def _anom_allowed(self):
        """
        Require 'anomaly' for non-bias-corrected data.
        """
        if self.downscaling_method == "Dynamical":
            self.param["anom"].objects = ["Yes", "No"]
            self.anom = "Yes"
        else:
            self.param["anom"].objects = ["Yes", "No"]
            self.anom = "Yes"


def _drop_invalid_sims(ds: xr.Dataset, selections: DataParameters) -> xr.Dataset:
    """
    As part of the warming levels calculation, the data is stacked by simulation and
    scenario, creating some empty values for that coordinate.
    Here, we remove those empty coordinate values.

    Parameters
    ----------
    ds : xr.Dataset
        The dataset must have a
        dimension `all_sims` that results from stacking `simulation` and
        `scenario`.
    selections: DataParameters
        The selections made in the GUI, which are used to filter the
        dataset.

    Returns
    -------
    xr.Dataset
        The dataset with only valid simulations retained.

    Raises
    ------
    AttributeError
        If the dataset does not have an `all_sims` dimension.
    """
    df = _get_cat_subset(selections).df

    # Just trying to see simulations across SSPs, not including historical period
    filter_df = df[df["experiment_id"] != "historical"]

    # Creating a valid simulation list to filter the original dataset from
    valid_sim_list = list(
        zip(
            filter_df["activity_id"]
            + "_"
            + filter_df["source_id"]
            + "_"
            + filter_df["member_id"],
            filter_df["experiment_id"].apply(
                lambda val: f"Historical + {scenario_to_experiment_id(val, reverse=True)}"
            ),
        )
    )
    return ds.sel(all_sims=valid_sim_list)


def _check_available_warming_levels() -> List[float]:
    gwl_times = read_csv_file(gwl_1850_1900_file)
    available_warming_levels = list(
        gwl_times.columns.drop(["GCM", "run", "scenario"]).values
    )
    available_warming_levels = [float(w) for w in available_warming_levels]
    return available_warming_levels<|MERGE_RESOLUTION|>--- conflicted
+++ resolved
@@ -434,13 +434,10 @@
                 time_freq = sum([days_per_month[month] for month in months])
             case "hourly":
                 time_freq = sum([days_per_month[month] for month in months]) * 24
-<<<<<<< HEAD
-=======
             case _:
                 raise ValueError(
                     f"Invalid frequency '{y.frequency}'. Expected 'monthly', 'daily', or 'hourly'."
                 )
->>>>>>> 1cb20f5b
         y = y.isel(
             time=slice(0, window * 2 * time_freq)
         )  # This is to create a dummy slice that conforms with other data structure. Can be re-written to something more elegant.
