--- conflicted
+++ resolved
@@ -9,22 +9,9 @@
 
 warnings.simplefilter(action="ignore", category=FutureWarning)
 
-from climakitae.core.data_view import compute_vmin_vmax
-
-<<<<<<< HEAD
 from climakitae.core.data_interface import DataParameters
 from climakitae.core.data_load import load
 from climakitae.core.paths import gwl_1981_2010_file, gwl_1850_1900_file
-=======
-from climakitae.core.data_load import (
-    load,
-)
-from climakitae.core.data_interface import (
-    DataParametersWithPanes,
-    DataInterface,
-    _selections_param_to_panel,
-)
->>>>>>> 56329f27
 from climakitae.util.utils import (
     read_csv_file,
     scenario_to_experiment_id,
@@ -132,20 +119,6 @@
 
         self.gwl_snapshots = xr.concat(self.gwl_snapshots.values(), dim="warming_level")
 
-<<<<<<< HEAD
-=======
-    def visualize(self):
-        print("Loading in GWL snapshots...")
-        self.gwl_snapshots = load(self.gwl_snapshots, progress_bar=True)
-        self.wl_viz = WarmingLevelVisualize(
-            gwl_snapshots=self.gwl_snapshots,
-            wl_params=self.wl_params,
-            warming_levels=self.wl_params.warming_levels,
-        )
-        self.wl_viz.compute_stamps()
-        return warming_levels_visualize(self.wl_viz)
-
->>>>>>> 56329f27
 
 def relabel_axis(all_sims_dim):
     # so that hvplot doesn't complain about the all_sims dimension names being tuples:
@@ -308,96 +281,7 @@
         return xr.full_like(y, np.nan)
 
 
-<<<<<<< HEAD
 class WarmingLevelChoose(DataParameters):
-=======
-def _get_cmap(variable, variable_descriptions, vmin):
-    """Set colormap depending on variable and minimum value in data
-    See read_ae_colormap function for more info on function output
-
-    Parameters
-    ----------
-    variable: str
-        Display name of variable
-    variable_descriptions: pd.DataFrame
-        climakitae package data with variable descriptions and corresponding colormaps
-    vmin: float
-        minimum value of data
-
-    Returns
-    -------
-    cmap: list
-        Colormap
-
-    """
-
-    # Moisture/precip-related variables
-    moisture_variables = [
-        "Precipitation (total)",
-        "Water Vapor Mixing Ratio at 2m",
-        "Snowfall (snow and ice)",
-        "Precipitation (cumulus portion only)",
-        "Precipitation (grid-scale portion only)",
-        "Subsurface runoff",
-        "Surface runoff",
-        "Snow water equivalent",
-        "Snowfall",
-        "Precipitation (convective only)",
-    ]
-
-    # Get colormap based on variable
-    cmap_name = variable_descriptions[
-        variable_descriptions["display_name"] == variable
-    ]["colormap"].values[0]
-
-    # Force reset to diverging if data is diverging but default variable colormap is not
-    if (vmin < 0) and ("ae_diverging" not in cmap_name):
-        if variable in moisture_variables:
-            cmap_name = "ae_diverging_r"  # Reverse diverging colormap
-        else:
-            cmap_name = "ae_diverging"
-
-    # Force reset diverging cmap to ae_orange or ae_blue if minimum value is greater than 0
-    if (cmap_name == "ae_diverging") and (vmin >= 0):
-        # Set to reverse diverging for moisture related variables
-        if variable in moisture_variables:
-            cmap_name = "ae_blue"
-        else:
-            cmap_name = "ae_orange"
-
-    # Read colormap hex
-    cmap = read_ae_colormap(cmap=cmap_name, cmap_hex=True)
-    return cmap
-
-
-def _select_one_gwl(one_gwl, snapshots):
-    """
-    This needs to happen in two places. You have to drop the sims
-    which are nan because they don't reach that warming level, else the
-    plotting functions and cross-sim statistics will get confused.
-    But it's important that you drop it from a copy, or it may modify the
-    original data.
-    """
-    all_plot_data = snapshots.sel(warming_level=one_gwl).copy()
-    all_plot_data = all_plot_data.dropna("all_sims", how="all")
-    return all_plot_data
-
-
-def _check_single_spatial_dims(da):
-    """
-    This checks needs to happen to determine whether or not the plots in postage stamps should be image plots or bar plots, depending on whether or not one of the spatial dimensions is <= a length of 1.
-    """
-    if set(["lat", "lon"]).issubset(set(da.dims)):
-        if len(da.lat) <= 1 or len(da.lon) <= 1:
-            return True
-    elif set(["x", "y"]).issubset(set(da.dims)):
-        if len(da.x) <= 1 or len(da.y) <= 1:
-            return True
-    return False
-
-
-class WarmingLevelChoose(DataParametersWithPanes):
->>>>>>> 56329f27
     window = param.Integer(
         default=15,
         bounds=(5, 25),
@@ -447,832 +331,4 @@
             self.anom = "Yes"
         else:
             self.param["anom"].objects = ["Yes", "No"]
-<<<<<<< HEAD
-            self.anom = "Yes"
-=======
-            self.anom = "Yes"
-
-
-class WarmingLevelVisualize(param.Parameterized):
-    """Create Warming Levels panel GUI"""
-
-    ## Intended to be accessed through WarmingLevels class.
-    ## Allows the user to toggle between several data options.
-    ## Produces dynamically updating gwl snapshot maps.
-
-    # Read in GMT context plot data
-    ssp119_data = read_csv_file(ssp119_file, index_col="Year")
-    ssp126_data = read_csv_file(ssp126_file, index_col="Year")
-    ssp245_data = read_csv_file(ssp245_file, index_col="Year")
-    ssp370_data = read_csv_file(ssp370_file, index_col="Year")
-    ssp585_data = read_csv_file(ssp585_file, index_col="Year")
-    hist_data = read_csv_file(hist_file, index_col="Year")
-
-    warmlevel = param.Selector(
-        default=1.5, objects=[1.5, 2, 3, 4], doc="Warming level in degrees Celcius."
-    )
-    ssp = param.Selector(
-        default="All",
-        objects=[
-            "All",
-            "SSP 1-1.9 -- Very Low Emissions Scenario",
-            "SSP 1-2.6 -- Low Emissions Scenario",
-            "SSP 2-4.5 -- Middle of the Road",
-            "SSP 3-7.0 -- Business as Usual",
-            "SSP 5-8.5 -- Burn it All",
-        ],
-        doc="Shared Socioeconomic Pathway.",
-    )
-
-    def __init__(self, gwl_snapshots, wl_params, warming_levels):
-        """
-        Two things are passed in where this is initialized, and come in through
-        *args, and **params
-            wl_params: an instance of WarmingLevelParameters
-            gwl_snapshots: xarray DataArray -- anomalies at each warming level
-        """
-        # super().__init__(*args, **params)
-        super().__init__()
-        self.gwl_snapshots = gwl_snapshots
-        self.wl_params = wl_params
-        self.warming_levels = warming_levels
-        some_dims = self.gwl_snapshots.dims  # different names depending on WRF/LOCA
-        some_dims = list(some_dims)
-        some_dims.remove("warming_level")
-        self.mins = self.gwl_snapshots.min(some_dims).compute()
-        self.maxs = self.gwl_snapshots.max(some_dims).compute()
-
-        # Need the DataInterface class to get the variable descriptions table
-        self.variable_descriptions = DataInterface().variable_descriptions
-
-    def compute_stamps(self):
-        self.main_stamps = GCM_PostageStamps_MAIN_compute(self)
-        self.stats_stamps = GCM_PostageStamps_STATS_compute(self)
-
-    @param.depends("warmlevel", watch=True)
-    def GCM_PostageStamps_MAIN(self):
-        return self.main_stamps[str(float(self.warmlevel))]
-
-    @param.depends("warmlevel", watch=True)
-    def GCM_PostageStamps_STATS(self):
-        return self.stats_stamps[str(float(self.warmlevel))]
-
-    @param.depends("warmlevel", "ssp", watch=False)
-    def GMT_context_plot(self):
-        """Display GMT plot using package data that updates whenever the warming level or SSP is changed by the user."""
-        ## Plot dimensions
-        width = 575
-        height = 300
-
-        ## Plot figure
-        hist_t = np.arange(1950, 2015, 1)
-        cmip_t = np.arange(2015, 2100, 1)
-
-        ## https://pyam-iamc.readthedocs.io/en/stable/tutorials/ipcc_colors.html
-        c119 = "#00a9cf"
-        c126 = "#003466"
-        c245 = "#f69320"
-        c370 = "#df0000"
-        c585 = "#980002"
-
-        ipcc_data = self.hist_data.hvplot(
-            y="Mean", color="k", label="Historical", width=width, height=height
-        ) * self.hist_data.hvplot.area(
-            x="Year",
-            y="5%",
-            y2="95%",
-            alpha=0.1,
-            color="k",
-            ylabel="°C",
-            xlabel="",
-            ylim=[-1, 5],
-            xlim=[1950, 2100],
-        )
-        if self.ssp == "All":
-            ipcc_data = (
-                ipcc_data
-                * self.ssp119_data.hvplot(y="Mean", color=c119, label="SSP1-1.9")
-                * self.ssp126_data.hvplot(y="Mean", color=c126, label="SSP1-2.6")
-                * self.ssp245_data.hvplot(y="Mean", color=c245, label="SSP2-4.5")
-                * self.ssp370_data.hvplot(y="Mean", color=c370, label="SSP3-7.0")
-                * self.ssp585_data.hvplot(y="Mean", color=c585, label="SSP5-8.5")
-            )
-        elif self.ssp == "SSP 1-1.9 -- Very Low Emissions Scenario":
-            ipcc_data = ipcc_data * self.ssp119_data.hvplot(
-                y="Mean", color=c119, label="SSP1-1.9"
-            )
-        elif self.ssp == "SSP 1-2.6 -- Low Emissions Scenario":
-            ipcc_data = ipcc_data * self.ssp126_data.hvplot(
-                y="Mean", color=c126, label="SSP1-2.6"
-            )
-        elif self.ssp == "SSP 2-4.5 -- Middle of the Road":
-            ipcc_data = ipcc_data * self.ssp245_data.hvplot(
-                y="Mean", color=c245, label="SSP2-4.5"
-            )
-        elif self.ssp == "SSP 3-7.0 -- Business as Usual":
-            ipcc_data = ipcc_data * self.ssp370_data.hvplot(
-                y="Mean", color=c370, label="SSP3-7.0"
-            )
-        elif self.ssp == "SSP 5-8.5 -- Burn it All":
-            ipcc_data = ipcc_data * self.ssp585_data.hvplot(
-                y="Mean", color=c585, label="SSP5-8.5"
-            )
-
-        # SSP intersection lines
-        cmip_t = np.arange(2015, 2101, 1)
-
-        # Warming level connection lines & additional labeling
-        warmlevel_line = hv.HLine(self.warmlevel).opts(
-            color="black", line_width=1.0
-        ) * hv.Text(
-            x=1964,
-            y=self.warmlevel + 0.25,
-            text=".    " + str(self.warmlevel) + "°C warming level",
-        ).opts(
-            style=dict(text_font_size="8pt")
-        )
-
-        # Create plot
-        to_plot = ipcc_data * warmlevel_line
-
-        if self.ssp != "All":
-            # Label to give addional plot info
-            info_label = "Intersection information"
-
-            # Add interval line and shading around selected SSP
-            ssp_dict = {
-                "SSP 1-1.9 -- Very Low Emissions Scenario": (self.ssp119_data, c119),
-                "SSP 1-2.6 -- Low Emissions Scenario": (self.ssp126_data, c126),
-                "SSP 2-4.5 -- Middle of the Road": (self.ssp245_data, c245),
-                "SSP 3-7.0 -- Business as Usual": (self.ssp370_data, c370),
-                "SSP 5-8.5 -- Burn it All": (self.ssp585_data, c585),
-            }
-
-            ssp_selected = ssp_dict[self.ssp][0]  # data selected
-            ssp_color = ssp_dict[self.ssp][1]  # color corresponding to ssp selected
-
-            # Shading around selected SSP
-            ci_label = "90% interval"
-            ssp_shading = ssp_selected.hvplot.area(
-                x="Year", y="5%", y2="95%", alpha=0.28, color=ssp_color, label=ci_label
-            )
-            to_plot = to_plot * ssp_shading
-
-            # If the mean/upperbound/lowerbound does not cross threshold,
-            # set to 2100 (not visible)
-            if (np.argmax(ssp_selected["Mean"] > self.warmlevel)) > 0:
-                # Add dashed line
-                label1 = "Warming level reached"
-                year_warmlevel_reached = (
-                    ssp_selected.where(ssp_selected["Mean"] > self.warmlevel)
-                    .dropna()
-                    .index[0]
-                )
-                ssp_int = hv.Curve(
-                    [[year_warmlevel_reached, -2], [year_warmlevel_reached, 10]],
-                    label=label1,
-                ).opts(color=ssp_color, line_dash="dashed", line_width=1)
-                ssp_int = ssp_int * hv.Text(
-                    x=year_warmlevel_reached - 2,
-                    y=4.5,
-                    text=str(int(year_warmlevel_reached)),
-                    rotation=90,
-                    label=label1,
-                ).opts(style=dict(text_font_size="8pt", color=ssp_color))
-                to_plot *= ssp_int  # Add to plot
-
-            if (np.argmax(ssp_selected["95%"] > self.warmlevel)) > 0 and (
-                np.argmax(ssp_selected["5%"] > self.warmlevel)
-            ) > 0:
-                # Make 95% CI line
-                x_95 = cmip_t[0] + np.argmax(ssp_selected["95%"] > self.warmlevel)
-                ssp_firstdate = hv.Curve([[x_95, -2], [x_95, 10]], label=ci_label).opts(
-                    color=ssp_color, line_width=1
-                )
-                to_plot *= ssp_firstdate
-
-                # Make 5% CI line
-                x_5 = cmip_t[0] + np.argmax(ssp_selected["5%"] > self.warmlevel)
-                ssp_lastdate = hv.Curve([[x_5, -2], [x_5, 10]], label=ci_label).opts(
-                    color=ssp_color, line_width=1
-                )
-                to_plot *= ssp_lastdate
-
-                ## Bar to connect firstdate and lastdate of threshold cross
-                bar_y = -0.5
-                yr_len = [(x_95, bar_y), (x_5, bar_y)]
-                yr_rng = np.argmax(ssp_selected["5%"] > self.warmlevel) - np.argmax(
-                    ssp_selected["95%"] > self.warmlevel
-                )
-                if yr_rng > 0:
-                    interval = hv.Curve(
-                        [[x_95, bar_y], [x_5, bar_y]], label=ci_label
-                    ).opts(color=ssp_color, line_width=1) * hv.Text(
-                        x=x_95 + 5,
-                        y=bar_y + 0.25,
-                        text=str(yr_rng) + "yrs",
-                        label=ci_label,
-                    ).opts(
-                        style=dict(text_font_size="8pt", color=ssp_color)
-                    )
-
-                    to_plot *= interval
-
-        to_plot.opts(
-            opts.Overlay(
-                title="Global mean surface temperature change relative to 1850-1900",
-                fontsize=12,
-            )
-        )
-        to_plot.opts(legend_position="bottom", fontsize=10)
-        return to_plot
-
-
-def warming_levels_select(self):
-    """
-    An initial pared-down version of the Select panel, with fewer options exposed,
-    to help the user select a variable and location for further warming level steps.
-    """
-    widgets = _selections_param_to_panel(self)
-
-    data_choices = pn.Column(
-        widgets["variable_text"],
-        widgets["variable"],
-        widgets["variable_description"],
-        widgets["units_text"],
-        widgets["units"],
-        widgets["timescale_text"],
-        widgets["timescale"],
-        widgets["resolution_text"],
-        widgets["resolution"],
-        width=250,
-    )
-
-    col_1_location = pn.Column(
-        self.map_view,
-        widgets["area_subset"],
-        widgets["cached_area"],
-        widgets["latitude"],
-        widgets["longitude"],
-        width=220,
-    )
-
-    gwl_specific = pn.Row(
-        pn.Column(
-            pn.widgets.StaticText(
-                value=self.param.window.doc,
-                name="",
-            ),
-            pn.widgets.IntSlider.from_param(self.param.window, name=""),
-            width=250,
-        ),
-        pn.Column(
-            pn.widgets.StaticText(value=self.param.anom.doc, name=""),
-            pn.widgets.RadioBoxGroup.from_param(self.param.anom, name="", inline=True),
-            width=220,
-        ),
-    )
-
-    most_things = pn.Row(data_choices, pn.layout.HSpacer(width=10), col_1_location)
-
-    # Panel overall structure:
-    all_things = pn.Column(
-        pn.Row(
-            pn.Column(
-                widgets["downscaling_method_text"],
-                widgets["downscaling_method"],
-                width=270,
-            ),
-            pn.Column(
-                widgets["data_warning"],
-                width=120,
-            ),
-        ),
-        pn.Spacer(background="black", height=1),
-        most_things,
-        pn.Spacer(background="black", height=1),
-        gwl_specific,
-    )
-
-    return pn.Card(
-        all_things,
-        title="Choose Data to Explore at Global Warming Levels",
-        collapsible=False,
-    )
-
-
-def GCM_PostageStamps_MAIN_compute(wl_viz):
-    # Make plots by warming level. Add to dictionary
-    warm_level_dict = {}
-    for warmlevel in wl_viz.warming_levels:
-
-        # Get data for just that warming level
-        # Rename simulation dimension to make the plot titles more intuitive
-        data_to_plot = wl_viz.gwl_snapshots.sel(warming_level=warmlevel).rename(
-            {"all_sims": "simulation"}
-        )
-
-        # If allllll the simulations don't reach the warming level, print a message
-        if data_to_plot.isnull().all().item():
-            warm_level_dict[warmlevel] = pn.widgets.StaticText(
-                value=("<b>No simulations reach this warming level</b>"),
-                width=300,
-                style={
-                    "border": "1.2px red solid",
-                    "padding": "5px",
-                    "border-radius": "4px",
-                    "font-size": "13px",
-                },
-            )
-            continue
-
-        # If some of the simulations reach the warming level, but not ALL, remove that simulation
-        # This is so an empty plot isn't generated
-        for sim in data_to_plot.simulation.values:
-            if data_to_plot.sel(simulation=sim).isnull().all().item() == True:
-                data_to_plot = data_to_plot.where(
-                    data_to_plot["simulation"] != sim, drop=True
-                )
-
-        # Get min and max to use for colorbar
-        vmin, vmax, sopt = compute_vmin_vmax(data_to_plot.min(), data_to_plot.max())
-
-        # Get cmap
-        cmap = _get_cmap(wl_viz.wl_params.variable, wl_viz.variable_descriptions, vmin)
-
-        # If there are less than or equal to four simulations, make postage stamps
-        if len(data_to_plot.simulation.values) <= 4:
-
-            # if there's only one data point, make a scatter plot
-            if _check_single_spatial_dims(data_to_plot):
-                wl_plots = (
-                    data_to_plot.hvplot.scatter(
-                        x="lon",
-                        y="lat",
-                        marker="s",
-                        s=150,
-                        frame_width=220,
-                        hover_cols=data_to_plot.name,
-                    )
-                    .layout()
-                    .cols(2)
-                )
-                wl_plots.opts(toolbar="right")  # Set toolbar location
-                wl_plots.opts(
-                    title=data_to_plot.name
-                    + " for "
-                    + str(warmlevel)
-                    + "°C Warming by Simulation"
-                )  # Add suptitle
-
-                # Add titles to each subplot
-                # this removes the default "simulation:" at the beginning
-                for pl, sim_name in zip(wl_plots, data_to_plot.simulation.values):
-                    pl.opts(title=sim_name)
-
-            # Otherwise, create postage stamp plots
-            else:
-                wl_plots = (
-                    data_to_plot.hvplot.quadmesh(
-                        x="lon",
-                        y="lat",
-                        col_wrap="simulation",
-                        clim=(vmin, vmax),
-                        cmap=cmap,
-                        symmetric=sopt,
-                        colorbar=False,
-                        shared_axis=True,
-                        rasterize=True,  # set to True, otherwise hvplot has a bug where hovertool leaves a question mark
-                        frame_width=220,
-                    )
-                    .layout()
-                    .cols(2)
-                )
-
-                wl_plots.opts(toolbar="right")  # Set toolbar location
-                wl_plots.opts(
-                    title=data_to_plot.name
-                    + " for "
-                    + str(warmlevel)
-                    + "°C Warming by Simulation"
-                )  # Add suptitle
-
-                # Add titles to each subplot
-                # this removes the default "simulation:" at the beginning
-                for pl, sim_name in zip(wl_plots, data_to_plot.simulation.values):
-                    pl.opts(title=sim_name)
-
-                # Add a shared colorbar to the right of the plots
-                shared_colorbar = (
-                    wl_plots.values()[0]
-                    .clone()
-                    .opts(
-                        colorbar=True,
-                        frame_width=0,
-                        frame_height=500,
-                        show_frame=False,
-                        shared_axes=False,
-                        xaxis=None,
-                        yaxis=None,
-                        toolbar=None,
-                        title="",
-                        colorbar_opts={
-                            "width": 20,
-                            "height": 400,
-                            "title": data_to_plot.name
-                            + " ("
-                            + data_to_plot.attrs["units"]
-                            + ")",
-                        },
-                    )
-                )
-
-                # Create panel object: combine plot with shared colorbar
-                wl_plots = pn.Row(wl_plots, shared_colorbar, align="center")
-
-            # Add to dictionary
-            warm_level_dict[warmlevel] = wl_plots
-
-        # If there are more than 4 simulations, make a dropdown
-        else:
-
-            # if there's only one data point, make a scatter plot
-            if _check_single_spatial_dims(data_to_plot):
-                wl_plot = data_to_plot.hvplot.scatter(
-                    x="lon",
-                    y="lat",
-                    hover_cols=data_to_plot.name,
-                    col_wrap="simulation",
-                    clabel=data_to_plot.name + " (" + data_to_plot.attrs["units"] + ")",
-                    marker="s",
-                    s=150,
-                    frame_width=450,
-                    widget_location="bottom",
-                )
-
-            else:
-                wl_plot = data_to_plot.hvplot.quadmesh(
-                    x="lon",
-                    y="lat",
-                    col_wrap="simulation",
-                    clim=(vmin, vmax),
-                    cmap=cmap,
-                    clabel=data_to_plot.name + " (" + data_to_plot.attrs["units"] + ")",
-                    rasterize=True,
-                    frame_width=450,
-                    widget_location="bottom",
-                )
-
-            # Add to dictionary
-            warm_level_dict[warmlevel] = pn.Pane(wl_plot)
-
-    return warm_level_dict
-
-
-def GCM_PostageStamps_STATS_compute(wl_viz):
-    """
-    Compute helper for stats postage stamps.
-    Returns dictionary of warming levels to stats visuals.
-    """
-    # Get data to plot
-    warm_level_dict = {}
-    for warmlevel in wl_viz.warming_levels:
-        all_plot_data = _select_one_gwl(warmlevel, wl_viz.gwl_snapshots)
-        if all_plot_data.all_sims.size != 0:
-
-            # compute stats
-            def get_name(simulation, my_func_name):
-                method, GCM, run, scenario = simulation.split("_")
-                return (
-                    my_func_name
-                    + ": \n"
-                    + method
-                    + " "
-                    + GCM
-                    + " "
-                    + run
-                    + "\n"
-                    + scenario.split("+")[1][
-                        1:
-                    ]  # The [1:] removes the first value, which is a space
-                )
-
-            def arg_median(data):
-                """
-                Returns the simulation closest to the median.
-                """
-                return data.loc[
-                    data == data.quantile(0.5, "all_sims", method="nearest")
-                ].all_sims.values.item()
-
-            def find_sim(all_plot_data, area_avgs, stat_funcs, my_func):
-                if my_func == "Median":
-                    one_sim = all_plot_data.sel(all_sims=stat_funcs[my_func](area_avgs))
-                else:
-                    which_sim = area_avgs.reduce(stat_funcs[my_func], dim="all_sims")
-                    one_sim = all_plot_data.isel(all_sims=which_sim.values)
-                one_sim.all_sims.values = get_name(
-                    one_sim.all_sims.values.item(),
-                    my_func,
-                )
-                return one_sim
-
-            area_avgs = area_average(all_plot_data)
-            stat_funcs = {
-                "Minimum": np.argmin,
-                "Maximum": np.argmax,
-                "Median": arg_median,
-            }
-            stats = xr.concat(
-                [
-                    find_sim(all_plot_data, area_avgs, stat_funcs, one_func)
-                    for one_func in stat_funcs
-                ],
-                dim="all_sims",
-            ).rename({"all_sims": "simulation"})
-
-            # Get min and max to use for colorbar
-            vmin, vmax, sopt = compute_vmin_vmax(
-                all_plot_data.min(), all_plot_data.max()
-            )
-
-            # Get cmap
-            cmap = _get_cmap(
-                wl_viz.wl_params.variable, wl_viz.variable_descriptions, vmin
-            )
-
-            # Colorbar label and plot suptitle
-            clabel = all_plot_data.name + " (" + all_plot_data.attrs["units"] + ")"
-            title = "Cross-Simulation Statistics for " + str(warmlevel) + "°C Warming"
-
-            if _check_single_spatial_dims(all_plot_data):
-                only_sims = area_average(stats)
-                wl_plots = only_sims.hvplot.bar(
-                    x="simulation", xlabel="Simulation", ylabel=clabel, title=title
-                ).opts(multi_level=False, show_legend=False)
-
-            else:
-                wl_plots = (
-                    stats.hvplot.quadmesh(
-                        x="lon",
-                        y="lat",
-                        col_wrap="simulation",
-                        clim=(vmin, vmax),
-                        cmap=cmap,
-                        symmetric=sopt,
-                        colorbar=False,
-                        shared_axis=True,
-                        rasterize=True,  # set to True, otherwise hvplot has a bug where hovertool leaves a question mark
-                        frame_width=260,
-                    )
-                    .layout()
-                    .cols(2)
-                )
-
-                wl_plots.opts(toolbar="right")  # Set toolbar location
-                wl_plots.opts(title=title)  # Add suptitle
-
-                # Add titles to each subplot
-                # this removes the default "simulation:" at the beginning
-                for pl, sim_name in zip(wl_plots, stats.simulation.values):
-                    pl.opts(title=sim_name)
-
-                # Add a shared colorbar to the right of the plots
-                shared_colorbar = (
-                    wl_plots.values()[0]
-                    .clone()
-                    .opts(
-                        colorbar=True,
-                        frame_width=0,
-                        frame_height=500,
-                        show_frame=False,
-                        shared_axes=False,
-                        xaxis=None,
-                        yaxis=None,
-                        toolbar=None,
-                        title="",
-                        colorbar_opts={
-                            "width": 20,
-                            "height": 300,
-                            "title": clabel,
-                        },
-                    )
-                )
-
-                # Create panel object: combine plot with shared colorbar
-                wl_plots = pn.Row(wl_plots, shared_colorbar, align="center")
-
-            warm_level_dict[warmlevel] = wl_plots
-
-        # This means that there does not exist any simulations that reach this degree of warming (WRF models).
-        else:
-            # Pass in a dummy visualization for now to stay consistent with viz data structures
-            warm_level_dict[warmlevel] = pn.widgets.StaticText(
-                value=("<b>No simulations reach this warming level</b>"),
-                width=300,
-                style={
-                    "border": "1.2px red solid",
-                    "padding": "5px",
-                    "border-radius": "4px",
-                    "font-size": "13px",
-                },
-            )
-
-    return warm_level_dict
-
-
-def warming_levels_visualize(wl_viz):
-    # Create panel doodad!
-    GMT_plot = pn.Card(
-        pn.Column(
-            (
-                "Shading around selected global emissions scenario shows the 90% interval"
-                " across different simulations. Dotted line indicates when the multi-model"
-                " ensemble reaches the selected warming level, while solid vertical lines"
-                " indicate when the earliest and latest simulations of that scenario reach"
-                " the warming level. Figure and data are reproduced from the"
-                " [IPCC AR6 Summary for Policymakers Fig 8]"
-                "(https://www.ipcc.ch/report/ar6/wg1/figures/summary-for-policymakers/figure-spm-8/)."
-            ),
-            pn.widgets.Select.from_param(wl_viz.param.ssp, name="Scenario", width=250),
-            wl_viz.GMT_context_plot,
-        ),
-        title="When do different scenarios reach the warming level?",
-        collapsible=False,
-        width=600,
-        height=515,
-    )
-
-    postage_stamps_MAIN = pn.Column(
-        pn.widgets.StaticText(
-            value=(
-                "Panels show the 30-year average centered on the year that each "
-                "GCM run (each panel) reaches the specified warming level. "
-                "If you selected 'Yes' to return an anomaly, you will see the difference "
-                "from average over the 1981-2010 historical reference period."
-                "An empty plot indicates the warming level was never reached for that simulation."
-            ),
-            width=800,
-        ),
-        pn.Row(
-            wl_viz.GCM_PostageStamps_MAIN,
-            pn.Column(
-                pn.widgets.StaticText(value="<br><br><br>", width=150),
-                # pn.widgets.StaticText(
-                #     value=(
-                #         "<b>Tip</b>: There's a toolbar below the maps."
-                #         " Try clicking the magnifying glass to zoom in on a"
-                #         " particular region. You can also click the save button"
-                #         " to save a copy of the figure to your computer."
-                #     ),
-                #     width=150,
-                #     style={
-                #         "border": "1.2px red solid",
-                #         "padding": "5px",
-                #         "border-radius": "4px",
-                #         "font-size": "13px",
-                #     },
-                # ),
-            ),
-        ),
-    )
-
-    postage_stamps_STATS = pn.Column(
-        pn.widgets.StaticText(
-            value=(
-                "Panels show the median, minimum, or maximum conditions"
-                " across all models. These statistics are computed from the data"
-                " in the first panel."
-            ),
-            width=800,
-        ),
-        wl_viz.GCM_PostageStamps_STATS,
-    )
-
-    map_tabs = pn.Card(
-        pn.Row(
-            pn.widgets.StaticText(name="", value="Warming level (°C)"),
-            pn.widgets.RadioButtonGroup.from_param(wl_viz.param.warmlevel, name=""),
-            width=230,
-        ),
-        pn.Tabs(
-            ("Maps of individual simulations", postage_stamps_MAIN),
-            (
-                "Maps of cross-model statistics: median/max/min",
-                postage_stamps_STATS,
-            ),
-        ),
-        title="Regional response at selected warming level",
-        width=850,
-        height=850,
-        collapsible=False,
-    )
-
-    warming_panel = pn.Column(GMT_plot, map_tabs)
-    return warming_panel
-
-
-def _make_hvplot(data, clabel, clim, cmap, sopt, title, width=225, height=210):
-    """Make single map"""
-    if len(data.x) > 1 and len(data.y) > 1:
-        # If data has more than one grid cell, make a pretty map
-        _plot = data.hvplot.image(
-            x="x",
-            y="y",
-            grid=True,
-            width=width,
-            height=height,
-            xaxis=None,
-            yaxis=None,
-            clabel=clabel,
-            clim=clim,
-            cmap=cmap,
-            symmetric=sopt,
-            title=title,
-        )
-    else:
-        # Make a scatter plot if it's just one grid cell
-        _plot = data.hvplot.scatter(
-            x="x",
-            y="y",
-            hover_cols=data.name,
-            grid=True,
-            width=width,
-            height=height,
-            xaxis=None,
-            yaxis=None,
-            clabel=clabel,
-            clim=clim,
-            cmap=cmap,
-            symmetric=sopt,
-            title=title,
-            s=150,  # Size of marker
-        )
-    return _plot
-
-
-def fit_models_and_plots(new_data, trad_data, dist_name):
-    """
-    Given a xr.DataArray and a distribution name, fit the distribution to the data, and generate
-    a plot denoting a histogram of the data and the fitted distribution to the data.
-    """
-    plt.figure(figsize=(10, 5))
-
-    # Get and fit distribution for new method data and traditional method data
-    func = threshold_tools._get_distr_func(dist_name)
-    new_fitted_dist = threshold_tools._get_fitted_distr(new_data, dist_name, func)
-    trad_fitted_dist = threshold_tools._get_fitted_distr(trad_data, dist_name, func)
-
-    # Get params from distribution
-    new_params = new_fitted_dist[0].values()
-    trad_params = trad_fitted_dist[0].values()
-
-    # Create histogram for new method data and traditional method data
-    counts, bins = np.histogram(new_data)
-    plt.hist(
-        bins[:-1],
-        5,
-        weights=counts / sum(counts),
-        label="New GWL counts",
-        lw=3,
-        fc=(1, 0, 0, 0.5),
-    )
-
-    counts, bins = np.histogram(trad_data)
-    plt.hist(
-        bins[:-1],
-        5,
-        weights=counts / sum(counts),
-        label="Traditional counts",
-        lw=3,
-        fc=(0, 0, 1, 0.5),
-    )
-
-    # Plotting pearson3 PDFs
-    skew, loc, scale = new_params
-    x = np.linspace(func.ppf(0.01, skew), func.ppf(0.99, skew), 5000)
-    plt.plot(x, func.pdf(x, skew), "r-", lw=2, alpha=0.6, label="pearson3 curve new")
-    new_left, new_right = pearson3.interval(0.95, skew, loc, scale)
-
-    skew, loc, scale = trad_params
-    x = np.linspace(func.ppf(0.01, skew), func.ppf(0.99, skew), 5000)
-    plt.plot(x, func.pdf(x, skew), "b-", lw=2, alpha=0.6, label="pearson3 curve trad.")
-    trad_left, trad_right = pearson3.interval(0.95, skew, loc, scale)
-
-    # Plotting confidence intervals
-    plt.axvline(new_left, color="r", linestyle="dashed", label="95% CI new")
-    plt.axvline(new_right, color="r", linestyle="dashed")
-    plt.axvline(trad_left, color="b", linestyle="dashed", label="95% CI trad.")
-    plt.axvline(trad_right, color="b", linestyle="dashed")
-
-    # Plotting rest of chart attributes
-    plt.xlabel("Log of Extreme Heat Days Count")
-    plt.ylabel("Probability Density")
-    plt.legend()
-    plt.title("Fitting Pearson3 Distributions to Log-Scaled Extreme Heat Days Counts")
-    plt.xlim(left=0.5, right=max(max(new_data), max(trad_data)))
-    plt.ylim(top=1)
-    plt.show()
-
-    return new_params, trad_params
->>>>>>> 56329f27
+            self.anom = "Yes"