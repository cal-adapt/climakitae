"""Helper functions for performing analyses related to global warming levels, along with backend code for building the warming levels GUI"""

import hvplot.xarray
import hvplot.pandas
import xarray as xr
import holoviews as hv
from holoviews import opts
import numpy as np
import pandas as pd
import param
import panel as pn
import dask

<<<<<<< HEAD
from climakitae.core.data_load import read_catalog_from_select, load
=======
from climakitae.core.data_load import (
    read_catalog_from_select,
    load,
)
>>>>>>> 0ce3afdd
from climakitae.core.data_interface import (
    DataParametersWithPanes,
    _selections_param_to_panel,
)
from climakitae.core.data_view import compute_vmin_vmax
from climakitae.util.utils import (
    read_csv_file,
    read_ae_colormap,
    area_average,
    scenario_to_experiment_id,
)
from climakitae.core.paths import (
    gwl_1981_2010_file,
    gwl_1850_1900_file,
    ssp119_file,
    ssp126_file,
    ssp245_file,
    ssp370_file,
    ssp585_file,
    hist_file,
)

from climakitae.explore import threshold_tools
import matplotlib.pyplot as plt
from scipy.stats import pearson3
from tqdm.auto import tqdm

# Silence warnings
import logging

logging.getLogger("param").setLevel(logging.CRITICAL)
xr.set_options(keep_attrs=True)  # Keep attributes when mutating xr objects


class WarmingLevels:
    """A container for all of the warming levels-related functionality:
    - A pared-down Select panel, under "choose_data"
    - a "calculate" step where most of the waiting occurs
    - an optional "visualize" panel, as an instance of WarmingLevelVisualize
    - postage stamps from visualize "main" tab are accessible via "gwl_snapshots"
    - data sliced around gwl window retrieved from "sliced_data"
    """

    catalog_data = xr.DataArray()
    sliced_data = xr.DataArray()
    gwl_snapshots = xr.DataArray()

    def __init__(self, **params):
        self.wl_params = WarmingLevelChoose()
        # self.warming_levels = ["1.5", "2.0", "3.0", "4.0"]

    def choose_data(self):
        return warming_levels_select(self.wl_params)

    def find_warming_slice(self, level, gwl_times):
        """
        Find the warming slice data for the current level from the catalog data.
        """
        warming_data = self.catalog_data.groupby("all_sims").map(
            get_sliced_data,
            level=level,
            years=gwl_times,
            window=self.wl_params.window,
            anom=self.wl_params.anom,
        )
        warming_data = warming_data.expand_dims({"warming_level": [level]})
        warming_data = warming_data.assign_attrs(window=self.wl_params.window)

        # Cleaning data
        warming_data = clean_warm_data(warming_data)

        # Relabeling `all_sims` dimension
        new_warm_data = warming_data.drop("all_sims")
        new_warm_data["all_sims"] = relabel_axis(warming_data["all_sims"])
        return new_warm_data

    def calculate(self):
        # manually reset to all SSPs, in case it was inadvertently changed by
        # temporarily have ['Dynamical','Statistical'] for downscaling_method
        self.wl_params.scenario_ssp = [
            "SSP 3-7.0 -- Business as Usual",
            "SSP 2-4.5 -- Middle of the Road",
            "SSP 5-8.5 -- Burn it All",
        ]
        # Postage data and anomalies
        self.catalog_data = self.wl_params.retrieve()
<<<<<<< HEAD
        self.catalog_data = self.catalog_data.stack(
            all_sims=["simulation", "scenario"]
        ).squeeze()
=======
        self.catalog_data = self.catalog_data.stack(all_sims=["simulation", "scenario"])
>>>>>>> 0ce3afdd
        if self.wl_params.anom == "Yes":
            self.gwl_times = read_csv_file(gwl_1981_2010_file, index_col=[0, 1, 2])
        else:
            self.gwl_times = read_csv_file(gwl_1850_1900_file, index_col=[0, 1, 2])
        self.gwl_times = self.gwl_times.dropna(how="all")
        self.catalog_data = clean_list(self.catalog_data, self.gwl_times)

        self.sliced_data = {}
        self.gwl_snapshots = {}
<<<<<<< HEAD
        for level in tqdm(
            self.wl_params.warming_levels, desc="Computing each warming level"
        ):
=======
        for level in tqdm(self.warming_levels, desc="Computing each warming level"):
>>>>>>> 0ce3afdd
            # Assign warming slices to dask computation graph
            warm_slice = load(
                self.find_warming_slice(level, self.gwl_times), progress_bar=True
            )
            # Dropping simulations that only have NaNs
            warm_slice = warm_slice.dropna(dim="all_sims", how="all")
            self.gwl_snapshots[level] = warm_slice.reduce(np.nanmean, "time")

            # Renaming time dimension for warming slice once "time" is all computed on
            freq_strs = {"monthly": "months", "daily": "days", "hourly": "hours"}
            warm_slice = warm_slice.rename(
                {"time": f"{freq_strs[warm_slice.frequency]}_from_center"}
            )
            self.sliced_data[level] = warm_slice

        self.gwl_snapshots = xr.concat(self.gwl_snapshots.values(), dim="warming_level")

    def visualize(self):
        self.cmap = _get_cmap(self.wl_params)
        self.wl_viz = WarmingLevelVisualize(
            gwl_snapshots=self.gwl_snapshots,
            wl_params=self.wl_params,
            cmap=self.cmap,
            warming_levels=self.wl_params.warming_levels,
        )
<<<<<<< HEAD
        # self.wl_viz.compute_stamps()

    def visualize(self):
        if self.wl_viz:
            return warming_levels_visualize(self.wl_viz)
        else:
            print("Please run 'calculate' first.")
=======
        self.wl_viz.compute_stamps()
        return warming_levels_visualize(self.wl_viz)
>>>>>>> 0ce3afdd


def relabel_axis(all_sims_dim):
    # so that hvplot doesn't complain about the all_sims dimension names being tuples:
    new_arr = []
    for one in all_sims_dim:
        temp = list(one.values.item())
        a = temp[0] + "_" + temp[1]
        new_arr.append(a)
    return new_arr


def process_item(y):
    # get a tuple of identifiers for the lookup table from DataArray indexers
    simulation = y.simulation.item()
    scenario = scenario_to_experiment_id(y.scenario.item().split("+")[1].strip())
    downscaling_method, sim_str, ensemble = simulation.split("_")
    return (sim_str, ensemble, scenario)


def clean_list(data, gwl_times):
    # this is necessary because there are two simulations that
    # lack data for any warming level in the lookup table
    keep_list = list(data.all_sims.values)
    for sim in data.all_sims:
        if process_item(data.sel(all_sims=sim)) not in list(gwl_times.index):
            keep_list.remove(sim.item())
    return data.sel(all_sims=keep_list)


def clean_warm_data(warm_data):
    """
    Cleaning the warming levels data in 3 parts:
      1. Removing simulations where this warming level is not crossed. (centered_year)
      2. Removing timestamps at the end to account for leap years (time)
      3. Removing simulations that go past 2100 for its warming level window (all_sims)
    """
    # Check that there exist simulations that reached this warming level before cleaning. Otherwise, don't modify anything.
    if not (warm_data.centered_year.isnull()).all():

        # Cleaning #1
        warm_data = warm_data.sel(all_sims=~warm_data.centered_year.isnull())

        # Cleaning #2
        # warm_data = warm_data.isel(
        #     time=slice(0, len(warm_data.time) - 1)
        # )  # -1 is just a placeholder for 30 year window, this could be more specific.

        # Cleaning #3
        # warm_data = warm_data.dropna(dim="all_sims")

    return warm_data


def get_sliced_data(y, level, years, window=15, anom="Yes"):
    """Calculating warming level anomalies.

    Parameters
    ----------
    y: xr.DataArray
        Data to compute warming level anomolies, one simulation at a time via groupby
    level: str
        Warming level amount
    years: pd.DataFrame
        Lookup table for the date a given simulation reaches each warming level.
    window: int, optional
        Number of years to generate time window for. Default to 15 years.
        For example, a 15 year window would generate a window of 15 years in the past from the central warming level date, and 15 years into the future. I.e. if a warming level is reached in 2030, the window would be (2015,2045).
    scenario: str, one of "ssp370", "ssp585", "ssp245"
        Shared Socioeconomic Pathway. Default to SSP 3-7.0

    Returns
    --------
    anomaly_da: xr.DataArray
        Warming level anomalies at all warming levels for a scenario
    """
    gwl_times_subset = years.loc[process_item(y)]

    # Checking if the centered year is null, if so, return dummy DataArray
    center_time = gwl_times_subset.loc[level]

    # Dropping leap days before slicing time dimension because the window size can affect number of leap days per slice
    y = y.loc[~((y.time.dt.month == 2) & (y.time.dt.day == 29))]

    if not pd.isna(center_time):

        # Find the centered year
        centered_year = pd.to_datetime(center_time).year
        start_year = centered_year - window
        end_year = centered_year + (window - 1)

        if anom == "Yes":
            # Find the anomaly
            anom_val = y.sel(time=slice("1981", "2010")).mean(
                "time"
            )  # Calvin- this line is run 3-4x the number of times it actually needs to be run. Each simulation gets this value calculated for each warming level, so there is no need to calculate this 3-4x when it only needs to be calculated once.
            sliced = y.sel(time=slice(str(start_year), str(end_year))) - anom_val
        else:
            # Finding window slice of data
            sliced = y.sel(time=slice(str(start_year), str(end_year)))

        # Resetting and renaming time index for each data array so they can overlap and save storage space
        sliced["time"] = np.arange(-len(sliced.time) / 2, len(sliced.time) / 2)

        # Assigning `centered_year` as a coordinate to the DataArray
        sliced = sliced.assign_coords({"centered_year": centered_year})

        return sliced

    else:

        # This creates an approximately appropriately sized DataArray to be dropped later
        if y.frequency == "monthly":
            time_freq = 12
        elif y.frequency == "daily":
            time_freq = 365
        elif y.frequency == "hourly":
            time_freq = 8760

        y = y.isel(
            time=slice(0, window * 2 * time_freq)
        )  # This is to create a dummy slice that conforms with other data structure. Can be re-written to something more elegant.

        # Creating attributes
        y["time"] = np.arange(-len(y.time) / 2, len(y.time) / 2)
        y["centered_year"] = np.nan

        # Returning DataArray of NaNs to be dropped later.
        return xr.full_like(y, np.nan)


def _get_cmap(wl_params):
    """Set colormap depending on variable"""
    if (
        wl_params.variable == "Air Temperature at 2m"
        or wl_params.variable == "Dew point temperature"
    ):
        cmap_name = "ae_orange"
    else:
        cmap_name = "ae_diverging"

    # Read colormap hex
    cmap = read_ae_colormap(cmap=cmap_name, cmap_hex=True)
    return cmap


def _select_one_gwl(one_gwl, snapshots):
    """
    This needs to happen in two places. You have to drop the sims
    which are nan because they don't reach that warming level, else the
    plotting functions and cross-sim statistics will get confused.
    But it's important that you drop it from a copy, or it may modify the
    original data.
    """
    all_plot_data = snapshots.sel(warming_level=one_gwl).copy()
    all_plot_data = all_plot_data.dropna("all_sims", how="all")
    return all_plot_data


def _check_single_spatial_dims(da):
    """
    This checks needs to happen to determine whether or not the plots in postage stamps should be image plots or bar plots, depending on whether or not one of the spatial dimensions is <= a length of 1.
    """
    if set(["lat", "lon"]).issubset(set(da.dims)):
        if len(da.lat) <= 1 or len(da.lon) <= 1:
            return True
    elif set(["x", "y"]).issubset(set(da.dims)):
        if len(da.x) <= 1 or len(da.y) <= 1:
            return True
    return False


class WarmingLevelChoose(DataParametersWithPanes):
    window = param.Integer(
        default=15,
        bounds=(5, 25),
        doc="Years around Global Warming Level (+/-) \n (e.g. 15 means a 30yr window)",
    )

    anom = param.Selector(
        default="Yes",
        objects=["Yes", "No"],
        doc="Return an anomaly \n(difference from historical reference period)?",
    )

    def __init__(self, *args, **params):
        super().__init__(*args, **params)
        self.downscaling_method = "Dynamical"
        self.scenario_historical = ["Historical Climate"]
        self.area_average = "No"
        self.resolution = "45 km"
        self.scenario_ssp = [
            "SSP 3-7.0 -- Business as Usual",
            "SSP 2-4.5 -- Middle of the Road",
            "SSP 5-8.5 -- Burn it All",
        ]
        self.time_slice = (1980, 2100)
        self.timescale = "monthly"
        self.variable = "Air Temperature at 2m"

        # Choosing specific warming levels
        self.warming_levels = ["1.5", "2.0", "3.0", "4.0"]

        # Location defaults
        self.area_subset = "states"
        self.cached_area = ["CA"]

    @param.depends("downscaling_method", watch=True)
    def _anom_allowed(self):
        """
        Require 'anomaly' for non-bias-corrected data.
        """
        if self.downscaling_method == "Dynamical":
            self.param["anom"].objects = ["Yes", "No"]
            self.anom = "Yes"
        else:
            self.param["anom"].objects = ["Yes", "No"]
            self.anom = "Yes"


class WarmingLevelVisualize(param.Parameterized):
    """Create Warming Levels panel GUI"""

    ## Intended to be accessed through WarmingLevels class.
    ## Allows the user to toggle between several data options.
    ## Produces dynamically updating gwl snapshot maps.

    # Read in GMT context plot data
    ssp119_data = read_csv_file(ssp119_file, index_col="Year")
    ssp126_data = read_csv_file(ssp126_file, index_col="Year")
    ssp245_data = read_csv_file(ssp245_file, index_col="Year")
    ssp370_data = read_csv_file(ssp370_file, index_col="Year")
    ssp585_data = read_csv_file(ssp585_file, index_col="Year")
    hist_data = read_csv_file(hist_file, index_col="Year")

    warmlevel = param.Selector(
        default=1.5, objects=[1.5, 2, 3, 4], doc="Warming level in degrees Celcius."
    )
    ssp = param.Selector(
        default="All",
        objects=[
            "All",
            "SSP 1-1.9 -- Very Low Emissions Scenario",
            "SSP 1-2.6 -- Low Emissions Scenario",
            "SSP 2-4.5 -- Middle of the Road",
            "SSP 3-7.0 -- Business as Usual",
            "SSP 5-8.5 -- Burn it All",
        ],
        doc="Shared Socioeconomic Pathway.",
    )

    def __init__(self, gwl_snapshots, wl_params, cmap, warming_levels):
        """
        Two things are passed in where this is initialized, and come in through
        *args, and **params
            wl_params: an instance of WarmingLevelParameters
            gwl_snapshots: xarray DataArray -- anomalies at each warming level
        """
        # super().__init__(*args, **params)
        super().__init__()
        self.gwl_snapshots = gwl_snapshots
        self.wl_params = wl_params
        self.warming_levels = warming_levels
        self.cmap = cmap
        some_dims = self.gwl_snapshots.dims  # different names depending on WRF/LOCA
        some_dims = list(some_dims)
        some_dims.remove("warming_level")
        self.mins = self.gwl_snapshots.min(some_dims).compute()
        self.maxs = self.gwl_snapshots.max(some_dims).compute()

    def compute_stamps(self):
        self.main_stamps = GCM_PostageStamps_MAIN_compute(self)
        self.stats_stamps = GCM_PostageStamps_STATS_compute(self)

    @param.depends("warmlevel", watch=True)
    def GCM_PostageStamps_MAIN(self):
        return self.main_stamps[str(float(self.warmlevel))]

    @param.depends("warmlevel", watch=True)
    def GCM_PostageStamps_STATS(self):
        return self.stats_stamps[str(float(self.warmlevel))]

    @param.depends("warmlevel", "ssp", watch=False)
    def GMT_context_plot(self):
        """Display GMT plot using package data that updates whenever the warming level or SSP is changed by the user."""
        ## Plot dimensions
        width = 575
        height = 300

        ## Plot figure
        hist_t = np.arange(1950, 2015, 1)
        cmip_t = np.arange(2015, 2100, 1)

        ## https://pyam-iamc.readthedocs.io/en/stable/tutorials/ipcc_colors.html
        c119 = "#00a9cf"
        c126 = "#003466"
        c245 = "#f69320"
        c370 = "#df0000"
        c585 = "#980002"

        ipcc_data = self.hist_data.hvplot(
            y="Mean", color="k", label="Historical", width=width, height=height
        ) * self.hist_data.hvplot.area(
            x="Year",
            y="5%",
            y2="95%",
            alpha=0.1,
            color="k",
            ylabel="°C",
            xlabel="",
            ylim=[-1, 5],
            xlim=[1950, 2100],
        )
        if self.ssp == "All":
            ipcc_data = (
                ipcc_data
                * self.ssp119_data.hvplot(y="Mean", color=c119, label="SSP1-1.9")
                * self.ssp126_data.hvplot(y="Mean", color=c126, label="SSP1-2.6")
                * self.ssp245_data.hvplot(y="Mean", color=c245, label="SSP2-4.5")
                * self.ssp370_data.hvplot(y="Mean", color=c370, label="SSP3-7.0")
                * self.ssp585_data.hvplot(y="Mean", color=c585, label="SSP5-8.5")
            )
        elif self.ssp == "SSP 1-1.9 -- Very Low Emissions Scenario":
            ipcc_data = ipcc_data * self.ssp119_data.hvplot(
                y="Mean", color=c119, label="SSP1-1.9"
            )
        elif self.ssp == "SSP 1-2.6 -- Low Emissions Scenario":
            ipcc_data = ipcc_data * self.ssp126_data.hvplot(
                y="Mean", color=c126, label="SSP1-2.6"
            )
        elif self.ssp == "SSP 2-4.5 -- Middle of the Road":
            ipcc_data = ipcc_data * self.ssp245_data.hvplot(
                y="Mean", color=c245, label="SSP2-4.5"
            )
        elif self.ssp == "SSP 3-7.0 -- Business as Usual":
            ipcc_data = ipcc_data * self.ssp370_data.hvplot(
                y="Mean", color=c370, label="SSP3-7.0"
            )
        elif self.ssp == "SSP 5-8.5 -- Burn it All":
            ipcc_data = ipcc_data * self.ssp585_data.hvplot(
                y="Mean", color=c585, label="SSP5-8.5"
            )

        # SSP intersection lines
        cmip_t = np.arange(2015, 2101, 1)

        # Warming level connection lines & additional labeling
        warmlevel_line = hv.HLine(self.warmlevel).opts(
            color="black", line_width=1.0
        ) * hv.Text(
            x=1964,
            y=self.warmlevel + 0.25,
            text=".    " + str(self.warmlevel) + "°C warming level",
        ).opts(
            style=dict(text_font_size="8pt")
        )

        # Create plot
        to_plot = ipcc_data * warmlevel_line

        if self.ssp != "All":
            # Label to give addional plot info
            info_label = "Intersection information"

            # Add interval line and shading around selected SSP
            ssp_dict = {
                "SSP 1-1.9 -- Very Low Emissions Scenario": (self.ssp119_data, c119),
                "SSP 1-2.6 -- Low Emissions Scenario": (self.ssp126_data, c126),
                "SSP 2-4.5 -- Middle of the Road": (self.ssp245_data, c245),
                "SSP 3-7.0 -- Business as Usual": (self.ssp370_data, c370),
                "SSP 5-8.5 -- Burn it All": (self.ssp585_data, c585),
            }

            ssp_selected = ssp_dict[self.ssp][0]  # data selected
            ssp_color = ssp_dict[self.ssp][1]  # color corresponding to ssp selected

            # Shading around selected SSP
            ci_label = "90% interval"
            ssp_shading = ssp_selected.hvplot.area(
                x="Year", y="5%", y2="95%", alpha=0.28, color=ssp_color, label=ci_label
            )
            to_plot = to_plot * ssp_shading

            # If the mean/upperbound/lowerbound does not cross threshold,
            # set to 2100 (not visible)
            if (np.argmax(ssp_selected["Mean"] > self.warmlevel)) > 0:
                # Add dashed line
                label1 = "Warming level reached"
                year_warmlevel_reached = (
                    ssp_selected.where(ssp_selected["Mean"] > self.warmlevel)
                    .dropna()
                    .index[0]
                )
                ssp_int = hv.Curve(
                    [[year_warmlevel_reached, -2], [year_warmlevel_reached, 10]],
                    label=label1,
                ).opts(color=ssp_color, line_dash="dashed", line_width=1)
                ssp_int = ssp_int * hv.Text(
                    x=year_warmlevel_reached - 2,
                    y=4.5,
                    text=str(int(year_warmlevel_reached)),
                    rotation=90,
                    label=label1,
                ).opts(style=dict(text_font_size="8pt", color=ssp_color))
                to_plot *= ssp_int  # Add to plot

            if (np.argmax(ssp_selected["95%"] > self.warmlevel)) > 0 and (
                np.argmax(ssp_selected["5%"] > self.warmlevel)
            ) > 0:
                # Make 95% CI line
                x_95 = cmip_t[0] + np.argmax(ssp_selected["95%"] > self.warmlevel)
                ssp_firstdate = hv.Curve([[x_95, -2], [x_95, 10]], label=ci_label).opts(
                    color=ssp_color, line_width=1
                )
                to_plot *= ssp_firstdate

                # Make 5% CI line
                x_5 = cmip_t[0] + np.argmax(ssp_selected["5%"] > self.warmlevel)
                ssp_lastdate = hv.Curve([[x_5, -2], [x_5, 10]], label=ci_label).opts(
                    color=ssp_color, line_width=1
                )
                to_plot *= ssp_lastdate

                ## Bar to connect firstdate and lastdate of threshold cross
                bar_y = -0.5
                yr_len = [(x_95, bar_y), (x_5, bar_y)]
                yr_rng = np.argmax(ssp_selected["5%"] > self.warmlevel) - np.argmax(
                    ssp_selected["95%"] > self.warmlevel
                )
                if yr_rng > 0:
                    interval = hv.Curve(
                        [[x_95, bar_y], [x_5, bar_y]], label=ci_label
                    ).opts(color=ssp_color, line_width=1) * hv.Text(
                        x=x_95 + 5,
                        y=bar_y + 0.25,
                        text=str(yr_rng) + "yrs",
                        label=ci_label,
                    ).opts(
                        style=dict(text_font_size="8pt", color=ssp_color)
                    )

                    to_plot *= interval

        to_plot.opts(
            opts.Overlay(
                title="Global mean surface temperature change relative to 1850-1900",
                fontsize=12,
            )
        )
        to_plot.opts(legend_position="bottom", fontsize=10)
        return to_plot


def warming_levels_select(self):
    """
    An initial pared-down version of the Select panel, with fewer options exposed,
    to help the user select a variable and location for further warming level steps.
    """
    widgets = _selections_param_to_panel(self)

    data_choices = pn.Column(
        widgets["variable_text"],
        widgets["variable"],
        widgets["variable_description"],
        widgets["units_text"],
        widgets["units"],
        widgets["timescale_text"],
        widgets["timescale"],
        widgets["resolution_text"],
        widgets["resolution"],
        width=250,
    )

    col_1_location = pn.Column(
        self.map_view,
        widgets["area_subset"],
        widgets["cached_area"],
        widgets["latitude"],
        widgets["longitude"],
        width=220,
    )

    gwl_specific = pn.Row(
        pn.Column(
            pn.widgets.StaticText(
                value=self.param.window.doc,
                name="",
            ),
            pn.widgets.IntSlider.from_param(self.param.window, name=""),
            width=250,
        ),
        pn.Column(
            pn.widgets.StaticText(value=self.param.anom.doc, name=""),
            pn.widgets.RadioBoxGroup.from_param(self.param.anom, name="", inline=True),
            width=220,
        ),
    )

    most_things = pn.Row(data_choices, pn.layout.HSpacer(width=10), col_1_location)

    # Panel overall structure:
    all_things = pn.Column(
        pn.Row(
            pn.Column(
                widgets["downscaling_method_text"],
                widgets["downscaling_method"],
                width=270,
            ),
            pn.Column(
                widgets["data_warning"],
                width=120,
            ),
        ),
        pn.Spacer(background="black", height=1),
        most_things,
        pn.Spacer(background="black", height=1),
        gwl_specific,
    )

    return pn.Card(
        all_things,
        title="Choose Data to Explore at Global Warming Levels",
        collapsible=False,
    )


def GCM_PostageStamps_MAIN_compute(wl_viz):
    """
    Compute helper for main postage stamps.
    Returns dictionary of warming levels to stats visuals.
    """
    # Get data to plot
    warm_level_dict = {}
    for warmlevel in wl_viz.warming_levels:  ### TODO: Can parallize this for-loop
        all_plot_data = _select_one_gwl(warmlevel, wl_viz.gwl_snapshots)
        if all_plot_data.all_sims.size != 0:
            if wl_viz.wl_params.variable == "Relative humidity":
                all_plot_data = all_plot_data * 100

            # Set up plotting arguments
            width = 210
            height = 110
            units = wl_viz.gwl_snapshots.attrs["units"]
            clabel = wl_viz.wl_params.variable + " (" + units + ")"
            vmin = wl_viz.mins.sel(warming_level=warmlevel).values.item()
            vmax = wl_viz.maxs.sel(warming_level=warmlevel).values.item()
            if (vmin < 0) and (vmax > 0):
                sopt = True
            else:
                sopt = None

            # now prepare the plot object:
            plot_image_kwargs = {
                "by": "all_sims",
                "subplots": True,
                "colorbar": False,
                "clim": (vmin, vmax),
                "clabel": clabel,
                "cmap": wl_viz.cmap,
                "symmetric": sopt,
                "width": width,
                "height": height,
                "xaxis": False,
                "yaxis": False,
                "title": "",
            }

            # Splitting up logic to plot images or bar for postage stamps depending on if there exist more/less than 2x2 gridcells
            plot_type = ""
            any_single_dims = _check_single_spatial_dims(all_plot_data)
            if not any_single_dims:
                all_plots = all_plot_data.hvplot.image(**plot_image_kwargs).cols(4)
                plot_type = "image"
            else:
                # Aggregate all data to just the `all_sims` dimension. This will average the data across all dimensions, which may not necessarily be desired for calculations with 'Max' variables, if you are for instance looking for a 'max of maxes'.
                all_plot_data = all_plot_data.mean(
                    dim=[dim for dim in all_plot_data.dims if dim != "all_sims"]
                )

                # Remove SSP descriptions
                all_plot_data["all_sims"] = [
                    sim_name.item().split("--")[0].strip()
                    for sim_name in all_plot_data.all_sims
                ]

                # Creating singular bar plot
                all_plots = all_plot_data.hvplot.barh(
                    x="all_sims", xlabel="Simulation", ylabel=f"{units}"
                ).opts(multi_level=False, show_legend=False)
                plot_type = "bar"

            try:
                all_plots.opts(
                    title=wl_viz.wl_params.variable
                    + " for "
                    + str(warmlevel)
                    + "°C Warming by Simulation"
                )  # Add title
            except:
                all_plots.opts(title=str(warmlevel) + "°C")  # Add shorter title

            all_plots.opts(toolbar="below")  # Set toolbar location
            all_plots.opts(hv.opts.Layout(merge_tools=True))  # Merge toolbar

            if plot_type == "image":
                warm_level_dict[warmlevel] = all_plots.cols(1)
            elif plot_type == "bar":
                warm_level_dict[warmlevel] = all_plots

        # This means that there does not exist any simulations that reach this degree of warming (WRF models).
        else:
            # Pass in a dummy visualization for now to stay consistent with viz data structures
            warm_level_dict[warmlevel] = pn.pane.Markdown(
                "**No simulations reach this degree of warming.**"
            )  # all_plot_data.hvplot()

    return warm_level_dict
    # return all_plots
    # else:
    #     return None


def GCM_PostageStamps_STATS_compute(wl_viz):
    """
    Compute helper for stats postage stamps.
    Returns dictionary of warming levels to stats visuals.
    """
    # Get data to plot
    # one_warming_level = str(float(wl_viz.warmlevel))
    warm_level_dict = {}
    for warmlevel in wl_viz.warming_levels:
        all_plot_data = _select_one_gwl(warmlevel, wl_viz.gwl_snapshots)
        if all_plot_data.all_sims.size != 0:
            if wl_viz.wl_params.variable == "Relative humidity":
                all_plot_data = all_plot_data * 100

            # compute stats
            def get_name(simulation, my_func_name):
                method, GCM, run, scenario = simulation.split("_")
                return (
                    my_func_name
                    + ": \n"
                    + method
                    + " "
                    + GCM
                    + " "
                    + run
                    + "\n"
                    + scenario.split("+")[1]
                )

            def arg_median(data):
                """
                Returns the simulation closest to the median.
                """
                return data.loc[
                    data == data.quantile(0.5, "all_sims", method="nearest")
                ].all_sims.values.item()

            def find_sim(all_plot_data, area_avgs, stat_funcs, my_func):
                if my_func == "Median":
                    one_sim = all_plot_data.sel(all_sims=stat_funcs[my_func](area_avgs))
                else:
                    which_sim = area_avgs.reduce(stat_funcs[my_func], dim="all_sims")
                    one_sim = all_plot_data.isel(all_sims=which_sim.values)
                one_sim.all_sims.values = get_name(
                    one_sim.all_sims.values.item(),
                    my_func,
                )
                return one_sim

            area_avgs = area_average(all_plot_data)
            stat_funcs = {
                "Minimum": np.argmin,
                "Maximum": np.argmax,
                "Median": arg_median,
            }
            stats = xr.concat(
                [
                    find_sim(all_plot_data, area_avgs, stat_funcs, one_func)
                    for one_func in stat_funcs
                ],
                dim="all_sims",
            )
            stats.name = "Cross-simulation Statistics"

            # Set up plotting arguments
            width = 410
            height = 210
            units = wl_viz.gwl_snapshots.attrs["units"]
            clabel = wl_viz.wl_params.variable + " (" + units + ")"
            vmin = wl_viz.mins.sel(warming_level=warmlevel).values.item()
            vmax = wl_viz.maxs.sel(warming_level=warmlevel).values.item()
            if (vmin < 0) and (vmax > 0):
                sopt = True
            else:
                sopt = None

            # Make plots
            any_single_dims = _check_single_spatial_dims(all_plot_data)
            if any_single_dims:
                plot_type = "bar"
                only_sims = area_average(stats)
                all_plots = only_sims.hvplot.barh(
                    x="all_sims", xlabel="Simulation", ylabel=f"{units} of Warming"
                ).opts(multi_level=False, show_legend=False)

            else:
                plot_type = "image"
                plot_list = []
                for stat in stats:
                    plot = stat.drop(["warming_level"]).hvplot.image(
                        clabel=clabel,
                        cmap=wl_viz.cmap,
                        clim=(vmin, vmax),
                        symmetric=sopt,
                        width=width,
                        height=height,
                        xaxis=False,
                        yaxis=False,
                        title=stat.all_sims.values.item(),  # dim has been overwritten with nicer title
                    )
                    plot_list.append(plot)
                all_plots = plot_list[0] + plot_list[1] + plot_list[2]

            all_plots.opts(
                title=wl_viz.wl_params.variable
                + " for "
                + str(warmlevel)
                + "°C Warming Across Models"
            )  # Add title
            if plot_type == "image":
                warm_level_dict[warmlevel] = all_plots.cols(1)
            elif plot_type == "bar":
                warm_level_dict[warmlevel] = all_plots
        # This means that there does not exist any simulations that reach this degree of warming (WRF models).
        else:
            # Pass in a dummy visualization for now to stay consistent with viz data structures
            warm_level_dict[warmlevel] = pn.pane.Markdown(
                "**No simulations reach this degree of warming.**"
            )  # all_plot_data.hvplot()

    return warm_level_dict


def warming_levels_visualize(wl_viz):
    # Create panel doodad!

    GMT_plot = pn.Card(
        pn.Column(
            (
                "Shading around selected global emissions scenario shows the 90% interval"
                " across different simulations. Dotted line indicates when the multi-model"
                " ensemble reaches the selected warming level, while solid vertical lines"
                " indicate when the earliest and latest simulations of that scenario reach"
                " the warming level. Figure and data are reproduced from the"
                " [IPCC AR6 Summary for Policymakers Fig 8]"
                "(https://www.ipcc.ch/report/ar6/wg1/figures/summary-for-policymakers/figure-spm-8/)."
            ),
            pn.widgets.Select.from_param(wl_viz.param.ssp, name="Scenario", width=250),
            wl_viz.GMT_context_plot,
        ),
        title="When do different scenarios reach the warming level?",
        collapsible=False,
        width=600,
        height=515,
    )

    postage_stamps_MAIN = pn.Column(
        pn.widgets.StaticText(
            value=(
                "Panels show the 30-year average centered on the year that each "
                "GCM run (each panel) reaches the specified warming level. "
                "If you selected 'Yes' to return an anomaly, you will see the difference "
                "from average over the 1981-2010 historical reference period."
            ),
            width=800,
        ),
        pn.Row(
            wl_viz.GCM_PostageStamps_MAIN,
            pn.Column(
                pn.widgets.StaticText(value="<br><br><br>", width=150),
                pn.widgets.StaticText(
                    value=(
                        "<b>Tip</b>: There's a toolbar below the maps."
                        " Try clicking the magnifying glass to zoom in on a"
                        " particular region. You can also click the save button"
                        " to save a copy of the figure to your computer."
                    ),
                    width=150,
                    style={
                        "border": "1.2px red solid",
                        "padding": "5px",
                        "border-radius": "4px",
                        "font-size": "13px",
                    },
                ),
            ),
        ),
    )

    postage_stamps_STATS = pn.Column(
        pn.widgets.StaticText(
            value=(
                "Panels show the median, minimum, or maximum conditions"
                " across all models. These statistics are computed from the data"
                " in the first panel."
            ),
            width=800,
        ),
        wl_viz.GCM_PostageStamps_STATS,
    )

    map_tabs = pn.Card(
        pn.Row(
            pn.widgets.StaticText(name="", value="Warming level (°C)"),
            pn.widgets.RadioButtonGroup.from_param(wl_viz.param.warmlevel, name=""),
            width=230,
        ),
        pn.Tabs(
            ("Maps of individual simulations", postage_stamps_MAIN),
            (
                "Maps of cross-model statistics: median/max/min",
                postage_stamps_STATS,
            ),
        ),
        title="Regional response at selected warming level",
        width=850,
        height=600,
        collapsible=False,
    )

    warming_panel = pn.Column(GMT_plot, map_tabs)
    return warming_panel


def _make_hvplot(data, clabel, clim, cmap, sopt, title, width=225, height=210):
    """Make single map"""
    if len(data.x) > 1 and len(data.y) > 1:
        # If data has more than one grid cell, make a pretty map
        _plot = data.hvplot.image(
            x="x",
            y="y",
            grid=True,
            width=width,
            height=height,
            xaxis=None,
            yaxis=None,
            clabel=clabel,
            clim=clim,
            cmap=cmap,
            symmetric=sopt,
            title=title,
        )
    else:
        # Make a scatter plot if it's just one grid cell
        _plot = data.hvplot.scatter(
            x="x",
            y="y",
            hover_cols=data.name,
            grid=True,
            width=width,
            height=height,
            xaxis=None,
            yaxis=None,
            clabel=clabel,
            clim=clim,
            cmap=cmap,
            symmetric=sopt,
            title=title,
            s=150,  # Size of marker
        )
    return _plot


def fit_models_and_plots(new_data, trad_data, dist_name):
    """
    Given a xr.DataArray and a distribution name, fit the distribution to the data, and generate
    a plot denoting a histogram of the data and the fitted distribution to the data.
    """
    plt.figure(figsize=(10, 5))

    # Get and fit distribution for new method data and traditional method data
    func = threshold_tools._get_distr_func(dist_name)
    new_fitted_dist = threshold_tools._get_fitted_distr(new_data, dist_name, func)
    trad_fitted_dist = threshold_tools._get_fitted_distr(trad_data, dist_name, func)

    # Get params from distribution
    new_params = new_fitted_dist[0].values()
    trad_params = trad_fitted_dist[0].values()

    # Create histogram for new method data and traditional method data
    counts, bins = np.histogram(new_data)
    plt.hist(
        bins[:-1],
        5,
        weights=counts / sum(counts),
        label="New GWL counts",
        lw=3,
        fc=(1, 0, 0, 0.5),
    )

    counts, bins = np.histogram(trad_data)
    plt.hist(
        bins[:-1],
        5,
        weights=counts / sum(counts),
        label="Traditional counts",
        lw=3,
        fc=(0, 0, 1, 0.5),
    )

    # Plotting pearson3 PDFs
    skew, loc, scale = new_params
    x = np.linspace(func.ppf(0.01, skew), func.ppf(0.99, skew), 5000)
    plt.plot(x, func.pdf(x, skew), "r-", lw=2, alpha=0.6, label="pearson3 curve new")
    new_left, new_right = pearson3.interval(0.95, skew, loc, scale)

    skew, loc, scale = trad_params
    x = np.linspace(func.ppf(0.01, skew), func.ppf(0.99, skew), 5000)
    plt.plot(x, func.pdf(x, skew), "b-", lw=2, alpha=0.6, label="pearson3 curve trad.")
    trad_left, trad_right = pearson3.interval(0.95, skew, loc, scale)

    # Plotting confidence intervals
    plt.axvline(new_left, color="r", linestyle="dashed", label="95% CI new")
    plt.axvline(new_right, color="r", linestyle="dashed")
    plt.axvline(trad_left, color="b", linestyle="dashed", label="95% CI trad.")
    plt.axvline(trad_right, color="b", linestyle="dashed")

    # Plotting rest of chart attributes
    plt.xlabel("Log of Extreme Heat Days Count")
    plt.ylabel("Probability Density")
    plt.legend()
    plt.title("Fitting Pearson3 Distributions to Log-Scaled Extreme Heat Days Counts")
    plt.xlim(left=0.5, right=max(max(new_data), max(trad_data)))
    plt.ylim(top=1)
    plt.show()

    return new_params, trad_params<|MERGE_RESOLUTION|>--- conflicted
+++ resolved
@@ -11,14 +11,10 @@
 import panel as pn
 import dask
 
-<<<<<<< HEAD
-from climakitae.core.data_load import read_catalog_from_select, load
-=======
 from climakitae.core.data_load import (
     read_catalog_from_select,
     load,
 )
->>>>>>> 0ce3afdd
 from climakitae.core.data_interface import (
     DataParametersWithPanes,
     _selections_param_to_panel,
@@ -105,13 +101,7 @@
         ]
         # Postage data and anomalies
         self.catalog_data = self.wl_params.retrieve()
-<<<<<<< HEAD
-        self.catalog_data = self.catalog_data.stack(
-            all_sims=["simulation", "scenario"]
-        ).squeeze()
-=======
         self.catalog_data = self.catalog_data.stack(all_sims=["simulation", "scenario"])
->>>>>>> 0ce3afdd
         if self.wl_params.anom == "Yes":
             self.gwl_times = read_csv_file(gwl_1981_2010_file, index_col=[0, 1, 2])
         else:
@@ -121,13 +111,9 @@
 
         self.sliced_data = {}
         self.gwl_snapshots = {}
-<<<<<<< HEAD
         for level in tqdm(
             self.wl_params.warming_levels, desc="Computing each warming level"
         ):
-=======
-        for level in tqdm(self.warming_levels, desc="Computing each warming level"):
->>>>>>> 0ce3afdd
             # Assign warming slices to dask computation graph
             warm_slice = load(
                 self.find_warming_slice(level, self.gwl_times), progress_bar=True
@@ -153,18 +139,8 @@
             cmap=self.cmap,
             warming_levels=self.wl_params.warming_levels,
         )
-<<<<<<< HEAD
-        # self.wl_viz.compute_stamps()
-
-    def visualize(self):
-        if self.wl_viz:
-            return warming_levels_visualize(self.wl_viz)
-        else:
-            print("Please run 'calculate' first.")
-=======
         self.wl_viz.compute_stamps()
         return warming_levels_visualize(self.wl_viz)
->>>>>>> 0ce3afdd
 
 
 def relabel_axis(all_sims_dim):
