"""
Helper functions for performing analyses related to global warming levels, along with
backend code for building the warming levels GUI
"""

import calendar

# Silence warnings
import logging
from typing import Iterable, List

<<<<<<< HEAD
import calendar
import warnings

=======
>>>>>>> df15aefd
import numpy as np
import pandas as pd
import param
import xarray as xr
<<<<<<< HEAD

warnings.simplefilter(action="ignore", category=FutureWarning)

# Silence warnings
import logging

from tqdm.auto import tqdm

from climakitae.core.constants import SSPS, WARMING_LEVELS
from climakitae.core.data_interface import DataParameters
from climakitae.core.data_load import load
from climakitae.core.paths import GWL_1850_1900_FILE, GWL_1981_2010_FILE
=======
from tqdm.auto import tqdm

from climakitae.core.constants import SSPS, WARMING_LEVELS
from climakitae.core.data_interface import DataParameters
from climakitae.core.data_load import load
from climakitae.core.paths import gwl_1850_1900_file, gwl_1981_2010_file
>>>>>>> df15aefd
from climakitae.util.utils import (
    _get_cat_subset,
    read_csv_file,
    scenario_to_experiment_id,
)
<<<<<<< HEAD
=======

# warnings.simplefilter(action="ignore", category=FutureWarning)

>>>>>>> df15aefd

logging.getLogger("param").setLevel(logging.CRITICAL)
xr.set_options(keep_attrs=True)  # Keep attributes when mutating xr objects
# Remove param's parameter descriptions from docstring because
# ANSI escape sequences in them complicate their rendering
param.parameterized.docstring_describe_params = False
# Docstring signatures are also hard to read and therefore removed
param.parameterized.docstring_signature = False


class WarmingLevels:
    """
    A container for all of the warming levels-related functionality:
    - A pared-down Select panel, under "choose_data"
    - a "calculate" step where most of the waiting occurs
    - an optional "visualize" panel, as an instance of WarmingLevelVisualize
    - postage stamps from visualize "main" tab are accessible via "gwl_snapshots"
    - data sliced around gwl window retrieved from "sliced_data"
    """

    catalog_data = xr.DataArray()
    sliced_data = xr.DataArray()
    gwl_snapshots = xr.DataArray()

    def __init__(self):
        self.wl_params = WarmingLevelChoose()
        # self.warming_levels = ["0.8", "1.2", "1.5", "2.0", "3.0", "4.0"]
        self.warming_levels = _check_available_warming_levels()
        self.gwl_times = None  # Placeholder for the warming level times
        self.catalog_data = None  # Placeholder for the catalog data

    def find_warming_slice(self, level: str, gwl_times: pd.DataFrame) -> xr.DataArray:
        """
        Find the warming slice data for the current level from the catalog data.

        Parameters
        ----------
        level: str
            The warming level to find the slice for.
        gwl_times: pd.DataFrame
            The DataFrame containing the warming level times.

        Returns
        -------
        xr.DataArray
            The warming slice data for the specified level.
        """
        warming_data = self.catalog_data.groupby("all_sims").map(
            get_sliced_data,
            level=level,
            years=gwl_times,
            months=self.wl_params.months,
            window=self.wl_params.window,
            anom=self.wl_params.anom,
        )
        warming_data = warming_data.expand_dims({"warming_level": [level]})
        warming_data = warming_data.assign_attrs(
            window=self.wl_params.window, months=self.wl_params.months
        )

        # Cleaning data
        warming_data = clean_warm_data(warming_data)

        # Relabeling `all_sims` dimension
        new_warm_data = warming_data.drop_vars("all_sims")
        new_warm_data["all_sims"] = relabel_axis(warming_data["all_sims"])
        return new_warm_data

    def calculate(self):
        """
        Calculate the warming levels for the selected parameters.

        This function retrieves the data from the catalog, slices it according to the
        warming levels, and stores the results in the `sliced_data` and `gwl_snapshots`
        attributes.
        """
        # manually reset to all SSPs, in case it was inadvertently changed by
        # temporarily have ['Dynamical','Statistical'] for downscaling_method
        self.wl_params.scenario_ssp = SSPS

        # Postage data and anomalies
        self.catalog_data = self.wl_params.retrieve()
        self.catalog_data = self.catalog_data.stack(all_sims=["simulation", "scenario"])

        # Dropping invalid simulations that come up from stacking scenarios and simulations together
        self.catalog_data = _drop_invalid_sims(self.catalog_data, self.wl_params)

        if self.wl_params.anom == "Yes":
            self.gwl_times = read_csv_file(GWL_1981_2010_FILE, index_col=[0, 1, 2])
        else:
            self.gwl_times = read_csv_file(GWL_1850_1900_FILE, index_col=[0, 1, 2])
        self.gwl_times = self.gwl_times.dropna(how="all")
        self.catalog_data = clean_list(self.catalog_data, self.gwl_times)

        self.sliced_data = {}
        self.gwl_snapshots = {}
        for level in tqdm(
            self.wl_params.warming_levels, desc="Computing each warming level"
        ):
            warm_slice = self.find_warming_slice(level, self.gwl_times)
            if self.wl_params.load_data:
                warm_slice = load(warm_slice, progress_bar=True)

            # Add GWL snapshots
            self.gwl_snapshots[level] = warm_slice.mean(dim="time", skipna=True)

            # Renaming time dimension for warming slice once "time" is all computed on
            freq_strs = {"monthly": "months", "daily": "days", "hourly": "hours"}
            warm_slice = warm_slice.rename(
                {"time": f"{freq_strs[warm_slice.frequency]}_from_center"}
            )
            self.sliced_data[level] = warm_slice

        self.gwl_snapshots = xr.concat(self.gwl_snapshots.values(), dim="warming_level")


def relabel_axis(all_sims_dim: Iterable) -> List[str]:
    """
    Converts an iterable of tuples into a list of strings by concatenating the first two elements
    of each tuple with an underscore (`_`).

    This function is designed to simplify dimension names, particularly for compatibility with
    plotting libraries like `hvplot`, which may not handle tuple-based dimension names well.

    Parameters
    ----------
    all_sims_dim : Iterable
        An iterable containing elements that can be converted into tuples. Each element is expected
        to have a `.values.item()` method to extract the tuple.

    Returns
    -------
    List[str]
        A list of strings where each string is formed by concatenating the first two elements of
        the tuples in `all_sims_dim` with an underscore (`_`).

    Raises
    ------
    AttributeError
        If an element in `all_sims_dim` does not have a `.values.item()` method.
    IndexError
        If a tuple in `all_sims_dim` does not have at least two elements.

    Examples
    --------
    >>> import xarray as xr
    >>> # The input `all_sims_dim` is typically an xarray.DataArray
    >>> # representing a coordinate, often created by stacking dimensions.
    >>> # For example, if `ds` is a Dataset with 'simulation' and 'scenario'
    >>> # coordinates, then `ds.stack(all_sims=('simulation', 'scenario'))['all_sims']`
    >>> # would be such an input.
    >>>
    >>> # Create an example of such an xarray.DataArray:
    >>> simulation_scenario_pairs = [
    ...     ('ModelA_run1', 'SSP1-2.6'),
    ...     ('ModelB_run2', 'SSP5-8.5')
    ... ]
    >>> # This DataArray holds the coordinate values (the tuples).
    >>> all_sims_coordinate = xr.DataArray(
    ...     data=simulation_scenario_pairs,
    ...     dims=['all_sims'],
    ...     name='all_sims_stacked_coordinate'
    ... )
    >>> # The function iterates over `all_sims_coordinate`. Each element `one`
    >>> # (as in the function's loop) is a 0-D xarray.DataArray containing one tuple.
    >>> # For the first pair, `one.values.item()` would yield ('ModelA_run1', 'SSP1-2.6').
    >>> relabel_axis(all_sims_coordinate)
    ['ModelA_run1_SSP1-2.6', 'ModelB_run2_SSP5-8.5']
    """
    new_arr = []
    for one in all_sims_dim:
        temp = list(one.values.item())
        a = temp[0] + "_" + temp[1]
        new_arr.append(a)
    return new_arr


def process_item(y: xr.DataArray) -> tuple[str, str, str]:
    """
    Extracts and processes simulation metadata from an xarray DataArray.

    This function retrieves identifiers for a simulation, including the simulation string,
    ensemble, and scenario, and returns them as a tuple. The scenario string is processed
    using the `scenario_to_experiment_id` function to standardize its format.

    Parameters
    ----------
    y : xr.DataArray
        An xarray DataArray containing metadata about a simulation. It is expected to have
        `simulation` and `scenario` attributes that can be accessed using `.item()`.

    Returns
    -------
    tuple[str, str, str]
        A tuple containing:
        - `sim_str` (str): The second part of the `simulation` string.
        - `ensemble` (str): The third part of the `simulation` string.
        - `scenario` (str): The processed scenario identifier.

    Raises
    ------
    AttributeError
        If `y` does not have `simulation` or `scenario` attributes.
    ValueError
        If the `simulation` string cannot be split into three parts.

    Examples
    --------
    >>> y = xr.DataArray(attrs={
    ...     "simulation": "Dynamical_sim1_ensemble1",
    ...     "scenario": "Historical + ssp585"
    ... })
    >>> process_item(y)
    ('sim1', 'ensemble1', 'ssp585')
    """
    simulation = y.simulation.item()
    scenario = scenario_to_experiment_id(y.scenario.item().split("+")[1].strip())
    _, sim_str, ensemble = simulation.split("_")
    return (sim_str, ensemble, scenario)


def clean_list(data: xr.Dataset, gwl_times: pd.DataFrame) -> xr.Dataset:
    """
    Filters an xarray dataset to retain only simulations with valid warming level data.

    This function removes simulations from the dataset that do not have corresponding entries
    in the provided lookup table (`gwl_times`). It ensures that only valid simulations are
    included for further analysis.

    Parameters
    ----------
    data : xr.Dataset
        An xarray dataset containing a dimension `all_sims`, which represents simulation metadata.
    gwl_times : pd.DataFrame
        A pandas DataFrame acting as a lookup table. Its index should contain valid simulation
        metadata (e.g., simulation string, ensemble, and scenario).

    Returns
    -------
    xr.Dataset
        A filtered xarray dataset containing only simulations with valid warming level data.

    Raises
    ------
    AttributeError
        If `data` does not have a dimension named `all_sims`.
    KeyError
        If `process_item` fails to find a simulation in the `gwl_times` index.
    """
    # Create a list of all simulation identifiers
    keep_list = list(data.all_sims.values)
    # Iterate over each simulation and check if it exists in the lookup table
    for sim in data.all_sims:
        if process_item(data.sel(all_sims=sim)) not in list(gwl_times.index):
            keep_list.remove(sim.item())
    # Filter the dataset to retain only valid simulations
    return data.sel(all_sims=keep_list)


def clean_warm_data(warm_data: xr.DataArray) -> xr.DataArray:
    """
    Cleans warming level data by removing invalid simulations and timestamps.

    This function performs the following cleaning steps:
    1. Removes simulations where the warming level is not crossed (i.e., `centered_year` is null).
    2. (Optional) Removes timestamps at the end to account for leap years.
    3. (Optional) Removes simulations that exceed the year 2100.

    Parameters
    ----------
    warm_data : xr.DataArray
        An xarray DataArray containing warming level data. It is expected to have a `centered_year`
        attribute and dimensions like `all_sims` and `time`.

    Returns
    -------
    xr.DataArray
        The cleaned xarray DataArray with invalid simulations and timestamps removed.

    Raises
    ------
    AttributeError
        If `warm_data` does not have the required attributes or dimensions.
    """
    # Check that there exist simulations that reached this warming level before cleaning. Otherwise, don't modify anything.
    if not (warm_data.centered_year.isnull()).all():

        # Cleaning #1
        if not (warm_data.centered_year.isnull()).all():
            # Use .values to get numpy array of booleans instead of DataArray
            warm_data = warm_data.sel(all_sims=~warm_data.centered_year.isnull().values)

        # Cleaning #2
        # warm_data = warm_data.isel(
        #     time=slice(0, len(warm_data.time) - 1)
        # )  # -1 is just a placeholder for 30 year window, this could be more specific.

        # Cleaning #3
        # warm_data = warm_data.dropna(dim="all_sims")

    return warm_data


def get_sliced_data(
    y: xr.DataArray,
    level: str,
    years: pd.DataFrame,
    months: Iterable = np.arange(1, 13),
    window: int = 15,
    anom: str = "No",
) -> xr.DataArray:
    """Calculating warming level anomalies.

    Parameters
    ----------
    y: xr.DataArray
        Data to compute warming level anomolies, one simulation at a time via groupby
    level: str
        Warming level amount
    years: pd.DataFrame
        Lookup table for the date a given simulation reaches each warming level.
    months: np.ndarray
        Months to include in a warming level slice.
    window: int, optional
        Number of years to generate time window for. Default to 15 years.
        For example, a 15 year window would generate a window of 15 years in the past from the central warming level date, and 15 years into the future. I.e. if a warming level is reached in 2030, the window would be (2015,2045).
    scenario: str, one of "ssp370", "ssp585", "ssp245"
        Shared Socioeconomic Pathway. Default to SSP 3-7.0

    Returns
    --------
    anomaly_da: xr.DataArray
    """
    gwl_times_subset = years.loc[process_item(y)]

    # Checking if the centered year is null, if so, return dummy DataArray
    center_time = gwl_times_subset.loc[level]

    # Dropping leap days before slicing time dimension because the window size can affect number of leap days per slice
    y = y.loc[~((y.time.dt.month == 2) & (y.time.dt.day == 29))]

    if not pd.isna(center_time):

        # Find the centered year
        centered_year = pd.to_datetime(center_time).year
        start_year = centered_year - window
        end_year = centered_year + (window - 1)

        if anom == "Yes":
            # Find the anomaly
            anom_val = y.sel(time=slice("1981", "2010")).mean(
                "time"
            )  # Calvin- this line is run 3-4x the number of times it actually needs to be run. Each simulation gets this value calculated for each warming level, so there is no need to calculate this 3-4x when it only needs to be calculated once.
            sliced = y.sel(time=slice(str(start_year), str(end_year))) - anom_val
        else:
            # Finding window slice of data
            sliced = y.sel(time=slice(str(start_year), str(end_year)))

        # Creating a mask for timestamps that are within the desired months
        valid_months_mask = sliced.time.dt.month.isin([months])

        ### Resetting and renaming time index for each data array so they can overlap and save storage space.
        expected_counts = {
            "monthly": window * 2 * 12,
            "daily": window * 2 * 365,
            "hourly": window * 2 * 8760,
        }
        # There may be missing time for time slices that exceed the 2100 year bound. If that is the case, only return a warming slice for the amount of valid data available AND correctly center `time_from_center` values.
        # Otherwise, if no time is missing, then the warming slice will just center the center year.
        sliced["time"] = np.arange(
            -expected_counts[y.frequency] / 2,
            expected_counts[y.frequency] / 2
            - (expected_counts[y.frequency] - len(sliced)),
        )

        # Add user warning if the total slice is missing any time that exceeds the 2100 year bound.
        if len(sliced["time"]) < expected_counts[sliced.frequency]:
            try:
                print(
                    f"\nWarming Level data for {sliced.simulation[0].item()} is not completely available, since the warming level slice's center year is towards the end of the century. All other valid data is returned.\n"
                )
            except:
                print(
                    "\nWarming Level data for a simulation is not completely available, since the warming level slice's center year is towards the end of the century. All other valid data is returned.\n"
                )

        # Removing data not in the desired months (in this new time dimension)
        sliced = sliced.sel(time=valid_months_mask)

        # Assigning `centered_year` as a coordinate to the DataArray
        sliced = sliced.assign_coords({"centered_year": centered_year})

        return sliced

    else:

        # Get number of days per month for non-leap year
        days_per_month = {i: calendar.monthrange(2001, i)[1] for i in np.arange(1, 13)}

        # This creates an approximately appropriately sized DataArray to be dropped later
        match y.frequency:
            case "monthly":
                time_freq = len(months)
            case "daily":
                time_freq = sum([days_per_month[month] for month in months])
            case "hourly":
                time_freq = sum([days_per_month[month] for month in months]) * 24
            case _:
                raise ValueError(
                    f"Invalid frequency '{y.frequency}'. Expected 'monthly', 'daily', or 'hourly'."
                )
        y = y.isel(
            time=slice(0, window * 2 * time_freq)
        )  # This is to create a dummy slice that conforms with other data structure. Can be re-written to something more elegant.

        # Creating attributes
        y["time"] = np.arange(-len(y.time) / 2, len(y.time) / 2)
        y["centered_year"] = np.nan

        # Returning DataArray of NaNs to be dropped later.
        return xr.full_like(y, np.nan)


class WarmingLevelChoose(DataParameters):
    """
    Class for selecting data at specific warming levels in climate datasets.
    This class extends DataParameters to provide functionality for choosing and analyzing
    data around specific global warming levels (GWLs). It allows users to specify a time window
    around the warming level and whether to return anomalies relative to a historical reference period.
    Attributes:
        window (param.Integer): Size of the time window (in years) around the global warming level.
                                The default is 15 years (i.e., a 30-year window centered on the GWL).
        anom (param.Selector): Whether to return data as anomalies (difference from historical
                                reference period). Options are "Yes" or "No".
        warming_levels (list): Available warming levels for selection.
        months (numpy.ndarray): Available months (1-12) for selection.
        load_data (bool): Whether to load data as it's being computed. Setting to False allows
                         for batch processing or working with smaller chunks of data.
    Methods:
        _anom_allowed(): Controls whether the anomaly option is required based on the
                        downscaling method.
    """

    window = param.Integer(
        default=15,
        bounds=(5, 25),
        doc="Years around Global Warming Level (+/-) \n (e.g. 15 means a 30yr window)",
    )

    anom = param.Selector(
        default="Yes",
        objects=["Yes", "No"],
        doc="Return a delta signal \n(difference from historical reference period)?",
    )

    def __init__(self, *args, **params):
        super().__init__(*args, **params)
        self.downscaling_method = "Dynamical"
        self.scenario_historical = ["Historical Climate"]
        self.area_average = "No"
        self.resolution = "45 km"
        self.scenario_ssp = SSPS
        self.time_slice = (1980, 2100)
        self.timescale = "monthly"
        self.variable = "Air Temperature at 2m"

        # Choosing specific warming levels
        self.warming_levels = [str(x) for x in WARMING_LEVELS]
        self.months = np.arange(1, 13)

        # Location defaults
        self.area_subset = "states"
        self.cached_area = ["CA"]

        # Toggle whether or not data is loaded in as it is being computed
        # This may be set to False if you are interested in loading smaller chunks of
        # warming level data at a time, or in batch computing a series of warming level
        # data points by creating all the xarray DataArrays first before loading them
        # all in.
        self.load_data = True

    @param.depends("downscaling_method", watch=True)
    def _anom_allowed(self):
        """
        Require 'anomaly' for non-bias-corrected data.
        """
        if self.downscaling_method == "Dynamical":
            self.param["anom"].objects = ["Yes", "No"]
            self.anom = "Yes"
        else:
            self.param["anom"].objects = ["Yes", "No"]
            self.anom = "Yes"


def _drop_invalid_sims(ds: xr.Dataset, selections: DataParameters) -> xr.Dataset:
    """
    As part of the warming levels calculation, the data is stacked by simulation and
    scenario, creating some empty values for that coordinate.
    Here, we remove those empty coordinate values.

    Parameters
    ----------
    ds : xr.Dataset
        The dataset must have a
        dimension `all_sims` that results from stacking `simulation` and
        `scenario`.
    selections: DataParameters
        The selections made in the GUI, which are used to filter the
        dataset.

    Returns
    -------
    xr.Dataset
        The dataset with only valid simulations retained.

    Raises
    ------
    AttributeError
        If the dataset does not have an `all_sims` dimension.
    """
    df = _get_cat_subset(selections).df

    # Just trying to see simulations across SSPs, not including historical period
    filter_df = df[df["experiment_id"] != "historical"]

    # Creating a valid simulation list to filter the original dataset from
    valid_sim_list = list(
        zip(
            filter_df["activity_id"]
            + "_"
            + filter_df["source_id"]
            + "_"
            + filter_df["member_id"],
            filter_df["experiment_id"].apply(
                lambda val: f"Historical + {scenario_to_experiment_id(val, reverse=True)}"
            ),
        )
    )
    return ds.sel(all_sims=valid_sim_list)


<<<<<<< HEAD
def _check_available_warming_levels():
    gwl_times = read_csv_file(GWL_1850_1900_FILE)
=======
def _check_available_warming_levels() -> List[float]:
    gwl_times = read_csv_file(gwl_1850_1900_file)
>>>>>>> df15aefd
    available_warming_levels = list(
        gwl_times.columns.drop(["GCM", "run", "scenario"]).values
    )
    available_warming_levels = [float(w) for w in available_warming_levels]
    return available_warming_levels<|MERGE_RESOLUTION|>--- conflicted
+++ resolved
@@ -9,48 +9,21 @@
 import logging
 from typing import Iterable, List
 
-<<<<<<< HEAD
-import calendar
-import warnings
-
-=======
->>>>>>> df15aefd
 import numpy as np
 import pandas as pd
 import param
 import xarray as xr
-<<<<<<< HEAD
-
-warnings.simplefilter(action="ignore", category=FutureWarning)
-
-# Silence warnings
-import logging
-
 from tqdm.auto import tqdm
 
 from climakitae.core.constants import SSPS, WARMING_LEVELS
 from climakitae.core.data_interface import DataParameters
 from climakitae.core.data_load import load
 from climakitae.core.paths import GWL_1850_1900_FILE, GWL_1981_2010_FILE
-=======
-from tqdm.auto import tqdm
-
-from climakitae.core.constants import SSPS, WARMING_LEVELS
-from climakitae.core.data_interface import DataParameters
-from climakitae.core.data_load import load
-from climakitae.core.paths import gwl_1850_1900_file, gwl_1981_2010_file
->>>>>>> df15aefd
 from climakitae.util.utils import (
     _get_cat_subset,
     read_csv_file,
     scenario_to_experiment_id,
 )
-<<<<<<< HEAD
-=======
-
-# warnings.simplefilter(action="ignore", category=FutureWarning)
-
->>>>>>> df15aefd
 
 logging.getLogger("param").setLevel(logging.CRITICAL)
 xr.set_options(keep_attrs=True)  # Keep attributes when mutating xr objects
@@ -592,13 +565,8 @@
     return ds.sel(all_sims=valid_sim_list)
 
 
-<<<<<<< HEAD
-def _check_available_warming_levels():
+def _check_available_warming_levels() -> List[float]:
     gwl_times = read_csv_file(GWL_1850_1900_FILE)
-=======
-def _check_available_warming_levels() -> List[float]:
-    gwl_times = read_csv_file(gwl_1850_1900_file)
->>>>>>> df15aefd
     available_warming_levels = list(
         gwl_times.columns.drop(["GCM", "run", "scenario"]).values
     )
