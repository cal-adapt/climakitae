--- conflicted
+++ resolved
@@ -12,14 +12,10 @@
 import dask
 import calendar
 
-<<<<<<< HEAD
-from climakitae.core.data_load import read_catalog_from_select, load
-=======
 from climakitae.core.data_load import (
     read_catalog_from_select,
     load,
 )
->>>>>>> 0ce3afdd
 from climakitae.core.data_interface import (
     DataParametersWithPanes,
     _selections_param_to_panel,
@@ -107,13 +103,7 @@
         ]
         # Postage data and anomalies
         self.catalog_data = self.wl_params.retrieve()
-<<<<<<< HEAD
-        self.catalog_data = self.catalog_data.stack(
-            all_sims=["simulation", "scenario"]
-        ).squeeze()
-=======
         self.catalog_data = self.catalog_data.stack(all_sims=["simulation", "scenario"])
->>>>>>> 0ce3afdd
         if self.wl_params.anom == "Yes":
             self.gwl_times = read_csv_file(gwl_1981_2010_file, index_col=[0, 1, 2])
         else:
@@ -123,13 +113,9 @@
 
         self.sliced_data = {}
         self.gwl_snapshots = {}
-<<<<<<< HEAD
         for level in tqdm(
             self.wl_params.warming_levels, desc="Computing each warming level"
         ):
-=======
-        for level in tqdm(self.warming_levels, desc="Computing each warming level"):
->>>>>>> 0ce3afdd
             # Assign warming slices to dask computation graph
             warm_slice = load(
                 self.find_warming_slice(level, self.gwl_times), progress_bar=True
