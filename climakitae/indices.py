"""Functions for deriving indices"""

import xarray as xr
import numpy as np


def noaa_heat_index(T, RH):
    """Compute the NOAA Heat Index

    Parameters
    ----------
    T: xr.DataArray
        Temperature in deg F
    RH: xr.DataArray
        Relative Humidity in percentage (0-100)

    Returns
    --------
    xr.DataArray
        Heat index per timestep

    References
    -----------
    https://www.wpc.ncep.noaa.gov/html/heatindex_equation.shtml

    """
    T = T.reindex_like(RH)  # Need to have the same dimension/coordinate orders
    HI = (
        -42.379
        + 2.04901523 * T
        + 10.14333127 * RH
        - 0.22475541 * T * RH
        - 0.00683783 * T * T
        - 0.05481717 * RH * RH
        + 0.00122874 * T * T * RH
        + 0.00085282 * T * RH * RH
        - 0.00000199 * T * T * RH * RH
    )

    # Adjust for high temperature, low relative humidity
    # 80 < T < 112 (deg F)
    # RH < 13%
    adj_highT_lowRH = ((13 - RH) / 4) * ((17 - abs(T - 95)) / 17) ** (
        1 / 2
    )  # Adjustment
    HI_highT_lowRH = HI - adj_highT_lowRH  # Subtract adjustment from HI

    # Adjust for low temperature, high relative humidity
    # 80 < T < 87 (deg F)
    # RH > 85%
    adj_lowT_highRH = ((RH - 85) / 10) * ((87 - T) / 5)  # Adjustment
    HI_lowT_highRH = HI + adj_lowT_highRH  # Add adjustment from HI

    # Use different equation if heat index if the heat index value < 80
    low_HI = 0.5 * (T + 61.0 + ((T - 68.0) * 1.2) + (RH * 0.094))

    # Adjust heat index depending on different condions for RH, T, and valid range of HI
    HI = xr.where((RH < 13) & (T > 80) & (T < 112), HI_highT_lowRH, HI)
    HI = xr.where(((RH > 85) & (T < 87) & (T > 80)), HI_lowT_highRH, HI)
    HI = xr.where(HI < 80, low_HI, HI)

    # Assign units attribute
    HI.attrs["units"] = "degF"
    return HI


## ========== FOSBERG FIRE INDEX AND RELATED HELPER FUNCTIONS ==========


def fosberg_fire_index(t2_F, rh_percent, windspeed_mph):
    """Compute the Fosberg Fire Weather Index.
    Use hourly weather as inputs.
    Ensure that the input variables are in the correct units (see below).

    Parameters
    ----------
    t2_F: xr.DataArray
        Air temperature in units of Fahrenheit
    rh_percent: xr.DataArray
        Relative humidity in units of 0-100 (percent)
    windspeed_mph: xr.DataArray
        Windspeed in units of miles per hour

    Returns
    -------
    xr.DataArray
        Fosberg Fire Weather Index computed for each grid cell

    References
    ----------
    https://a.atmos.washington.edu/wrfrt/descript/definitions/fosbergindex.html
    https://github.com/sharppy/SHARPpy/blob/main/sharppy/sharptab/fire.py
    https://www.spc.noaa.gov/exper/firecomp/INFO/fosbinfo.html

    """
    # Compute the equilibrium moisture constant
    m_low, m_mid, m_high = _equilibrium_moisture_constant(h=rh_percent, T=t2_F)

    # For RH < 10%, use the low m value.
    # For RH >= 10%, use the mid value
    m = xr.where(rh_percent < 10, m_low, m_mid)
    # For RH > 50%, use the high m value.
    m = xr.where(rh_percent > 50, m_high, m)

    # Compute the moisture dampening coefficient
    n = _moisture_dampening_coeff(m)

    # Compute the index
    U = windspeed_mph
    FFWI = (n * ((1 + U**2) ** 0.5)) / 0.3002

    # If fosberg index > 100, reset to 100
    FFWI = xr.where(FFWI < 100, FFWI, 100, keep_attrs=True)

    # If fosberg index is negative, set to 0
    FFWI = xr.where(FFWI > 0, FFWI, 0, keep_attrs=True)

    # Add descriptive attributes
<<<<<<< HEAD
    FFWI.attrs["units"] = "[0-100]"
=======
    FFWI.name = "Fosberg Fire Weather Index"
    FFWI.attrs["units"] = "[0 to 100]"
>>>>>>> 2d5c7c26

    return FFWI


# Define some helper functions
def _equilibrium_moisture_constant(h, T):
    """Compute the equilibrium moisture constant.
    Dependent on relative humidity percent.
    Used to compute Fosberg Fire Weather Index.
    Will return three values corresponding to the level of humidity.

    Args:
        h (xr.DataArray): relative humidity in units of 0-100 (percent)
        T (xr.DataArray): air temperature in units of Fahrenheit

    Returns:
        m_low (xr.DataArray): equilibrium moisture constant for low humidity (<10%)
        m_mid (xr.DataArray): equilibrium moisture constant for 10% < humidity <= 50%
        m_high (xr.DataArray): equilibrium moisture constant for high humidity (>50%)

    """
    # h < 10: Low humidity
    m_low = 0.03229 + 0.281073 * h - 0.000578 * h * T

    # (10 < h <= 50): Mid humiditiy
    m_mid = 2.22749 + 0.160107 * h - 0.01478 * T

    # h > 50: High humidity
    m_high = 21.0606 + 0.005565 * (h**2) - 0.00035 * h * T - 0.483199 * h

    return (m_low, m_mid, m_high)


def _moisture_dampening_coeff(m):
    """Compute the moisture dampening coefficient.
    Used to compute Fosberg Fire Weather Index.

    Args:
        m (xr.DataArray): equilibrium moisture constant

    """
    n = 1 - 2 * (m / 30) + 1.5 * (m / 30) ** 2 - 0.5 * (m / 30) ** 3
    return n<|MERGE_RESOLUTION|>--- conflicted
+++ resolved
@@ -116,12 +116,8 @@
     FFWI = xr.where(FFWI > 0, FFWI, 0, keep_attrs=True)
 
     # Add descriptive attributes
-<<<<<<< HEAD
-    FFWI.attrs["units"] = "[0-100]"
-=======
     FFWI.name = "Fosberg Fire Weather Index"
     FFWI.attrs["units"] = "[0 to 100]"
->>>>>>> 2d5c7c26
 
     return FFWI
 
