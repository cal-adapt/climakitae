"""Data access module for ClimakitAE.

This module provides a thread-safe singleton DataCatalog class for managing
connections to various climate data catalogs including boundary, renewables,
and general climate datasets. The DataCatalog class offers a unified interface
for accessing and querying multiple intake catalogs with support for dynamic
catalog management.

Thread Safety
-------------
The DataCatalog singleton is thread-safe. Multiple threads can safely:
- Access the singleton instance concurrently
- Call get_data() with different catalog keys simultaneously
- Access catalog properties and boundaries

Classes
-------
DataCatalog
    Thread-safe singleton class that inherits from dict and manages catalog
    connections. Provides properties for accessing specific catalogs and
    methods for querying and retrieving climate datasets.

"""

import difflib
import logging
import threading
from typing import Any, Dict, Optional

import dask
import geopandas as gpd
import intake
import intake_esm
import pandas as pd
import xarray as xr

from climakitae.core.constants import (
    CATALOG_BOUNDARY,
    CATALOG_CADCAT,
    CATALOG_HDP,
    CATALOG_REN_ENERGY_GEN,
    UNSET,
)

# Module logger
logger = logging.getLogger(__name__)
from climakitae.core.paths import (
    BOUNDARY_CATALOG_URL,
    DATA_CATALOG_URL,
    HDP_CATALOG_URL,
    RENEWABLES_CATALOG_URL,
    STATIONS_CSV_PATH,
)
from climakitae.new_core.data_access.boundaries import Boundaries
from climakitae.util.utils import read_csv_file


class DataCatalog(dict):
    """Thread-safe singleton for managing catalog connections to climate data sources.

    This class implements a thread-safe singleton pattern and inherits from dict
    to provide a unified interface for accessing multiple climate data catalogs.
    It manages connections to boundary, renewables, and general climate datasets
    through intake and intake-esm catalogs, offering convenient properties and
    methods for data querying and retrieval.

    The class automatically initializes connections to predefined catalogs and
    supports dynamic addition of new catalogs.

    Thread Safety
    -------------
    This class is thread-safe. The singleton instance is protected by a lock
    during creation, and the get_data() method accepts the catalog key as a
    parameter rather than storing it as mutable state, allowing concurrent
    queries from multiple threads.

    Properties
    ----------
    data : intake_esm.core.esm_datastore
        Access to the main climate data catalog.
    boundary : intake.catalog.Catalog
        Access to the boundary conditions catalog.
    boundaries : Boundaries
        Access to the lazy-loading boundaries data manager.
    renewables : intake_esm.core.esm_datastore
        Access to the renewables data catalog.
    hdp: intake_esm.core.esm_datastore
        Access to the hdp data catalog

    Methods
    -------
    set_catalog(name, catalog)
        Add a new catalog to the collection.
    get_data(query, catalog_key)
        Retrieve data from the specified catalog using query parameters.
    resolve_catalog_key(key)
        Resolve and validate a catalog key, returning the closest match if needed.

    Notes
    -----
    This class implements the singleton pattern, ensuring only one instance
    exists throughout the application lifecycle. Multiple calls to DataCatalog()
    will return the same instance.

    The class automatically handles catalog initialization and provides sensible
    defaults when invalid catalog keys are specified.

    Examples
    --------
    Thread-safe concurrent usage:

    >>> from concurrent.futures import ThreadPoolExecutor
    >>> catalog = DataCatalog()
    >>> def fetch_data(params):
    ...     query, catalog_key = params
    ...     return catalog.get_data(query, catalog_key=catalog_key)
    >>> with ThreadPoolExecutor(max_workers=4) as executor:
    ...     results = list(executor.map(fetch_data, queries_and_keys))

    """

    _instance = UNSET
    _lock = threading.Lock()

    def __new__(cls) -> "DataCatalog":
        """Override __new__ to implement thread-safe singleton pattern.

        Uses double-checked locking to ensure thread-safe singleton creation
        while minimizing lock contention after initialization.

        Returns
        -------
        DataCatalog
            The singleton instance of DataCatalog.

        """
        # Fast path: if already initialized, return without lock
        if cls._instance is not UNSET:
            return cls._instance

        # Slow path: acquire lock for initialization
        with cls._lock:
            # Double-check after acquiring lock
            if cls._instance is UNSET:
                cls._instance = super(DataCatalog, cls).__new__(cls)
                cls._instance._initialized = False
        return cls._instance

    def __init__(self) -> None:
        """Initialize the DataCatalog instance.

        This method sets up the catalog connections and initializes internal
        state. It only runs once due to the singleton pattern implementation.

        The derived variable registry is attached to catalogs that support it,
        enabling users to query derived variables directly.

        """
        if not getattr(self, "_initialized", False):
            super().__init__()

            # Get the derived variable registry (lazy import to avoid circular imports)
            from climakitae.new_core.derived_variables import get_registry

            self._derived_registry = get_registry()

            # Open catalogs with derived variable registry attached
            # Note: Only attach registry to catalogs with compatible schemas.
            # The HDP catalog uses station-based schema (station_id) rather than
            # gridded variable schema (variable_id), so skip registry attachment.
            self[CATALOG_CADCAT] = intake.open_esm_datastore(
                DATA_CATALOG_URL, registry=self._derived_registry
            )
            self[CATALOG_BOUNDARY] = intake.open_catalog(BOUNDARY_CATALOG_URL)
            self[CATALOG_REN_ENERGY_GEN] = intake.open_esm_datastore(
                RENEWABLES_CATALOG_URL, registry=self._derived_registry
            )
            # HDP catalog has different schema - no derived variable support
            self[CATALOG_HDP] = intake.open_esm_datastore(HDP_CATALOG_URL)

            self.catalog_df = self.merge_catalogs()
            stations_df = read_csv_file(STATIONS_CSV_PATH)
            self["stations"] = gpd.GeoDataFrame(
                stations_df,
                crs="EPSG:4326",
                geometry=gpd.points_from_xy(stations_df.LON_X, stations_df.LAT_Y),
            )

            self._initialized = True
            # Initialize boundaries with lazy loading
            self._boundaries = UNSET
            self._boundaries_lock = threading.Lock()
            self.available_boundaries = UNSET

    @property
    def data(self) -> intake_esm.core.esm_datastore:
        """Access data catalog.

        Returns
        -------
        intake_esm.core.esm_datastore
            The main climate data catalog.

        """
        return self[CATALOG_CADCAT]

    @property
    def boundary(self) -> intake.catalog.Catalog:
        """Access boundary catalog.

        Returns
        -------
        intake.catalog.Catalog
            The boundary conditions catalog.

        """
        return self[CATALOG_BOUNDARY]

    @property
    def renewables(self) -> intake_esm.core.esm_datastore:
        """Access renewables catalog.

        Returns
        -------
        intake_esm.core.esm_datastore
            The renewables data catalog.

        """
        return self[CATALOG_REN_ENERGY_GEN]

    @property
    def hdp(self) -> intake_esm.core.esm_datastore:
        """Access historical data platform (histwxstns) catalog.

        Returns
        -------
        intake_esm.core.esm_datastore
            The histwxstns data catalog.

        """
        return self[CATALOG_HDP]

    @property
    def boundaries(self) -> Boundaries:
        """Access boundaries data with lazy loading (thread-safe).

        Returns
        -------
        Boundaries
            The lazy-loading boundaries data manager.

        """
        # Fast path: already initialized
        if self._boundaries is not UNSET:
            return self._boundaries

        # Slow path: acquire lock for initialization
        with self._boundaries_lock:
            # Double-check after acquiring lock
            if self._boundaries is UNSET:
                self._boundaries = Boundaries(self.boundary)
        return self._boundaries

    @property
    def derived_registry(self):
        """Access the derived variable registry.

        The registry contains definitions for derived variables that can be
        computed from source variables during data loading.

        Returns
        -------
        DerivedVariableRegistry
            The intake-esm derived variable registry attached to the catalogs.

        Examples
        --------
        >>> catalog = DataCatalog()
        >>> print(catalog.derived_registry)
        DerivedVariableRegistry({'wind_speed_10m': ..., 'heat_index': ...})

        """
        return self._derived_registry

    def merge_catalogs(self) -> pd.DataFrame:
        """Merge the AE intake catalogs into a single DataFrame.

        This method combines the AE data catalogs into a unified
        DataFrame for easier searching and querying across all available datasets.

        Returns
        -------
        pd.DataFrame
            A DataFrame containing the merged data from AE catalogs with an
            additional 'catalog' column identifying the source catalog.

        """
        ren_df = self.renewables.df
        data_df = self.data.df
        hdp_df = self.hdp.df

        ren_df["catalog"] = CATALOG_REN_ENERGY_GEN
        data_df["catalog"] = CATALOG_CADCAT
        hdp_df["catalog"] = CATALOG_HDP

        ret = pd.concat([ren_df, data_df, hdp_df], ignore_index=True)

        return ret

    def resolve_catalog_key(self, key: str) -> Optional[str]:
        """Resolve and validate a catalog key.

        This method validates the provided catalog key and attempts to find
        the closest match if the exact key is not found. This is a pure function
        that does not modify any instance state, making it thread-safe.

        Parameters
        ----------
        key : str
            Key of the catalog to resolve. Should be one of the available catalog keys.

        Returns
        -------
        str or None
            The resolved catalog key if valid or a close match is found,
            None if no valid key can be determined.

        Warns
        -----
        UserWarning
            If the catalog key is not found and suggestions are provided.

        Examples
        --------
        >>> catalog = DataCatalog()
        >>> resolved = catalog.resolve_catalog_key("cadcat")
        >>> resolved
        'cadcat'

        """
        if key in self:
            return key

        logger.warning(
            f"\n\nCatalog key '{key}' not found."
            f"\nAttempting to find intended catalog key.\n\n",
            stacklevel=999,
        )
        logger.info("Available catalog keys: %s", list(self.keys()))
        closest = _get_closest_options(key, list(self.keys()))
        if not closest:
            logger.warning(
                f"No catalog found for '{key}'. "
                f"Available options: {list(self.keys())}",
                stacklevel=999,
            )
            return None

        match len(closest):
            case 0:
                logger.warning(
                    f"No catalog found for '{key}'. "
                    f"Available options: {list(self.keys())}",
                    stacklevel=999,
                )
                return None
            case 1:
                logger.warning(
                    f"\n\nUsing closest match '{closest[0]}' for catalog '{key}'.",
                    stacklevel=999,
                )
                return closest[0]
            case _:
                logger.warning(
                    f"Multiple closest matches found for '{key}': {closest}. "
                    "Please specify a more precise key.",
                    stacklevel=999,
                )
                return None

    # Backward compatibility alias (deprecated)
    def set_catalog_key(self, key: str) -> "DataCatalog":
        """Set the catalog key (DEPRECATED - use resolve_catalog_key instead).

        .. deprecated:: 1.5.0
            This method stores mutable state on the singleton which is not
            thread-safe. Use :meth:`resolve_catalog_key` and pass the key
            directly to :meth:`get_data` instead.

        Parameters
        ----------
        key : str
            Key of the catalog to set.

        Returns
        -------
        DataCatalog
            The current instance (for backward compatibility).

        """
        import warnings

        warnings.warn(
            "set_catalog_key() is deprecated and not thread-safe. "
            "Use resolve_catalog_key() and pass catalog_key to get_data() instead.",
            DeprecationWarning,
            stacklevel=2,
        )
        self._catalog_key = self.resolve_catalog_key(key)
        return self

    def set_catalog(self, name: str, catalog: str) -> "DataCatalog":
        """Set a named catalog.

        Parameters
        ----------
        name : str
            Name of the catalog to set.
        catalog : str
            URL or path to the catalog file.

        Returns
        -------
        DataCatalog
            The current instance of DataCatalog allowing method chaining.

        """
        self[name] = intake.open_esm_datastore(catalog)
        return self

    def get_data(
        self, query: Dict[str, Any], catalog_key: Optional[str] = None
    ) -> Dict[str, xr.Dataset]:
        """Get data from the specified catalog (thread-safe).

        This method queries the specified catalog using the provided parameters
        and returns the matching datasets as a dictionary. The catalog_key is
        passed as a parameter rather than stored as instance state, making this
        method safe to call from multiple threads simultaneously.

        Parameters
        ----------
        query : dict
            Query parameters for filtering data. The available parameters
            depend on the catalog and may include items like 'variable',
            'scenario', 'model', etc.
        catalog_key : str, optional
            The key identifying which catalog to query. If not provided,
            falls back to the deprecated instance attribute (for backward
            compatibility).

        Returns
        -------
        dict[str, xr.Dataset]
            The requested dataset(s) from the catalog, keyed by dataset identifiers.

        Raises
        ------
        ValueError
            If no catalog_key is provided and no default is available.

        Examples
        --------
        >>> catalog = DataCatalog()
        >>> query = {"variable_id": "tas", "experiment_id": "historical"}
        >>> data = catalog.get_data(query, catalog_key="cadcat")

        """
        # Use provided catalog_key, fall back to deprecated instance attr
        effective_key = catalog_key
        if effective_key is None:
            effective_key = getattr(self, "_catalog_key", None)
        if effective_key is None:
            raise ValueError(
                "catalog_key must be provided. Use resolve_catalog_key() to "
                "validate the key before calling get_data()."
            )

        logger.info("Querying %s catalog", effective_key)
        logger.debug("Query parameters: %s", query)

        # Strip internal metadata keys that shouldn't be passed to catalog search
        # These are used internally for derived variable handling
        internal_keys = {"_derived_variable", "_source_variables", "_catalog_key"}
        search_query = {k: v for k, v in query.items() if k not in internal_keys}

        logger.debug("Querying %s catalog with query: %s", effective_key, search_query)

        logger.debug("Executing catalog search")
<<<<<<< HEAD
        result = (
            self[effective_key]
            .search(**search_query)
            .to_dataset_dict(
                # Use consolidated=None for compatibility with both Zarr v2 and v3.
                # - True: requires consolidated metadata (fails on Zarr v3 without it)
                # - False: always reads metadata from individual arrays
                # - None: uses consolidated if available, falls back to individual reads
                zarr_kwargs={"consolidated": None},
                storage_options={"anon": True},
                progressbar=False,
=======
        # Detailed query log (was printed previously)
        logger.debug("Querying %s catalog with query: %s", effective_key, query)

        # Check if a distributed client is active - if so, force synchronous scheduler
        # during data loading to prevent intake_esm from sending open_dataset tasks
        # to the cluster (workers may not have data access). The data remains lazy
        # (dask arrays) - we're only forcing the metadata/catalog operations to run locally.
        scheduler_override = None
        try:
            from dask.distributed import get_client

            client = get_client()
            if client.status == "running":
                scheduler_override = "synchronous"
                logger.debug(
                    "Distributed client detected, using synchronous scheduler for data loading"
                )
        except (ImportError, ValueError):
            # No distributed client active, use default scheduler
            pass

        with dask.config.set(scheduler=scheduler_override):
            result = (
                self[effective_key]
                .search(**query)
                .to_dataset_dict(
                    # Use consolidated=None for compatibility with both Zarr v2 and v3.
                    # - True: requires consolidated metadata (fails on Zarr v3 without it)
                    # - False: always reads metadata from individual arrays
                    # - None: uses consolidated if available, falls back to individual reads
                    zarr_kwargs={"consolidated": None},
                    storage_options={"anon": True},
                    progressbar=False,
                )
>>>>>>> 03229694
            )
        logger.info("Retrieved %d dataset(s) from catalog", len(result))
        logger.debug("Retrieved datasets: %s", list(result.keys()))

        # For HDP data, rename station coordinate to station_id for consistency
        if effective_key == CATALOG_HDP:
            for key in result:
                result[key] = result[key].rename({"station": "station_id"})
                logger.debug("Renamed station → station_id for dataset %s", key)

        # Apply derived variable computation if requested
        derived_var = query.get("_derived_variable")
        if derived_var:
            result = self._apply_derived_variable(result, derived_var)

        return result

    def _apply_derived_variable(
        self, datasets: Dict[str, xr.Dataset], derived_var_name: str
    ) -> Dict[str, xr.Dataset]:
        """Apply a derived variable function to all datasets.

        Parameters
        ----------
        datasets : dict[str, xr.Dataset]
            Dictionary of datasets to apply the derived variable to.
        derived_var_name : str
            Name of the derived variable to compute.

        Returns
        -------
        dict[str, xr.Dataset]
            Dictionary of datasets with the derived variable computed.

        """
        from climakitae.new_core.derived_variables import list_derived_variables

        derived_vars = list_derived_variables()
        if derived_var_name not in derived_vars:
            logger.warning(
                "Derived variable '%s' not found in registry", derived_var_name
            )
            return datasets

        info = derived_vars[derived_var_name]
        func = info.func

        logger.info("Computing derived variable '%s'", derived_var_name)
        for key in datasets:
            try:
                # The registered function should add the derived variable to the dataset
                datasets[key] = func(datasets[key])
                logger.debug("Computed '%s' for dataset %s", derived_var_name, key)
            except Exception as e:
                logger.error(
                    "Failed to compute derived variable '%s' for dataset %s: %s",
                    derived_var_name,
                    key,
                    e,
                )
                raise

        return datasets

    def list_clip_boundaries(self) -> dict[str, list[str]]:
        """List all available boundary options for clipping operations.

        This method populates the `available_boundaries` attribute with a
        dictionary of boundary categories and their available options. It's a
        convenience method that provides direct access to boundary options
        without needing to instantiate a Clip processor.

        Notes
        -----
        After calling this method, the available boundaries can be accessed
        via the `available_boundaries` attribute.

        Examples
        --------
        >>> catalog = DataCatalog()
        >>> catalog.list_clip_boundaries()
        >>> print(catalog.available_boundaries["states"])
        ['AZ', 'CA', 'CO', 'ID', 'MT', 'NV', 'NM', 'OR', 'UT', 'WA', 'WY']

        """
        boundary_dict = self.boundaries.boundary_dict()

        # Create a clean dictionary with boundary categories and their available options
        self.available_boundaries = {}

        for category, lookups in boundary_dict.items():
            # Skip special categories that don't represent actual boundary data
            if category in ["none", "lat/lon"]:
                continue

            # Convert keys to a sorted list for better presentation
            boundary_keys = sorted(list(lookups.keys()))
            self.available_boundaries[category] = boundary_keys

        return self.available_boundaries

    def print_clip_boundaries(self) -> None:
        """Print all available boundary options for clipping in a user-friendly format.

        This method provides a nicely formatted output showing all boundary
        categories and their available options for clipping operations. The
        output is formatted to be readable and includes summarized counts for
        categories with many options.

        Examples
        --------
        >>> catalog = DataCatalog()
        >>> catalog.print_clip_boundaries()
        Available Boundary Options for Clipping:
        ========================================

        states:
          - AZ, CA, CO, ID, MT
            ... and 6 more options

        """
        try:
            self.list_clip_boundaries()
        except Exception as e:
            logger.error("Error accessing boundary data: %s", e, exc_info=True)
            return

        logger.info("Available Boundary Options for Clipping:")
        logger.info("%s", "=" * 40)
        logger.info("")

        for category, boundary_list in self.available_boundaries.items():
            logger.info("%s:", category)

            # Format the list nicely - wrap long lists
            if len(boundary_list) <= 5:
                # For short lists, show all on one line
                logger.info("  - %s", ", ".join(boundary_list))
            else:
                # For longer lists, show first few and count
                displayed = boundary_list[:5]
                remaining = len(boundary_list) - 5
                logger.info("  - %s", ", ".join(displayed))
                if remaining > 0:
                    logger.info("    ... and %d more options", remaining)

    def reset(self) -> None:
        """Reset the DataCatalog instance to its initial state.

        This method clears any deprecated mutable state and resets the instance
        to its original state. The catalogs themselves remain loaded and available.

        Note: With thread-safe design, there is minimal mutable state to reset.
        This method is maintained for backward compatibility.

        """
        # Clear deprecated _catalog_key if it exists (backward compatibility)
        if hasattr(self, "_catalog_key"):
            self._catalog_key = None


def _get_closest_options(val, valid_options, cutoff=0.59):
    """If the user inputs a bad option, find the closest option from a list of valid options

    Parameters
    ----------
    val : str
        User input
    valid_options  list
        Valid options for that key from the catalog
    cutoff : a float in the range [0, 1]
        See difflib.get_close_matches
        Possibilities that don't score at least that similar to word are ignored.

    Returns
    -------
    closest_options : list or None
        List of best guesses, or None if nothing close is found

    """

    # Perhaps the user just capitalized it wrong?
    is_it_just_capitalized_wrong = [
        i for i in valid_options if val.lower() == i.lower()
    ]
    if len(is_it_just_capitalized_wrong) > 0:
        return is_it_just_capitalized_wrong

    # Perhaps the input is a substring of a valid option?
    is_it_a_substring = [i for i in valid_options if val.lower() in i.lower()]
    if len(is_it_a_substring) > 0:
        return is_it_a_substring

    # Use difflib package to make a guess for what the input might have been
    # For example, if they input "statistikal" instead of "Statistical", difflib will find "Statistical"
    # Change the cutoff to increase/decrease the flexibility of the function
    maybe_difflib_can_find_something = difflib.get_close_matches(
        val, valid_options, cutoff=cutoff
    )
    if len(maybe_difflib_can_find_something) > 0:
        return maybe_difflib_can_find_something

    return None<|MERGE_RESOLUTION|>--- conflicted
+++ resolved
@@ -487,19 +487,6 @@
         logger.debug("Querying %s catalog with query: %s", effective_key, search_query)
 
         logger.debug("Executing catalog search")
-<<<<<<< HEAD
-        result = (
-            self[effective_key]
-            .search(**search_query)
-            .to_dataset_dict(
-                # Use consolidated=None for compatibility with both Zarr v2 and v3.
-                # - True: requires consolidated metadata (fails on Zarr v3 without it)
-                # - False: always reads metadata from individual arrays
-                # - None: uses consolidated if available, falls back to individual reads
-                zarr_kwargs={"consolidated": None},
-                storage_options={"anon": True},
-                progressbar=False,
-=======
         # Detailed query log (was printed previously)
         logger.debug("Querying %s catalog with query: %s", effective_key, query)
 
@@ -534,7 +521,6 @@
                     storage_options={"anon": True},
                     progressbar=False,
                 )
->>>>>>> 03229694
             )
         logger.info("Retrieved %d dataset(s) from catalog", len(result))
         logger.debug("Retrieved datasets: %s", list(result.keys()))
