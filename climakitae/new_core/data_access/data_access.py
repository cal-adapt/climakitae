--- conflicted
+++ resolved
@@ -57,15 +57,9 @@
 class DataCatalog(dict):
     """Thread-safe singleton for managing catalog connections to climate data sources.
 
-<<<<<<< HEAD
-    This class implements the singleton pattern and inherits from dict to provide
-    a unified interface for accessing multiple climate data catalogs. It manages
-    connections to boundary, renewables, and other climate datasets in the AE
-=======
     This class implements a thread-safe singleton pattern and inherits from dict
     to provide a unified interface for accessing multiple climate data catalogs.
     It manages connections to boundary, renewables, and general climate datasets
->>>>>>> 8166c9fb
     through intake and intake-esm catalogs, offering convenient properties and
     methods for data querying and retrieval.
 
