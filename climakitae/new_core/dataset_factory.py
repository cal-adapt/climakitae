"""
DatasetFactory Module.

This module provides a factory class for creating climate data processing components
and complete datasets with appropriate validation and processing pipelines. It serves
as the central orchestrator for constructing validators, processors, and data access
objects based on data type, analytical approach, and user requirements.

The factory pattern implemented here simplifies the instantiation of complex component
combinations while maintaining flexibility for different climate data scenarios
including gridded versus station-based observations, time-based versus warming-level
analysis approaches, and different data catalogs and processing requirements.

Key Features
------------
- Dynamic component registration and discovery
- Automatic processing pipeline construction
- Catalog-based data source management
- Extensible validator and processor registries

See Also
--------
climakitae.new_core.dataset.Dataset : Dataset container class
climakitae.new_core.data_access.DataCatalog : Data catalog management
climakitae.new_core.param_validation.abc_param_validator : Parameter validation framework
climakitae.new_core.processors.abc_data_processor : Data processing framework

Notes
-----
This module follows the factory design pattern to encapsulate the complex logic
of creating appropriate combinations of data access, validation, and processing
components based on user queries from the ClimateData UI.

"""

from __future__ import annotations

import logging
from typing import Any, Dict, List, Optional, Type

from climakitae.core.constants import _NEW_ATTRS_KEY, PROC_KEY, UNSET
from climakitae.new_core.data_access.data_access import DataCatalog
from climakitae.new_core.dataset import Dataset
from climakitae.new_core.param_validation.abc_param_validation import (
    _CATALOG_VALIDATOR_REGISTRY,
    ParameterValidator,
)
from climakitae.new_core.param_validation.param_validation_tools import (
    _get_closest_options,
)
from climakitae.new_core.processors.abc_data_processor import _PROCESSOR_REGISTRY

# Module logger
logger = logging.getLogger(__name__)


class DatasetFactory:
    """Factory for creating Dataset objects with appropriate catalogs, validators, and processors.

    This factory translates UI queries from the ClimateData interface into fully
    configured Dataset objects with the correct combination of data catalogs for
    accessing climate data, parameter validators for query validation, and processing
    steps for data transformation.

    The factory uses registries to maintain extensible collections of components and
    automatically determines the appropriate combination based on query parameters.

    Attributes
    ----------
    _catalog : DataCatalog or None
        Reference to the DataCatalog singleton instance.
    _catalog_df : pandas.DataFrame
        DataFrame containing catalog metadata loaded from CSV.
    _validator_registry : dict
        Registry mapping validator keys to ParameterValidator classes.
    _processing_step_registry : dict
        Registry mapping processing step names to DataProcessor classes.

    Methods
    -------
    register_catalog(key, catalog)
        Register a data catalog with the factory.
    register_validator(key, validator_class)
        Register a parameter validator with the factory.
    register_processing_step(step_type, step_class)
        Register a processing step with the factory.
    create_validator(val_reg_key)
        Create a parameter validator based on registry key.
    create_dataset(ui_query)
        Create a Dataset based on a UI query from ClimateData.
    get_catalog_options(key, query=None)
        Get available options for a specific catalog.
    get_validators()
        Get a list of available validators.
    get_processors()
        Get a list of available processors.

    Examples
    --------
    Creating a basic dataset:

    >>> factory = DatasetFactory()
    >>> query = {'data_type': 'gridded', 'variable': 'precipitation'}
    >>> dataset = factory.create_dataset(query)

    Registering custom components:

    >>> factory = DatasetFactory()
    >>> factory.register_validator('custom_type', CustomValidator)
    >>> factory.register_processing_step('custom_process', CustomProcessor)

    Notes
    -----
    The factory automatically handles the selection of appropriate processing
    steps based on the query parameters. Some processing steps are mandatory
    and will be added automatically even if not explicitly requested.

    See Also
    --------
    Dataset : The main dataset container class
    DataCatalog : Data access abstraction
    ParameterValidator : Base class for parameter validation
    DataProcessor : Base class for data processing steps

    """

    def __init__(self):
        """Initialize the DatasetFactory.

        Sets up the factory with access to the data catalog singleton,
        validator registry, and processor registry for creating fully
        configured Dataset objects.

        """
        logger.debug("Initializing DatasetFactory")
        self._catalog = DataCatalog()
        self._catalog_df = self._catalog.catalog_df
        self._validator_registry = _CATALOG_VALIDATOR_REGISTRY
        self._processing_step_registry = _PROCESSOR_REGISTRY
        logger.info(
            "DatasetFactory initialized with %d validators and %d processors",
            len(self._validator_registry),
            len(self._processing_step_registry),
        )

    def create_dataset(self, ui_query: Dict[str, Any]) -> Dataset:
        """Create a Dataset based on a UI query from ClimateData.

        This method orchestrates the creation of a complete Dataset by:
        1. Determining the appropriate catalog based on query parameters
        2. Creating and configuring the parameter validator
        3. Adding the necessary processing steps in the correct order

        Parameters
        ----------
        ui_query : dict
            Query dictionary from ClimateData UI containing at minimum:
            - 'data_type' : str, type of climate data
            - Additional keys depend on the specific data type and analysis

        Returns
        -------
        Dataset
            Properly configured Dataset instance ready for data retrieval
            and processing.

        Raises
        ------
        ValueError
            If required query parameters are missing, invalid, or if no
            appropriate catalog can be determined.
        RuntimeError
            If dataset creation fails due to internal errors.

        Notes
        -----
        The method automatically adds mandatory processing steps such as
        concatenation and attribute updates even if not specified in the query.

        Processing steps are applied in priority order, with preprocessing
        steps (like bias correction) applied before postprocessing steps.

        See Also
        --------
        Dataset : The returned dataset class
        create_validator : Method for creating parameter validators

        """
        logger.debug("Creating dataset from query: %s", ui_query)
        dataset = Dataset()

        # Create and configure parameter validator
        catalog_key = self._get_catalog_key_from_query(ui_query)
        logger.info("Determined catalog key: %s", catalog_key)

        # Store catalog_key in query for thread-safe access during execution
        # This avoids storing mutable state on the singleton DataCatalog
        ui_query["_catalog_key"] = catalog_key

        self._catalog = DataCatalog()
        # Resolve the key to validate it (but don't store it on the singleton)
        resolved_key = self._catalog.resolve_catalog_key(catalog_key)
        if resolved_key is None:
            raise ValueError(f"Invalid catalog key: {catalog_key}")
        ui_query["_catalog_key"] = resolved_key

        logger.debug("Creating validator for catalog: %s", resolved_key)
        dataset.with_param_validator(self.create_validator(resolved_key))

        # Configure the appropriate catalog based on query parameters
        logger.debug("Configuring dataset with data catalog")
        dataset.with_catalog(self._catalog)

        # Add processing steps based on query parameters
        if _NEW_ATTRS_KEY not in ui_query:
            ui_query[_NEW_ATTRS_KEY] = {}

        logger.debug("Determining processing steps for query")
        proc_steps = self._get_list_of_processing_steps(ui_query)
        logger.info("Adding %d processing steps to dataset", len(proc_steps))
        for proc in proc_steps:
            logger.debug(
                "Adding processing step: %s",
                proc[0] if isinstance(proc, tuple) else proc,
            )
            dataset.with_processing_step(proc)

        logger.info("Dataset created successfully")
        return dataset

    def _get_list_of_processing_steps(
        self, query: Dict[str, Any]
    ) -> List[tuple[str, Any]]:
        """Get a list of processing steps based on query parameters.

        This method determines the complete set of processing steps required
        for a query by examining explicit user requests, implicit requirements
        based on query parameters, and mandatory system processing steps.

        Default processors are obtained from the catalog's validator, which
        knows catalog-specific requirements (e.g., HDP uses station_id for
        concatenation, climate model data uses filter_unadjusted_models).

        Parameters
        ----------
        query : dict
            Query dictionary from ClimateData UI. This dictionary may be
            modified in place to add processing metadata.

        Returns
        -------
        list of tuple
            List of tuples containing (processing_step_key, parameters)
            ordered by processing priority.

        Warnings
        --------
        UserWarning
            If a requested processing step is not found in the registry.

        Notes
        -----
        Processing step priority determines execution order:
        - Priority 0-10: Preprocessing (bias correction, warming level)
        - Priority 11-20: Core processing (variable calculations)
        - Priority 21-30: Postprocessing (concatenation, attribute updates)

        The method modifies the input query dictionary by adding a
        '_new_attributes' key containing metadata about applied processing steps.

        See Also
        --------
        _PROCESSOR_REGISTRY : Global registry of available processors

        """
        processing_steps = []
        priorities = []

        if query[PROC_KEY] is UNSET:
            # create empty processing step key
            query[PROC_KEY] = {}

        # Get default processors from validator
        catalog_key = query.get("_catalog_key")
        if catalog_key:
            try:
                validator = self.create_validator(catalog_key)
                default_processors = validator.get_default_processors(query)

                # Apply defaults for any processors not explicitly set by user
                for proc_name, default_value in default_processors.items():
                    if proc_name not in query[PROC_KEY]:
                        query[PROC_KEY][proc_name] = default_value
            except Exception as e:
                logger.warning(f"Could not get default processors: {e}")

        # Process all processors in query[PROC_KEY]
        for key, value in query[PROC_KEY].items():
            if key not in self._processing_step_registry:
                logger.warning(
                    "Processing step '%s' not found in registry. Skipping.",
                    key,
                )
                continue

            # Unpack processor info (class, priority)
            registry_entry = self._processing_step_registry[key]
            processor_class, priority = registry_entry[0], registry_entry[1]

            index = len(processing_steps)
            if not priorities:
                priorities.append(priority)
                index = 0
            elif priority not in priorities:
                # insert the new step in the correct order
                # lowest priority first
                for i, p in enumerate(priorities):
                    if priority < p:
                        index = i
                        break
                priorities.insert(index, priority)
            else:
                # if the priority already exists, we append after the last occurrence
                indices = [i for i, p in enumerate(priorities) if p == priority]
                index = indices[-1] + 1
            processing_steps.insert(index, processor_class(value))

            # modify query in place
            query[_NEW_ATTRS_KEY][key] = value

        return processing_steps

    def register_catalog(self, key: str, catalog_url: str):
        """Register a data catalog with the factory.

        Parameters
        ----------
        key : str
            Identifier for the catalog. Should correspond to data_type,
            installation, or other distinguishing characteristics.
        catalog_url : str
            URL or path to the catalog to register for the given key.

        Raises
        ------
        ValueError
            If key is empty or None.

        Examples
        --------
        >>> factory = DatasetFactory()
        >>> factory.register_catalog('wind_data', 's3://bucket/catalog.csv')

        See Also
        --------
        DataCatalog : Base catalog class

        """
        if not key:
            raise ValueError("Catalog key cannot be empty or None.")
        DataCatalog().set_catalog(key, catalog_url)

    def register_validator(self, key: str, validator_class: Type[ParameterValidator]):
        """Register a parameter validator with the factory.

        Parameters
        ----------
        key : str
            Identifier for the validator (approach, data_type combination)
        validator_class : Type[ParameterValidator]
            Validator class to register

        """
        self._validator_registry[key] = validator_class

    def register_processing_step(self, step_type: str, step_class):
        """Register a processing step with the factory.

        Parameters
        ----------
        step_type : str
            Identifier for the processing step
        step_class : class
            Processing step class to register

        """
        self._processing_step_registry[step_type] = step_class

    def create_validator(self, val_reg_key: str) -> Optional[ParameterValidator]:
        """Create a parameter validator based on data_type and approach.

        Parameters
        ----------
        val_reg_key : str
            Key for the validator (data_type_approach)

        Returns
        -------
        ParameterValidator or None
            An appropriate parameter validator, or None if not found.

        """
        if val_reg_key in self._validator_registry:
            return self._validator_registry[val_reg_key](self._catalog)

        # check for typo or close matches
        closest = _get_closest_options(val_reg_key, self._validator_registry.keys())

        match len(closest):
            case 0:
                logger.warning(
                    "No validator registered for '%s'. Available options: %s",
                    val_reg_key,
                    list(self._validator_registry.keys()),
                )
                return None
            case 1:
                logger.warning(
                    "Using closest match '%s' for validator '%s'.",
                    closest[0],
                    val_reg_key,
                )
                return self._validator_registry[closest[0]](self._catalog)
            case _:
                logger.warning(
                    "Multiple closest matches found for '%s': %s. "
                    "Please specify a more precise key.",
                    val_reg_key,
                    closest,
                )
                return None

    def _get_catalog_key_from_query(self, query: Dict[str, Any]) -> Optional[str]:
        """Get the appropriate catalog for the query.

        Parameters
        ----------
        query : Dict[str, Any]
            Query dictionary from ClimateData UI

        Returns
        -------
<<<<<<< HEAD
        str or None
            Key for the catalog to use (e.g., "cadcat", "renewable energy generation"),
            or None if no matching catalog is found.
=======
        str
            Key for the catalog to use (e.g., "cadcat", "renewable energy generation", "hdp")
>>>>>>> f5e00a87

        """
        # search catalog for matching datasets
        catalog_key = None
        if (catalog_key := query["catalog"]) is not UNSET:
            return catalog_key

        # otherwise, do a quick lookup in the dataframe
        # to find the catalog key
        valid_keys = [
            query[key]
            for key in self._catalog_df.columns
            if key in query and query[key] != UNSET
        ]
        subset = self._catalog_df[
            self._catalog_df.isin(valid_keys).any(axis=1)
        ]  # filter rows with matching keys
        match len(subset):
            case 0:
                logger.warning("No matching catalogs found initially.")
            case 1:
                return subset.iloc[0]["catalog"]
            case _:
                logger.warning(
                    "Multiple matching datasets found. Please refine your query."
                )

        return None

    def get_catalog_options(
        self, key: str, query: Optional[Dict[str, Any]] = None
    ) -> List[str]:
        """Get available options for a specific catalog.

        Parameters
        ----------
        key : str
            Key of the catalog to query.
        query : dict, optional
            A dictionary to filter the catalog options. The keys of the
            dictionary should correspond to columns in the catalog, and the
            values are the values to filter by.

        Returns
        -------
        List[str]
            List of available options for the specified catalog.

        """
        if key not in self._catalog_df.columns:
            raise ValueError(f"Catalog key '{key}' not found.")
        filtered_df = self._catalog_df.copy()
        if query is not None:
            # Filter the catalog DataFrame based on the query
            for k, v in query.items():
                if k in filtered_df.columns:
                    if isinstance(v, (list, tuple)):
                        if len(v) == 0:
                            # Empty list - no filtering needed for this key
                            continue
                        elif len(v) == 1:
                            # Single element - use exact or partial match
                            filtered_df = filtered_df[
                                filtered_df[k].str.contains(
                                    str(v[0]), case=False, na=False
                                )
                            ]
                        else:
                            # Multiple elements - match any of them (partial match)
                            pattern = "|".join([str(item) for item in v])
                            filtered_df = filtered_df[
                                filtered_df[k].str.contains(
                                    pattern, case=False, na=False
                                )
                            ]
                    else:
                        # Single value - do not use partial match
                        filtered_df = filtered_df[
                            filtered_df[k].str.lower() == str(v).lower()
                        ]
        return sorted(list(filtered_df[key].dropna().unique()))

    def get_validators(self) -> List[str]:
        """Get a list of available validators.

        Returns
        -------
        List[str]
            List of available validators.

        """
        return sorted(list(self._validator_registry.keys()))

    def get_valid_processors(self, catalog_key: str) -> List[str]:
        """Get a list of valid processors for a specific catalog.

        Parameters
        ----------
        catalog_key : str
            The catalog key to filter processors by (required).

        Returns
        -------
        List[str]
            List of processors valid for the specified catalog.

        """
        all_processors = sorted(list(self._processing_step_registry.keys()))

        # Get the validator for this catalog to determine invalid processors
        validator = self.create_validator(catalog_key)
        if validator and hasattr(validator, "invalid_processors"):
            invalid_processors = validator.invalid_processors
            return [p for p in all_processors if p not in invalid_processors]

        return all_processors

    def get_stations(self) -> List[str]:
        """Get a list of available station datasets.

        Returns
        -------
        List[str]
            List of available station datasets.

        """
        return DataCatalog()["stations"]["station"].unique().tolist()

    def get_boundaries(self, boundary_type: str) -> List[str]:
        """Get a list of available boundary datasets.

        Parameters
        ----------
        boundary_type : str
            The type of boundary datasets to retrieve. If the type is not found
            in the cache, returns all available boundary types.

        Returns
        -------
        List[str]
            List of available boundary datasets for the specified type, or
            all available boundary types if the specified type is not found.

        """
        if boundary_type not in DataCatalog().boundaries._lookup_cache:
            return list(DataCatalog().boundaries._lookup_cache.keys())
        else:
            return list(DataCatalog().boundaries._lookup_cache[boundary_type].keys())

    def reset(self):
        """Reset the factory state, clearing all registered catalogs, validators, and processors.

        This method is useful for reinitializing the factory without creating a new instance.

        """
        self._validator_registry = _CATALOG_VALIDATOR_REGISTRY
        self._processing_step_registry = _PROCESSOR_REGISTRY
        DataCatalog().reset()<|MERGE_RESOLUTION|>--- conflicted
+++ resolved
@@ -440,14 +440,9 @@
 
         Returns
         -------
-<<<<<<< HEAD
         str or None
-            Key for the catalog to use (e.g., "cadcat", "renewable energy generation"),
+            Key for the catalog to use (e.g., "cadcat", "renewable energy generation", "hdp"),
             or None if no matching catalog is found.
-=======
-        str
-            Key for the catalog to use (e.g., "cadcat", "renewable energy generation", "hdp")
->>>>>>> f5e00a87
 
         """
         # search catalog for matching datasets
