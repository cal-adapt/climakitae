"""Validator for parameters provided to Concat Processor."""

from __future__ import annotations

import logging
from typing import Any

<<<<<<< HEAD
from climakitae.new_core.param_validation.abc_param_validation import \
    register_processor_validator
=======
from climakitae.new_core.param_validation.abc_param_validation import (
    register_processor_validator,
)
>>>>>>> 03229694

# Module logger
logger = logging.getLogger(__name__)


@register_processor_validator("concat")
def validate_concat_param(value: str, **kwargs: Any) -> bool:  # noqa: ARG001
    """Validate the parameters provided to the Concat Processor.

    Parameters
    ----------
    value : str
        The dimension name along which to concatenate datasets.
        Default: "sim"

    Returns
    -------
    bool
        True if all parameters are valid, False otherwise

    """
    logger.debug("validate_concat_param called with value: %s", value)

    if not isinstance(value, str):
        msg = "Concat Processor expects a string value for dimension name. Please check the configuration."
        logger.warning(msg)
        return False

    if not value.strip():
        msg = "Concat Processor dimension name cannot be empty. Please provide a valid dimension name."
        logger.warning(msg)
        return False

    return True  # All parameters are valid<|MERGE_RESOLUTION|>--- conflicted
+++ resolved
@@ -5,14 +5,9 @@
 import logging
 from typing import Any
 
-<<<<<<< HEAD
-from climakitae.new_core.param_validation.abc_param_validation import \
-    register_processor_validator
-=======
 from climakitae.new_core.param_validation.abc_param_validation import (
     register_processor_validator,
 )
->>>>>>> 03229694
 
 # Module logger
 logger = logging.getLogger(__name__)
