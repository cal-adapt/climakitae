--- conflicted
+++ resolved
@@ -9,19 +9,19 @@
 import xarray as xr
 
 from climakitae.core.constants import _NEW_ATTRS_KEY
-from climakitae.core.data_export import (_export_to_csv, _export_to_netcdf,
-                                         _export_to_zarr)
+from climakitae.core.data_export import (
+    _export_to_csv,
+    _export_to_netcdf,
+    _export_to_zarr,
+)
 from climakitae.new_core.data_access.data_access import DataCatalog
-from climakitae.new_core.param_validation.export_param_validator import \
-    _infer_file_format
+from climakitae.new_core.param_validation.export_param_validator import (
+    _infer_file_format,
+)
 from climakitae.new_core.processors.abc_data_processor import (
-<<<<<<< HEAD
-    DataProcessor, register_processor)
-=======
     DataProcessor,
     register_processor,
 )
->>>>>>> 03229694
 
 # Module logger
 logger = logging.getLogger(__name__)
