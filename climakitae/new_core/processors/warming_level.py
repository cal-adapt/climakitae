--- conflicted
+++ resolved
@@ -21,18 +21,14 @@
     DataProcessor,
     register_processor,
 )
-<<<<<<< HEAD
-from climakitae.util.utils import read_csv_file
+
+# from climakitae.new_core.processors.processor_utils import _determine_is_complete_wl
+from climakitae.util.utils import _determine_is_complete_wl, read_csv_file
 from climakitae.new_core.processors.processor_utils import extend_time_domain
 
 
 # Module logger
 logger = logging.getLogger(__name__)
-=======
-
-# from climakitae.new_core.processors.processor_utils import _determine_is_complete_wl
-from climakitae.util.utils import _determine_is_complete_wl, read_csv_file
->>>>>>> bc12d8ec
 
 
 @register_processor("warming_level", priority=10)
@@ -154,13 +150,8 @@
         # and split the data by member_id
         ret = self.reformat_member_ids(result)
 
-<<<<<<< HEAD
         # extend the time domain of all ssp scenarios to 1980-2100
         ret = extend_time_domain(ret)
-=======
-        # extend the time domain of all ssp scenarios to cover historical period
-        ret = self.extend_time_domain(ret)
->>>>>>> bc12d8ec
 
         # first, extract the member IDs from the data
         member_ids = []
@@ -318,67 +309,8 @@
             else:
                 # If no member_id, keep the original key
                 ret[key] = data
-<<<<<<< HEAD
                 msg = f"No member_id found in data for key {key}. Assuming no member_id is present for this dataset."
                 logger.warning(msg)
-=======
-                warnings.warn(
-                    f"\n\nNo member_id found in data for key {key}. "
-                    "\nAssuming no member_id is present for this dataset."
-                )
-        return ret
-
-    def extend_time_domain(
-        self, result: Dict[str, Union[xr.Dataset, xr.DataArray]]
-    ) -> Dict[str, Union[xr.Dataset, xr.DataArray]]:
-        """
-        Extend the time domain of the input data to cover the historical period,
-        either 1950-2100 for LOCA or 1981-2100 for WRF.
-
-        This method ensures that all SSP scenarios have historical data
-        included in the time series, allowing for proper warming level calculations.
-        This is handled by concatenating historical data with SSP data and updating
-        the attributes to that of the SSP data. Historical data is expected to be
-        available in the input dictionary with keys formatted the same as SSP keys
-        but with "historical" instead of r"ssp.{3}" (e.g., "ssp245" becomes "historical").
-
-        Parameters
-        ----------
-        result : Dict[str, Union[xr.Dataset | xr.DataArray]]
-            A dictionary containing time-series data with keys representing different scenarios.
-
-        Returns
-        -------
-        Union[xr.Dataset, xr.DataArray]
-            The extended time-series data.
-        """
-        ret = {}
-        for key, data in result.items():
-            if "ssp" not in key:
-                continue  # Skip historical and reanalysis data
-
-            hist_key = re.sub(r"ssp.{3}", "historical", key)
-            if hist_key not in result:
-                warnings.warn(
-                    f"\n\nNo historical data found for {key} with key {hist_key}. "
-                    f"\nHistorical data is required for warming level calculations."
-                )
-                continue
-
-            if "time" not in data.dims or "time" not in result[hist_key].dims:
-                warnings.warn(
-                    f"\n\nNo time dimension found in data for key {key} or {hist_key}. "
-                    f"\nCannot extend time domain without time dimension."
-                )
-                continue
-
-            ret[key] = xr.concat(
-                [result[hist_key], data],
-                dim="time",
-            )
-            ret[key].attrs.update(data.attrs)  # Preserve attributes
-
->>>>>>> bc12d8ec
         return ret
 
     def get_center_years(
