--- conflicted
+++ resolved
@@ -722,13 +722,8 @@
         try:
             # Execute the query with the snapshot
             logger.debug("Executing query")
-<<<<<<< HEAD
-            data = dataset.execute(self._query)
-
-=======
             data = dataset.execute(query_snapshot)
             # check if empty dataset
->>>>>>> 8166c9fb
             # Check if data is empty/null
             if (
                 data is None
