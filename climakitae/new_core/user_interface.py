--- conflicted
+++ resolved
@@ -883,12 +883,8 @@
             print(msg)
             print("%s" % ("-" * len(msg)))
         except Exception:
-<<<<<<< HEAD
             logger.debug("Failed to print processors header to stdout")
-=======
-            pass
-
->>>>>>> f5e00a87
+
         try:
             # Get current catalog from query
             current_catalog = self._query.get("catalog", UNSET)
