--- conflicted
+++ resolved
@@ -320,9 +320,6 @@
 
 # ============================ DATA SELECTIONS =================================
 
-<<<<<<< HEAD
-=======
-
 def _get_unique_variables(cat, activity_id, table_id, grid_label):
     """Get unique variables for an input catalog subset.
 
@@ -384,8 +381,6 @@
         
     return simulation_options 
 
-
->>>>>>> 50e04848
 def _get_variable_options_df(var_catalog, unique_variable_ids, timescale):
     """Get variable information for a subset of unique variable ids.
 
@@ -438,7 +433,6 @@
     )
 
     # Empty params, initialized in __init__
-<<<<<<< HEAD
     downscaling_method = param.ObjectSelector(objects = dict())
     scenario_ssp = param.ListSelector(objects = dict())
     scenario_historical = param.ListSelector(
@@ -450,15 +444,6 @@
     extended_description = param.ObjectSelector(objects = dict())
     _data_warning = param.ObjectSelector(objects = dict())
     variable_id = param.ObjectSelector(objects = dict())
-=======
-    downscaling_method = param.ObjectSelector(objects=dict())
-    scenario = param.ListSelector(objects=dict())
-    simulation = param.ListSelector(objects=dict())
-    variable = param.ObjectSelector(objects=dict())
-    units = param.ObjectSelector(objects=dict())
-    extended_description = param.ObjectSelector(objects=dict())
-    variable_id = param.ObjectSelector(objects=dict())
->>>>>>> 50e04848
 
     def __init__(self, **params):
         # Set default values
@@ -468,12 +453,6 @@
         self.downscaling_method = "WRF"
 
         # Variable catalog info
-<<<<<<< HEAD
-        self.cat_subset = self.cat.search(
-            activity_id = self.downscaling_method,
-            table_id = _timescale_to_table_id(self.timescale),
-            grid_label = _resolution_to_gridlabel(self.resolution)
-=======
         (
             self.unique_variable_ids,
             self.scenario_options
@@ -482,7 +461,6 @@
             activity_id=self.downscaling_method,
             table_id=_timescale_to_table_id(self.timescale),
             grid_label=_resolution_to_gridlabel(self.resolution),
->>>>>>> 50e04848
         )
         self.unique_variable_ids = self.cat_subset.unique()["variable_id"]["values"]
         self.variable_options_df = _get_variable_options_df( # Get more info about that subset of unique variable ids 
@@ -516,9 +494,7 @@
         self.units = var_info.unit.item()
         self.extended_description = var_info.extended_description.item()
         self.variable_id = var_info.variable_id.item()
-<<<<<<< HEAD
         self._data_warning = ""
-=======
         
         # Set simulation param 
         self.simulation = _get_simulation_options(
@@ -528,20 +504,10 @@
             grid_label=_resolution_to_gridlabel(self.resolution),
             experiment_id=[_scenario_to_experiment_id(scen) for scen in self.scenario]
         )
->>>>>>> 50e04848
 
     @param.depends("timescale", "resolution", watch=True)
     def _update_var_options(self):
         """Update unique variable options"""
-<<<<<<< HEAD
-        
-        # Variable catalog info
-        self.cat_subset = self.cat.search(
-            activity_id = self.downscaling_method,
-            table_id = _timescale_to_table_id(self.timescale),
-            grid_label = _resolution_to_gridlabel(self.resolution)
-=======
-
         # Get a list of unique variable ids for that catalog subset
         (
             self.unique_variable_ids,
@@ -551,7 +517,6 @@
             activity_id=self.downscaling_method,
             table_id=_timescale_to_table_id(self.timescale),
             grid_label=_resolution_to_gridlabel(self.resolution),
->>>>>>> 50e04848
         )
         self.unique_variable_ids = self.cat_subset.unique()["variable_id"]["values"]
 
@@ -608,13 +573,8 @@
         self.colormap = var_info.colormap.item()
         self.extended_description = var_info.extended_description.item()
         self.variable_id = var_info.variable_id.item()
-<<<<<<< HEAD
 
     @param.depends("resolution", "append_historical", "scenario_ssp", "scenario_historical", watch = True)
-=======
-        
-    @param.depends("resolution", "append_historical", "scenario", watch=True)
->>>>>>> 50e04848
     def _update_scenarios(self):
         """
         The scenarios available will depend on the resolution (more will be
@@ -674,10 +634,6 @@
             upper_bound = 2100
 
         self.time_slice = (low_bound, upper_bound)
-<<<<<<< HEAD
-
-    @param.depends("time_slice", "scenario_ssp", "scenario_historical", "append_historical", watch = False)
-=======
     
     @param.depends("scenario", "append_historical", "timescale", watch=True)
     def _update_simulation(self): 
@@ -692,8 +648,7 @@
             experiment_id=[_scenario_to_experiment_id(scen) for scen in self.scenario]
         )
 
-    @param.depends("time_slice", "scenario", "append_historical", watch=False)
->>>>>>> 50e04848
+    @param.depends("time_slice", "scenario_ssp", "scenario_historical", "append_historical", watch = False)
     def view(self):
         """
         Displays a timeline to help the user visualize the time ranges
