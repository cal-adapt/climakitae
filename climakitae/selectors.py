--- conflicted
+++ resolved
@@ -907,13 +907,7 @@
     appropriate xarray Dataset. 
     """
 
-<<<<<<< HEAD
     location_chooser = pn.Row(
-=======
-    location_chooser = pn.Row(location.param, location.view)
-
-    first_row = pn.Row(
->>>>>>> d0491f05
         pn.Column(
             pn.widgets.Select.from_param(location.param.area_subset, name="Subset the data by..."),
             pn.widgets.Select.from_param(location.param.cached_area, name="Location selection"), 
