--- conflicted
+++ resolved
@@ -360,8 +360,7 @@
             selections.param.area_average,
         )
     )
-<<<<<<< HEAD
-    return pn.Row(first_col, location_chooser)
+    return pn.Column(first_row, location_chooser)
 
 # === For export functionality ==========================================================
 
@@ -407,6 +406,3 @@
 
 
     return pn.Row(user_export_format.param)
-=======
-    return pn.Column(first_row, location_chooser)
->>>>>>> b6afb9c6
