"""Backend functions related to providing and dynamically setting data selections.
Boundaries function for storing parquet geometries for spatial subsetting."""

import datetime as dt
import param
import panel as pn
import intake
from shapely.geometry import box, Polygon
from matplotlib.figure import Figure
import matplotlib.ticker as ticker
import cartopy.crs as ccrs
import cartopy.feature as cfeature
import geopandas as gpd
import pandas as pd
import pkg_resources
import warnings
from .unit_conversions import _get_unit_conversion_options
from .catalog_convert import (
    _downscaling_method_to_activity_id,
    _resolution_to_gridlabel,
    _timescale_to_table_id,
    _scenario_to_experiment_id,
)

# Import package data
var_catalog_resource = pkg_resources.resource_filename(
    "climakitae", "data/variable_descriptions.csv"
)
var_catalog = pd.read_csv(var_catalog_resource, index_col=None)
unit_options_dict = _get_unit_conversion_options()

stations = pkg_resources.resource_filename("climakitae", "data/hadisd_stations.csv")
stations_df = pd.read_csv(stations)
stations_gpd = gpd.GeoDataFrame(
    stations_df,
    crs="EPSG:4326",
    geometry=gpd.points_from_xy(stations_df.LON_X, stations_df.LAT_Y),
)


# =========================== LOCATION SELECTIONS ==============================


class Boundaries:
    """Get geospatial polygon data from the AE catalog.
    Used to access boundaries for subsetting data by state, county, etc.
    """

    def __init__(self):
        """
        Parameters
        -----------
        _cat: intake.catalog.local.YAMLFileCatalog
            Catalog for parquet files
        _us_states: pd.DataFrame
            Table of US state names and geometries
        _ca_counties: pd.DataFrame
            Table of California county names and geometries
            Sorted by county name alphabetical order
        _ca_watersheds: pd.DataFrame
            Table of California watershed names and geometries
            Sorted by watershed name alphabetical order
        _ca_utilities: pd.DataFrame
            Table of California IOUs and POUs, names and geometries
        _ca_forecast_zones: pd.DataFrame
            Table of California Demand Forecast Zones
        """
        self._cat = intake.open_catalog(
            "https://cadcat.s3.amazonaws.com/parquet/catalog.yaml"
        )
        self._us_states = self._cat.states.read()
        self._ca_counties = self._cat.counties.read().sort_values("NAME")
        self._ca_watersheds = self._cat.huc8.read().sort_values("Name")
        self._ca_utilities = self._cat.utilities.read()
        self._ca_forecast_zones = self._cat.dfz.read()

        # For Forecast Zones named "Other", replace that with the name of the county
        self._ca_forecast_zones.loc[
            self._ca_forecast_zones["FZ_Name"] == "Other", "FZ_Name"
        ] = self._ca_forecast_zones["FZ_Def"]

    def get_us_states(self):
        """
        Returns a custom sorted dictionary of state abbreviations and indices.

        Returns
        -------
        dict

        """
        _states_subset_list = [
            "CA",
            "NV",
            "OR",
            "WA",
            "UT",
            "MT",
            "ID",
            "AZ",
            "CO",
            "NM",
            "WY",
        ]
        _us_states_subset = self._us_states.query("abbrevs in @_states_subset_list")[
            ["abbrevs"]
        ]
        _us_states_subset["abbrevs"] = pd.Categorical(
            _us_states_subset["abbrevs"], categories=_states_subset_list
        )
        _us_states_subset.sort_values(by="abbrevs", inplace=True)
        return dict(zip(_us_states_subset.abbrevs, _us_states_subset.index))

    def get_ca_counties(self):
        """
        Returns a dictionary of California counties and their indices
        in the geoparquet file.

        Returns
        -------
        dict

        """
        return pd.Series(
            self._ca_counties.index, index=self._ca_counties["NAME"]
        ).to_dict()

    def get_ca_watersheds(self):
        """
        Returns a lookup dictionary for CA watersheds that references
        the geoparquet file.

        Returns
        -------
        dict

        """
        return pd.Series(
            self._ca_watersheds.index, index=self._ca_watersheds["Name"]
        ).to_dict()

    def get_forecast_zones(self):
        """
        Returns a lookup dictionary for CA watersheds that references
        the geoparquet file.

        Returns
        -------
        dict

        """
        return pd.Series(
            self._ca_forecast_zones.index, index=self._ca_forecast_zones["FZ_Name"]
        ).to_dict()

    def get_ious_pous(self):
        """
        Returns a lookup dictionary for IOUs & POUs that references
        the geoparquet file.

        Returns
        -------
        dict

        """
        put_at_top = [  # Put in the order you want it to appear in the dropdown
            "Pacific Gas & Electric Company",
            "San Diego Gas & Electric",
            "Southern California Edison",
            "Los Angeles Department of Water & Power",
            "Sacramento Municipal Utility District",
        ]
        other_IOUs_POUs_list = [
            ut for ut in self._ca_utilities["Utility"] if ut not in put_at_top
        ]
        other_IOUs_POUs_list = sorted(other_IOUs_POUs_list)  # Put in alphabetical order
        ordered_list = put_at_top + other_IOUs_POUs_list
        _subset = self._ca_utilities.query("Utility in @ordered_list")[["Utility"]]
        _subset["Utility"] = pd.Categorical(_subset["Utility"], categories=ordered_list)
        _subset.sort_values(by="Utility", inplace=True)
        return dict(zip(_subset["Utility"], _subset.index))

    def boundary_dict(self):
        """
        This returns a dictionary of lookup dictionaries for each set of
        geoparquet files that the user might be choosing from. It is used to
        populate the selector object dynamically as the category in
        '_LocSelectorArea.area_subset' changes.

        Returns
        -------
        dict

        """
        _all_options = {
            "none": {"entire domain": 0},
            "lat/lon": {"coordinate selection": 0},
            "states": self.get_us_states(),
            "CA counties": self.get_ca_counties(),
            "CA watersheds": self.get_ca_watersheds(),
            "CA Electric Load Serving Entities (IOU & POU)": self.get_ious_pous(),
            "CA Electricity Demand Forecast Zones": self.get_forecast_zones(),
        }
        return _all_options


class _LocSelectorArea(param.Parameterized):
    """
    Used to produce a panel of widgets for entering one of the types of location
    information used to define a timeseries from an average over an area. Will
    update 'location' with whatever reflects the last change made to any one of
    the options. User can:
    1. update the latitude or longitude of a bounding box
    2. select a predefined area, from a set of geoparquet files
        in S3 we pre-select
    [future: 3. upload their own shapefile with the outline of a natural or
        administrative geographic area]
    """

    area_subset = param.Selector(objects=dict())
    cached_area = param.Selector(objects=dict())
    latitude = param.Range(default=(32.5, 42), bounds=(10, 67))
    longitude = param.Range(default=(-125.5, -114), bounds=(-156.82317, -84.18701))

    def __init__(self, **params):
        super().__init__(**params)

        # Get geography boundaries and selection options
        self._geographies = Boundaries()
        self._geography_choose = self._geographies.boundary_dict()

        # Set params
        self.area_subset = "none"
        self.param["area_subset"].objects = list(self._geography_choose.keys())
        self.param["cached_area"].objects = list(
            self._geography_choose[self.area_subset].keys()
        )

    @param.depends("latitude", "longitude", watch=True)
    def _update_area_subset_to_lat_lon(self):
        """
        Makes the dropdown options for 'area subset' reflect that the user is
        adjusting the latitude or longitude slider.
        """
        if self.area_subset != "lat/lon":
            self.area_subset = "lat/lon"

    @param.depends("area_subset", watch=True)
    def _update_cached_area(self):
        """
        Makes the dropdown options for 'cached area' reflect the type of area
        subsetting selected in 'area_subset' (currently state, county, or
        watershed boundaries).
        """
        self.param["cached_area"].objects = list(
            self._geography_choose[self.area_subset].keys()
        )
        self.cached_area = list(self._geography_choose[self.area_subset].keys())[0]


def _get_overlapping_station_names(
    stations_gpd,
    area_subset,
    cached_area,
    latitude,
    longitude,
    _geographies,
    _geography_choose,
):
    """Wrapper function that gets the string names of any overlapping weather stations"""
    subarea = _get_subarea(
        area_subset, cached_area, latitude, longitude, _geographies, _geography_choose
    )
    overlapping_stations_gpd = _get_overlapping_stations(stations_gpd, subarea)
    overlapping_stations_names = sorted(
        list(overlapping_stations_gpd["station"].values)
    )
    return overlapping_stations_names


def _get_overlapping_stations(stations, polygon):
    """Get weather stations contained within a geometry
    Both stations and polygon MUST have the same projection

    Parameters
    ----------
    stations: gpd.GeoDataFrame
        Weather station names and coordinates, with geometry column
    polygon: gpd.GeoDataFrame
        Polygon geometry, must be a gpd.GeoDataFrame object

    Returns
    -------
    gpd.GeoDataFrame
        stations gpd subsetted to include only points contained within polygon

    """
    return gpd.sjoin(stations, polygon, op="within")


def _get_subarea(
    area_subset, cached_area, latitude, longitude, _geographies, _geography_choose
):
    """Get geometry from input settings
    Used for plotting or determining subset of overlapping weather stations in subsequent steps

    Returns
    -------
    gpd.GeoDataFrame

    """

    def _get_subarea_from_shape_index(boundary_dataset, shape_index):
        return boundary_dataset[boundary_dataset.index == shape_index]

    if area_subset == "lat/lon":
        geometry = box(
            longitude[0],
            latitude[0],
            longitude[1],
            latitude[1],
        )
        df_ae = gpd.GeoDataFrame(
            pd.DataFrame({"subset": ["coords"], "geometry": [geometry]}),
            crs="EPSG:4326",
        )
    elif area_subset != "none":
        shape_index = int(_geography_choose[area_subset][cached_area])
        if area_subset == "states":
            df_ae = _get_subarea_from_shape_index(_geographies._us_states, shape_index)
        elif area_subset == "CA counties":
            df_ae = _get_subarea_from_shape_index(
                _geographies._ca_counties, shape_index
            )
        elif area_subset == "CA watersheds":
            df_ae = _get_subarea_from_shape_index(
                _geographies._ca_watersheds, shape_index
            )
        elif area_subset == "CA Electric Load Serving Entities (IOU & POU)":
            df_ae = _get_subarea_from_shape_index(
                _geographies._ca_utilities, shape_index
            )
        elif area_subset == "CA Electricity Demand Forecast Zones":
            df_ae = _get_subarea_from_shape_index(
                _geographies._ca_forecast_zones, shape_index
            )

    else:  # If no subsetting, make the geometry a big box so all stations are included
        df_ae = gpd.GeoDataFrame(
            pd.DataFrame(
                {
                    "subset": ["coords"],
                    "geometry": [box(-150, -88, 8, 66)],  # Super big box
                }
            ),
            crs="EPSG:4326",
        )

    return df_ae


def _add_res_to_ax(
    poly, ax, rotation, xy, label, color="black", crs=ccrs.PlateCarree()
):
    """Add resolution line and label to axis

    Parameters
    ----------
    poly: geometry to plot
    ax: matplotlib axis
    color: matplotlib color
    rotation: int
    xy: tuple
    label: str
    crs: projection

    """
    ax.add_geometries(
        [poly], crs=ccrs.PlateCarree(), edgecolor=color, facecolor="white"
    )
    ax.annotate(
        label,
        xy=xy,
        rotation=rotation,
        color="black",
        xycoords=crs._as_mpl_transform(ax),
    )


class _ViewLocationSelections(param.Parameterized):
    """View the current location selections on a map
    Updates dynamically

    Parameters
    ----------
    location: LocSelectorArea
        User location selections
    selections: DataSelector
        User data selections

    """

    _wrf_bb = {
        "45 km": Polygon(
            [
                (-123.52125549316406, 9.475631713867188),
                (-156.8231658935547, 35.449039459228516),
                (-102.43182373046875, 67.32866668701172),
                (-84.18701171875, 26.643436431884766),
            ]
        ),
        "9 km": Polygon(
            [
                (-116.69509887695312, 22.267112731933594),
                (-138.42117309570312, 43.23344802856445),
                (-110.90779113769531, 57.5806770324707),
                (-94.9368896484375, 31.627288818359375),
            ]
        ),
        "3 km": Polygon(
            [
                (-117.80029, 29.978943),
                (-127.95593, 40.654625),
                (-120.79376, 44.8999),
                (-111.23247, 33.452168),
            ]
        ),
    }

    _loca_bb = {
        # Estimated coords
        "3 km": Polygon(
            [
                (-120.7, 45.015625),  # Max latitude
                (-110.984375, 33.6),  # Max longitude
                (-116.5, 29.578125),  # Min latitude
                (-128.421875, 42),  # Min longitude
            ]
        )
    }

    def __init__(self, **params):
        super().__init__(**params)

    @param.depends(
        "selections.downscaling_method",
        "selections.resolution",
        "location.latitude",
        "location.longitude",
        "location.area_subset",
        "location.cached_area",
        "selections.data_type",
        "selections.station",
        watch=True,
    )
    def view(self):
        fig0 = Figure(figsize=(3.2, 3.2))
        proj = ccrs.Orthographic(-118, 40)
        crs_proj4 = proj.proj4_init  # used below
        xy = ccrs.PlateCarree()
        ax = fig0.add_subplot(111, projection=proj)
        mpl_pane = pn.pane.Matplotlib(fig0, dpi=144)

        # Get geometry of selected location
        subarea_gpd = _get_subarea(
            self.location.area_subset,
            self.location.cached_area,
            self.location.latitude,
            self.location.longitude,
            self.location._geographies,
            self.location._geography_choose,
        )
        # Set plot extent
        ca_extent = [-125, -114, 31, 43]  # Zoom in on CA
        us_extent = [
            -130,
            -100,
            25,
            50,
        ]  # Western USA + a lil bit of baja (viva mexico)
        na_extent = [-150, -88, 8, 66]  # North America extent (largest extent)
        if self.location.area_subset == "lat/lon":
            # Dynamically update extent depending on borders of lat/lon selection
            for extent_i in [ca_extent, us_extent, na_extent]:
                # Construct a polygon from the extent
                geom_extent = Polygon(
                    box(extent_i[0], extent_i[2], extent_i[1], extent_i[3])
                )
                # Check if user selections for lat/lon are contained in the extent
                if geom_extent.contains(subarea_gpd.geometry.values[0]):
                    # If so, set the extent to the smallest extent possible
                    # Such that the lat/lon selection is contained within the map's boundaries
                    extent = extent_i
                    break
        elif (self.selections.resolution == "3 km") or (
            "CA" in self.location.area_subset
        ):
            extent = ca_extent
        elif (self.selections.resolution == "9 km") or (
            self.location.area_subset == "states"
        ):
            extent = us_extent
        elif self.location.area_subset in ["none", "lat/lon"]:
            extent = na_extent
        else:  # Default for all other selections
            extent = ca_extent
        ax.set_extent(extent, crs=xy)

        # Set size of markers for stations depending on map boundaries
        if extent == ca_extent:
            scatter_size = 4.5
        elif extent == us_extent:
            scatter_size = 2.5
        elif extent == na_extent:
            scatter_size = 1.5

        # Add grid boundaries
        if "Statistical" in self.selections.downscaling_method:
            # 3km LOCA grid shown whenever LOCA is selected, even if WRF is also selected
            _add_res_to_ax(
                poly=self._loca_bb["3 km"],
                ax=ax,
                color="purple",
                rotation=32,
                xy=(-127, 40),
                label="3 km",
            )
        else:
            # If only WRF is selected
            if self.selections.resolution == "45 km":
                _add_res_to_ax(
                    poly=self._wrf_bb["45 km"],
                    ax=ax,
                    color="green",
                    rotation=28,
                    xy=(-154, 33.8),
                    label="45 km",
                )
            elif self.selections.resolution == "9 km":
                _add_res_to_ax(
                    poly=self._wrf_bb["9 km"],
                    ax=ax,
                    color="red",
                    rotation=32,
                    xy=(-134, 42),
                    label="9 km",
                )
            elif self.selections.resolution == "3 km":
                _add_res_to_ax(
                    poly=self._wrf_bb["3 km"],
                    ax=ax,
                    color="darkorange",
                    rotation=32,
                    xy=(-127, 40),
                    label="3 km",
                )

        # Add user-selected geometries
        if self.location.area_subset == "lat/lon":
            ax.add_geometries(
                subarea_gpd["geometry"].values,
                crs=ccrs.PlateCarree(),
                edgecolor="b",
                facecolor="None",
            )
        elif self.location.area_subset != "none":
            subarea_gpd.to_crs(crs_proj4).plot(ax=ax, color="deepskyblue", zorder=2)
            mpl_pane.param.trigger("object")

        # Overlay the weather stations as points on the map
        if self.selections.data_type == "Station":
            # Subset the stations gpd to get just the user's selected stations
            # We need the stations gpd because it has the coordinates, which will be used to make the plot
            stations_selection_gpd = stations_gpd.loc[
                stations_gpd["station"].isin(self.selections.station)
            ]
            stations_selection_gpd = stations_selection_gpd.to_crs(
                crs_proj4
            )  # Convert to map projection
            ax.scatter(
                stations_selection_gpd.LON_X.values,
                stations_selection_gpd.LAT_Y.values,
                transform=ccrs.PlateCarree(),
                zorder=15,
                color="black",
                s=scatter_size,  # Scatter size is dependent on extent of map
            )

        # Add state lines, international borders, and coastline
        ax.add_feature(cfeature.STATES, linewidth=0.5, edgecolor="gray")
        ax.add_feature(cfeature.COASTLINE, linewidth=0.5, edgecolor="darkgray")
        ax.add_feature(cfeature.BORDERS, edgecolor="darkgray")
        return mpl_pane


# ============================ DATA SELECTIONS =================================


def _get_simulation_options(cat, activity_id, table_id, grid_label, experiment_id):
    """Get simulations for user selections. This function is not intended to provide user options,
    but is rather used to provide information only. It also serves to remove ensmean as an option.

    Args:
        cat (intake catalog): catalog
        activity_id (str): dataset name (i.e. "WRF")
        table_id (str): timescale
        grid_label (str): resolution
        experiment_id (list of str): selected scenario/s

    Returns:
        simulation_options (list of strs): valid simulation (source_id) options for input

    """

    # Get catalog subset from user inputs
    with warnings.catch_warnings(record=True):
        cat_subset = cat.search(
            activity_id=activity_id,
            table_id=table_id,
            grid_label=grid_label,
            experiment_id=experiment_id,
        )

    # Get all unique simulation options from catalog selection
    try:
<<<<<<< HEAD
        simulation_options = cat_subset.unique()["source_id"]["values"]
=======
        simulation_options = list(cat_subset.df["source_id"].unique())
>>>>>>> 3dd1bc0b
        if "ensmean" in simulation_options:
            simulation_options.remove("ensmean")  # Remove ensemble means
    except:
        simulation_options = []
    return simulation_options


def _get_variable_options_df(
    var_catalog, unique_variable_ids, downscaling_method, timescale
):
    """Get variable options to display depending on downscaling method and timescale

    Parameters
    ----------
    var_catalog: pd.DataFrame
        Variable descriptions, units, etc in table format
    unique_variable_ids: list of strs
        List of unique variable ids from catalog.
        Used to subset var_catalog
    downscaling_method: list, one of ["Dynamical"], ["Statistical"], or ["Dynamical","Statistical"]
        Data downscaling method
    timescale: str, one of "hourly", "daily", or "monthly"
        Timescale

    Returns
    -------
    pd.DataFrame
        Subset of var_catalog for input downscaling_method and timescale
    """
    if timescale in ["daily", "monthly"]:
        timescale = "daily/monthly"
    # Catalog options and derived options together
    derived_variables = list(
        var_catalog[var_catalog["variable_id"].str.contains("_derived")]["variable_id"]
    )
    var_options_plus_derived = unique_variable_ids + derived_variables

    # Subset dataframe
    variable_options_df = var_catalog[
        (var_catalog["show"] == True)
        & (  # Make sure it's a valid variable selection
            var_catalog["variable_id"].isin(var_options_plus_derived)
            & (  # Make sure variable_id is part of the catalog options for user selections
                var_catalog["timescale"] == timescale
            )  # Make sure its the right timescale
        )
    ]

    if set(["Dynamical", "Statistical"]).issubset(downscaling_method):
        variable_options_df = variable_options_df[
            # Get shared variables
            variable_options_df["display_name"].duplicated()
        ]
    else:
        variable_options_df = variable_options_df[
            # Get variables only from one downscaling method
            variable_options_df["downscaling_method"].isin(downscaling_method)
        ]
    return variable_options_df


class _DataSelector(param.Parameterized):
    """
    An object to hold data parameters, which depends only on the 'param'
    library. Currently used in '_display_select', which uses 'panel' to draw the
    gui, but another UI could in principle be used to update these parameters
    instead.
    """

    # Defaults
    default_variable = "Air Temperature at 2m"
    time_slice = param.Range(default=(1980, 2015), bounds=(1950, 2100))
    resolution = param.Selector(default="9 km", objects=["3 km", "9 km", "45 km"])
    timescale = param.Selector(
        default="monthly", objects=["monthly", "daily", "hourly"]
    )
    scenario_historical = param.ListSelector(
        default=["Historical Climate"],
        objects=["Historical Reconstruction", "Historical Climate"],
    )
    area_average = param.Selector(
        default="No",
        objects=["Yes", "No"],
        doc="""Compute an area average?""",
    )
    downscaling_method = param.ListSelector(
        default=["Dynamical"], objects=["Dynamical", "Statistical"]
    )
    data_type = param.Selector(default="Gridded", objects=["Gridded", "Station"])
    station = param.ListSelector(objects=dict())
    _station_data_info = param.String(
        default="", doc="Information about the bias correction process and resolution"
    )

    # Empty params, initialized in __init__
    scenario_ssp = param.ListSelector(objects=dict())
    simulation = param.ListSelector(objects=dict())
    variable = param.Selector(objects=dict())
    units = param.Selector(objects=dict())
    extended_description = param.Selector(objects=dict())
    variable_id = param.Selector(objects=dict())

    # Temporal range of each dataset
    historical_climate_range = (1980, 2015)
    historical_reconstruction_range = (1950, 2022)
    ssp_range = (2015, 2100)

    # User warnings
    _info_about_station_data = "When you retrieve the station data, gridded model data will be bias-corrected to that point. This process can start from any model grid-spacing."
    _data_warning = param.String(
        default="", doc="Warning if user has made a bad selection"
    )
    _downscaling_method_warning = "Downscaling method will be automatically set to 'Dynamical' if no selection is made."

    def __init__(self, **params):
        # Set default values
        super().__init__(**params)

        # Variable catalog info
        self.cat_subset = self.cat.search(
            activity_id=[
                _downscaling_method_to_activity_id(dm) for dm in self.downscaling_method
            ],
            table_id=_timescale_to_table_id(self.timescale),
            grid_label=_resolution_to_gridlabel(self.resolution),
        )
<<<<<<< HEAD
        self.unique_variable_ids = self.cat_subset.unique()["variable_id"]["values"]
=======
        self.unique_variable_ids = list(self.cat_subset.df["variable_id"].unique())
>>>>>>> 3dd1bc0b
        self.variable_options_df = _get_variable_options_df(
            var_catalog=var_catalog,
            unique_variable_ids=self.unique_variable_ids,
            downscaling_method=self.downscaling_method,
            timescale=self.timescale,
        )

        # Set scenario param
        scenario_ssp_options = [
            _scenario_to_experiment_id(scen, reverse=True)
<<<<<<< HEAD
            for scen in self.cat_subset.unique()["experiment_id"]["values"]
=======
            for scen in list(self.cat_subset.df["experiment_id"].unique())
>>>>>>> 3dd1bc0b
            if "ssp" in scen
        ]
        for scenario_i in [
            "SSP 2-4.5 -- Middle of the Road",
            "SSP 3-7.0 -- Business as Usual",
            "SSP 5-8.5 -- Burn it All",
        ]:
            if scenario_i in scenario_ssp_options:  # Reorder list
                scenario_ssp_options.remove(scenario_i)  # Remove item
                scenario_ssp_options.append(scenario_i)  # Add to back of list
        self.param["scenario_ssp"].objects = scenario_ssp_options
        self.scenario_ssp = []

        # Set variable param
        self.param["variable"].objects = self.variable_options_df.display_name.values
        self.variable = self.default_variable

        # Set simulation param
        self.simulation = _get_simulation_options(
            cat=self.cat,
            activity_id=[
                _downscaling_method_to_activity_id(dm) for dm in self.downscaling_method
            ],
            table_id=_timescale_to_table_id(self.timescale),
            grid_label=_resolution_to_gridlabel(self.resolution),
            experiment_id=[
                _scenario_to_experiment_id(scen)
                for scen in self.scenario_ssp + self.scenario_historical
            ],
        )

        # Set colormap, units, & extended description
        var_info = self.variable_options_df[
            self.variable_options_df["display_name"] == self.variable
        ]

        # Set params that are not selected by the user
        self.colormap = var_info.colormap.item()
        self.units = var_info.unit.item()
        self.extended_description = var_info.extended_description.item()
        self.variable_id = var_info.variable_id.item()
        self._data_warning = ""

    @param.depends("data_type", watch=True)
    def _update_area_average_based_on_data_type(self):
        if self.data_type == "Station":
            self.param["area_average"].objects = ["n/a"]
            self.area_average = "n/a"
        elif self.data_type == "Gridded":
            self.param["area_average"].objects = ["Yes", "No"]
            self.area_average = "No"

    @param.depends("downscaling_method", "data_type", watch=True)
    def _update_data_type_options_if_loca_selected(self):
        """If statistical downscaling is selected, remove option for station data because we don't
        have the 2m temp variable for LOCA"""
        if "Statistical" in self.downscaling_method:
            self.param["data_type"].objects = ["Gridded"]
            self.data_type = "Gridded"
        else:
            self.param["data_type"].objects = ["Gridded", "Station"]
            # self.data_type = "Gridded"
        if "Station" in self.data_type:
            self.param["downscaling_method"].objects = ["Dynamical"]
            if "Statistical" in self.downscaling_method:
                self.downscaling_method.remove("Statistical")
            # self.downscaling_method = ["Dynamical"]
        else:
            self.param["downscaling_method"].objects = ["Dynamical", "Statistical"]

    @param.depends("data_type", "downscaling_method", watch=True)
    def _update_res_based_on_data_type_and_downscaling_method(self):
        if "Statistical" in self.downscaling_method:
            self.param["resolution"].objects = ["3 km"]
            self.resolution = "3 km"
        else:
            if self.data_type == "Station":
                self.param["resolution"].objects = ["3 km", "9 km"]
                if self.resolution == "45 km":
                    self.resolution = "3 km"
            elif self.data_type == "Gridded":
                self.param["resolution"].objects = ["3 km", "9 km", "45 km"]

    @param.depends("data_type", "downscaling_method", watch=True)
    def _update_timescale_based_on_data_type_and_downscaling_method(self):
        if self.data_type == "Station":
            self.param["timescale"].objects = ["hourly"]
            self.timescale = "hourly"
        elif self.data_type == "Gridded":
            if "Statistical" in self.downscaling_method:
                if self.timescale == "hourly":
                    self.timescale = "daily"
                self.param["timescale"].objects = ["monthly", "daily"]
            else:
                self.param["timescale"].objects = ["monthly", "daily", "hourly"]

    @param.depends("downscaling_method", watch=True)
    def _reset_downscaling_method_if_none_selected(self):
        if self.downscaling_method == []:
            self._data_warning = self._downscaling_method_warning
        elif self._data_warning == self._downscaling_method_warning:
            self._data_warning = ""

    @param.depends(
        "timescale",
        "resolution",
        "downscaling_method",
        "data_type",
        watch=True,
    )
    def _update_var_options(self):
        """Update unique variable options"""
<<<<<<< HEAD
        if self.downscaling_method == []:
            # Default options to show if nothing is selected
            downscaling_method = ["Dynamical"]
        else:
            downscaling_method = self.downscaling_method

        if self.data_type == "Station":
            temp = "Air Temperature at 2m"
            self.param["variable"].objects = [temp]
            self.variable = temp

        else:
            if self.timescale == "monthly" and "Statistical" in downscaling_method:
                timescale = "daily"
            else:
                timescale = self.timescale
            self.cat_subset = self.cat.search(
                activity_id=[
                    _downscaling_method_to_activity_id(dm) for dm in downscaling_method
                ],
                table_id=_timescale_to_table_id(timescale),
                grid_label=_resolution_to_gridlabel(self.resolution),
            )
            self.unique_variable_ids = self.cat_subset.unique()["variable_id"]["values"]
            self.variable_options_df = _get_variable_options_df(
                var_catalog=var_catalog,
                unique_variable_ids=self.unique_variable_ids,
                downscaling_method=downscaling_method,
                timescale=timescale,
            )
=======
        self.cat_subset = self.cat.search(
            activity_id=[
                _downscaling_method_to_activity_id(dm) for dm in self.downscaling_method
            ],
            table_id=_timescale_to_table_id(self.timescale),
            grid_label=_resolution_to_gridlabel(self.resolution),
        )
        self.unique_variable_ids = list(self.cat_subset.df["variable_id"].unique())
        self.variable_options_df = _get_variable_options_df(
            var_catalog=var_catalog,
            unique_variable_ids=self.unique_variable_ids,
            downscaling_method=self.downscaling_method,
            timescale=self.timescale,
        )
>>>>>>> 3dd1bc0b

            var_options = self.variable_options_df.display_name.values
            self.param["variable"].objects = var_options
            if self.variable not in var_options:
                self.variable = var_options[0]

    @param.depends("resolution", "location.area_subset", watch=True)
    def _update_states_3km(self):
        if self.location.area_subset == "states":
            if self.resolution == "3 km":
                if "Statistical" in self.downscaling_method:
                    self.location.param["cached_area"].objects = ["CA"]
                elif (
                    self.downscaling_method == ["Dynamical"]
                    or self.downscaling_method == []
                ):
                    self.location.param["cached_area"].objects = [
                        "CA",
                        "NV",
                        "OR",
                        "UT",
                        "AZ",
                    ]
                self.location.cached_area = "CA"
            else:
                self.location.param[
                    "cached_area"
                ].objects = self.location._geography_choose["states"].keys()

    @param.depends("variable", "timescale", "downscaling_method", watch=True)
    def _update_unit_options(self):
        """Update unit options and native units for selected variable."""
        var_info = self.variable_options_df[
            self.variable_options_df["display_name"] == self.variable
        ]  # Get info for just that variable
        native_unit = var_info.unit.item()
        if (
            native_unit in unit_options_dict.keys()
        ):  # See if there's unit conversion options for native variable
            self.param["units"].objects = unit_options_dict[native_unit]
            if self.units not in unit_options_dict[native_unit]:
                self.units = native_unit
        else:  # Just use native units if no conversion options available
            self.param["units"].objects = [native_unit]
            self.units = native_unit

        self.colormap = var_info.colormap.item()
        self.extended_description = var_info.extended_description.item()
        self.variable_id = var_info.variable_id.item()

    @param.depends("resolution", "scenario_ssp", "scenario_historical", watch=True)
    def _update_scenarios(self):
        """
        Update scenario options. Raise data warning if a bad selection is made.
        """
        # Get scenario options in catalog format
        scenario_ssp_options = [
            _scenario_to_experiment_id(scen, reverse=True)
<<<<<<< HEAD
            for scen in self.cat_subset.unique()["experiment_id"]["values"]
=======
            for scen in list(self.cat_subset.df["experiment_id"].unique())
>>>>>>> 3dd1bc0b
            if "ssp" in scen
        ]
        for scenario_i in [
            "SSP 2-4.5 -- Middle of the Road",
            "SSP 3-7.0 -- Business as Usual",
            "SSP 5-8.5 -- Burn it All",
        ]:
            if scenario_i in scenario_ssp_options:  # Reorder list
                scenario_ssp_options.remove(scenario_i)  # Remove item
                scenario_ssp_options.append(scenario_i)  # Add to back of list
        self.param["scenario_ssp"].objects = scenario_ssp_options
        self.scenario_ssp = [x for x in self.scenario_ssp if x in scenario_ssp_options]

    @param.depends("scenario_ssp", "scenario_historical", "time_slice", watch=True)
    def _update_data_warning(self):
        """Update warning raised to user based on their data selections."""
        data_warning = ""
        bad_time_slice_warning = """You've selected a time slice that is outside the temporal range 
        of the selected data."""
        # Warning based on data scenario selections
        if (  # Warn user that they cannot have SSP data and ERA5-WRF data
            True in ["SSP" in one for one in self.scenario_ssp]
        ) and ("Historical Reconstruction" in self.scenario_historical):
            data_warning = """Historical Reconstruction data is not available with SSP data.
            Try using the Historical Climate data instead."""

        elif (  # Warn user if no data is selected
            not True in ["SSP" in one for one in self.scenario_ssp]
        ) and (not True in ["Historical" in one for one in self.scenario_historical]):
            data_warning = "Please select as least one dataset."

        elif (
            (  # If both historical options are selected, warn user the data will be cut
                "Historical Reconstruction" in self.scenario_historical
            )
            and ("Historical Climate" in self.scenario_historical)
        ):
            data_warning = """The timescale of Historical Reconstruction data will be cut 
            to match that of the Historical Climate data if both are retrieved."""

        # Warnings based on time slice selections
        if (not True in ["SSP" in one for one in self.scenario_ssp]) and (
            "Historical Climate" in self.scenario_historical
        ):
            if (self.time_slice[0] < self.historical_climate_range[0]) or (
                self.time_slice[1] > self.historical_climate_range[1]
            ):
                data_warning = bad_time_slice_warning
        elif True in ["SSP" in one for one in self.scenario_ssp]:
            if not True in ["Historical" in one for one in self.scenario_historical]:
                if (self.time_slice[0] < self.ssp_range[0]) or (
                    self.time_slice[1] > self.ssp_range[1]
                ):
                    data_warning = bad_time_slice_warning
            else:
                if (self.time_slice[0] < self.historical_climate_range[0]) or (
                    self.time_slice[1] > self.ssp_range[1]
                ):
                    data_warning = bad_time_slice_warning
        elif self.scenario_historical == ["Historical Reconstruction"]:
            if (self.time_slice[0] < self.historical_reconstruction_range[0]) or (
                self.time_slice[1] > self.historical_reconstruction_range[1]
            ):
                data_warning = bad_time_slice_warning

        # Show warning
        self._data_warning = data_warning

    @param.depends("scenario_ssp", "scenario_historical", watch=True)
    def _update_time_slice_range(self):
        """
        Will discourage the user from selecting a time slice that does not exist
        for any of the selected scenarios, by updating the default range of years.
        """
        low_bound, upper_bound = self.time_slice

        if self.scenario_historical == ["Historical Climate"]:
            low_bound, upper_bound = self.historical_climate_range
        elif self.scenario_historical == ["Historical Reconstruction"]:
            low_bound, upper_bound = self.historical_reconstruction_range
        elif all(  # If both historical options are selected, and no SSP is selected
            [
                x in ["Historical Reconstruction", "Historical Climate"]
                for x in self.scenario_historical
            ]
        ) and (not True in ["SSP" in one for one in self.scenario_ssp]):
            low_bound, upper_bound = self.historical_climate_range

        if True in ["SSP" in one for one in self.scenario_ssp]:
            if (
                "Historical Climate" in self.scenario_historical
            ):  # If also append historical
                low_bound = self.historical_climate_range[0]
            else:
                low_bound = self.ssp_range[0]
            upper_bound = self.ssp_range[1]

        self.time_slice = (low_bound, upper_bound)

    @param.depends("scenario_ssp", "scenario_historical", "timescale", watch=True)
    def _update_simulation(self):
        """Simulation options will change if the scenario changes,
        or if the timescale changes, due to the fact that the ensmean
        data is available (and needs to be removed) for hourly data."""
        if self.downscaling_method == []:
            # Default options to show if nothing is selected
            downscaling_method = ["Dynamical"]
        else:
            downscaling_method = self.downscaling_method
        self.simulation = _get_simulation_options(
            cat=self.cat,
            activity_id=[
                _downscaling_method_to_activity_id(dm) for dm in downscaling_method
            ],
            table_id=_timescale_to_table_id(self.timescale),
            grid_label=_resolution_to_gridlabel(self.resolution),
            experiment_id=[
                _scenario_to_experiment_id(scen)
                for scen in self.scenario_ssp + self.scenario_historical
            ],
        )

    @param.depends("time_slice", "scenario_ssp", "scenario_historical", watch=False)
    def view(self):
        """
        Displays a timeline to help the user visualize the time ranges
        available, and the subset of time slice selected.
        """
        fig0 = Figure(figsize=(3, 2))
        ax = fig0.add_subplot(111)
        ax.spines["right"].set_color("none")
        ax.spines["left"].set_color("none")
        ax.yaxis.set_major_locator(ticker.NullLocator())
        ax.spines["top"].set_color("none")
        ax.xaxis.set_ticks_position("bottom")
        ax.set_xlim(1950, 2100)
        ax.set_ylim(0, 1)
        ax.tick_params(labelsize=11)
        ax.xaxis.set_major_locator(ticker.AutoLocator())
        ax.xaxis.set_minor_locator(ticker.AutoMinorLocator())
        mpl_pane = pn.pane.Matplotlib(fig0, dpi=144)

        y_offset = 0.15
        if (self.scenario_ssp is not None) and (self.scenario_historical is not None):
            for scen in self.scenario_ssp + self.scenario_historical:
                if ["SSP" in one for one in self.scenario_ssp]:
                    if scen in [
                        "Historical Climate",
                        "Historical Reconstruction",
                    ]:
                        continue

                if scen == "Historical Reconstruction":
                    color = "darkblue"
                    if "Historical Climate" in self.scenario_historical:
                        center = 1997.5  # 1980-2014
                        x_width = 17.5
                        ax.annotate(
                            "Reconstruction", xy=(1967, y_offset + 0.06), fontsize=12
                        )
                    else:
                        center = 1986  # 1950-2022
                        x_width = 36
                        ax.annotate(
                            "Reconstruction", xy=(1955, y_offset + 0.06), fontsize=12
                        )

                elif scen == "Historical Climate":
                    color = "c"
                    center = 1997.5  # 1980-2014
                    x_width = 17.5
                    ax.annotate("Historical", xy=(1979, y_offset + 0.06), fontsize=12)

                elif "SSP" in scen:
                    center = 2057.5  # 2015-2100
                    x_width = 42.5
                    scenario_label = scen[:10]
                    if "2-4.5" in scen:
                        color = "#f69320"
                    elif "3-7.0" in scen:
                        color = "#df0000"
                    elif "5-8.5" in scen:
                        color = "#980002"
                    if "Historical Climate" in self.scenario_historical:
                        ax.errorbar(
                            x=1997.5, y=y_offset, xerr=17.5, linewidth=8, color="c"
                        )
                        ax.annotate(
                            "Historical", xy=(1979, y_offset + 0.06), fontsize=12
                        )
                    ax.annotate(scen[:10], xy=(2035, y_offset + 0.06), fontsize=12)

                ax.errorbar(
                    x=center, y=y_offset, xerr=x_width, linewidth=8, color=color
                )

                y_offset += 0.28

        ax.fill_betweenx(
            [0, 1],
            self.time_slice[0],
            self.time_slice[1],
            alpha=0.8,
            facecolor="lightgrey",
        )
        return mpl_pane

    @param.depends("data_type", watch=True)
    def _update_textual_description(self):
        if self.data_type == "Gridded":
            self._station_data_info = ""
        elif self.data_type == "Station":
            self._station_data_info = self._info_about_station_data

    @param.depends(
        "data_type",
        "location.area_subset",
        "location.cached_area",
        "location.latitude",
        "location.longitude",
        watch=True,
    )
    def _update_station_list(self):
        """Update the list of weather station options if the area subset changes"""
        if self.data_type == "Station":
            overlapping_stations = _get_overlapping_station_names(
                stations_gpd,
                self.location.area_subset,
                self.location.cached_area,
                self.location.latitude,
                self.location.longitude,
                self.location._geographies,
                self.location._geography_choose,
            )
            if len(overlapping_stations) == 0:
                notice = "No stations available at this location"
                self.param["station"].objects = [notice]
                self.station = [notice]
            else:
                self.param["station"].objects = overlapping_stations
                self.station = overlapping_stations
        elif self.data_type == "Gridded":
            notice = "Set data type to 'Station' to see options"
            self.param["station"].objects = [notice]
            self.station = [notice]


# ================ DISPLAY LOCATION/DATA SELECTIONS IN PANEL ===================


def _selections_param_to_panel(selections):
    """For the _DataSelector object, get parameters and parameter
    descriptions formatted as panel widgets
    """
    area_average_text = pn.widgets.StaticText(
        value="Compute an area average across grid cells within your selected region?",
        name="",
    )
    area_average = pn.widgets.RadioBoxGroup.from_param(
        selections.param.area_average, inline=True
    )
    data_type_text = pn.widgets.StaticText(
        value="",
        name="Data type",
    )
    data_type = pn.widgets.RadioBoxGroup.from_param(
        selections.param.data_type, inline=True, name=""
    )
    data_warning = pn.widgets.StaticText.from_param(
        selections.param._data_warning, name="", style={"color": "red"}
    )
    downscaling_method_text = pn.widgets.StaticText(value="", name="Downscaling method")
    downscaling_method = pn.widgets.CheckBoxGroup.from_param(
        selections.param.downscaling_method, inline=True
    )
    historical_selection_text = pn.widgets.StaticText(
        value="<br>Estimates of recent historical climatic conditions",
        name="Historical Data",
    )
    historical_selection = pn.widgets.CheckBoxGroup.from_param(
        selections.param.scenario_historical
    )
    station_data_info = pn.widgets.StaticText.from_param(
        selections.param._station_data_info, name="", style={"color": "red"}
    )
    ssp_selection_text = pn.widgets.StaticText(
        value="<br> Shared Socioeconomic Pathways (SSPs) represent different global emissions scenarios",
        name="Future Model Data",
    )
    ssp_selection = pn.widgets.CheckBoxGroup.from_param(selections.param.scenario_ssp)
    resolution_text = pn.widgets.StaticText(
        value="",
        name="Model Grid-Spacing",
    )
    resolution = pn.widgets.RadioBoxGroup.from_param(
        selections.param.resolution, inline=False
    )
    timescale_text = pn.widgets.StaticText(value="", name="Timescale")
    timescale = pn.widgets.RadioBoxGroup.from_param(
        selections.param.timescale, name="", inline=False
    )
    time_slice = pn.widgets.RangeSlider.from_param(selections.param.time_slice, name="")
    units_text = pn.widgets.StaticText(name="Variable Units", value="")
    units = pn.widgets.RadioBoxGroup.from_param(selections.param.units, inline=False)
    variable = pn.widgets.Select.from_param(selections.param.variable, name="")
    variable_text = pn.widgets.StaticText(name="Variable", value="")
    variable_description = pn.widgets.StaticText.from_param(
        selections.param.extended_description, name=""
    )

    widgets_dict = {
        "area_average": area_average,
        "data_type": data_type,
        "data_type_text": data_type_text,
        "data_warning": data_warning,
        "downscaling_method": downscaling_method,
        "historical_selection": historical_selection,
        "resolution": resolution,
        "station_data_info": station_data_info,
        "ssp_selection": ssp_selection,
        "resolution": resolution,
        "timescale": timescale,
        "time_slice": time_slice,
        "units": units,
        "variable": variable,
        "variable_description": variable_description,
    }
    text_dict = {
        "area_average_text": area_average_text,
        "downscaling_method_text": downscaling_method_text,
        "historical_selection_text": historical_selection_text,
        "resolution_text": resolution_text,
        "ssp_selection_text": ssp_selection_text,
        "units_text": units_text,
        "timescale_text": timescale_text,
        "variable_text": variable_text,
    }

    return widgets_dict | text_dict


def _location_param_to_panel(location):
    """For the _LocSelectorArea object, get parameters and parameter
    descriptions formatted as panel widgets
    """
    # data_type_text = pn.widgets.StaticText(
    #     value="",
    #     name="Data type",
    # )
    # data_type = pn.widgets.RadioBoxGroup.from_param(
    #     location.param.data_type, inline=True, name=""
    # )
    area_subset = pn.widgets.Select.from_param(
        location.param.area_subset, name="Subset the data by..."
    )
    cached_area = pn.widgets.Select.from_param(
        location.param.cached_area, name="Location selection"
    )
    # station_data_info = pn.widgets.StaticText.from_param(
    #     location.param._station_data_info, name="", style={"color": "red"}
    # )
    return {
        "area_subset": area_subset,
        "cached_area": cached_area,
        # "data_type": data_type,
        # "data_type_text": data_type_text,
        "latitude": location.param.latitude,
        "longitude": location.param.longitude,
        # "station_data_info": station_data_info,
    }


def _display_select(selections, location, map_view):
    """
    Called by 'select' at the beginning of the workflow, to capture user
    selections. Displays panel of widgets from which to make selections.
    Modifies 'selections' object, which is used by retrieve() to build an
    appropriate xarray Dataset.
    """
    # Get formatted panel widgets for each parameter
    widgets = _selections_param_to_panel(selections) | _location_param_to_panel(
        location
    )

    data_choices = pn.Column(
        widgets["variable_text"],
        widgets["variable"],
        widgets["variable_description"],
        pn.Row(
            pn.Column(
                widgets["historical_selection_text"],
                widgets["historical_selection"],
                widgets["ssp_selection_text"],
                widgets["ssp_selection"],
                pn.Column(
                    selections.view,
                    widgets["time_slice"],
                    width=220,
                ),
                width=250,
            ),
            pn.Column(
                widgets["units_text"],
                widgets["units"],
                widgets["timescale_text"],
                widgets["timescale"],
                widgets["resolution_text"],
                widgets["resolution"],
                widgets["station_data_info"],
                width=150,
            ),
        ),
        width=380,
    )

    col_1_location = pn.Column(
        map_view.view,
        widgets["area_subset"],
        widgets["cached_area"],
        widgets["latitude"],
        widgets["longitude"],
        widgets["area_average_text"],
        widgets["area_average"],
        width=220,
    )
    col_2_location = pn.Column(
        pn.Spacer(height=10),
        pn.widgets.StaticText(
            value="",
            name="Weather station",
        ),
        pn.widgets.CheckBoxGroup.from_param(selections.param.station, name=""),
        width=270,
    )
    loc_choices = pn.Row(col_1_location, col_2_location)

    everything_else = pn.Row(data_choices, pn.layout.HSpacer(width=10), loc_choices)

    # Panel overall structure:
    all_things = pn.Column(
        pn.Row(
            pn.Column(
                widgets["data_type_text"],
                widgets["data_type"],
                width=150,
            ),
            pn.Column(
                widgets["downscaling_method_text"],
                widgets["downscaling_method"],
                width=270,
            ),
            pn.Column(
                widgets["data_warning"],
                width=400,
            ),
        ),
        pn.Spacer(background="black", height=1),
        everything_else,
    )

    return pn.Card(
        all_things,
        title="Choose Data Available with the Cal-Adapt Analytics Engine",
        collapsible=False,
    )


# =============================== EXPORT DATA ==================================


class _UserFileChoices:
    # reserved for later: text boxes for dataset to export
    # as well as a file name
    # data_var_name = param.String()
    # output_file_name = param.String()

    def __init__(self):
        self._export_format_choices = ["Pick a file format", "CSV", "GeoTIFF", "NetCDF"]


class _FileTypeSelector(param.Parameterized):
    """
    If the user wants to export an xarray dataset, they can choose
    their preferred format here. Produces a panel from which to select a
    supported file type.
    """

    user_options = _UserFileChoices()
    output_file_format = param.Selector(objects=user_options._export_format_choices)

    def _export_file_type(self):
        """Updates the 'user_export_format' object to be the format specified by the user."""
        user_export_format = self.output_file_format


def _user_export_select(user_export_format):
    """
    Called by 'export' at the end of the workflow. Displays panel
    from which to select the export file format. Modifies 'user_export_format'
    object, which is used by data_export() to export data to the user in their
    specified format.
    """

    data_to_export = pn.widgets.TextInput(
        name="Data to export", placeholder="Type name of dataset here"
    )

    # reserved for later: text boxes for dataset to export
    # as well as a file name
    # file_name = pn.widgets.TextInput(name='File name',
    #                                 placeholder='Type file name here')
    # file_input_col = pn.Column(user_export_format.param, data_to_export, file_name)
    return pn.Row(user_export_format.param)<|MERGE_RESOLUTION|>--- conflicted
+++ resolved
@@ -622,11 +622,7 @@
 
     # Get all unique simulation options from catalog selection
     try:
-<<<<<<< HEAD
-        simulation_options = cat_subset.unique()["source_id"]["values"]
-=======
         simulation_options = list(cat_subset.df["source_id"].unique())
->>>>>>> 3dd1bc0b
         if "ensmean" in simulation_options:
             simulation_options.remove("ensmean")  # Remove ensemble means
     except:
@@ -753,11 +749,7 @@
             table_id=_timescale_to_table_id(self.timescale),
             grid_label=_resolution_to_gridlabel(self.resolution),
         )
-<<<<<<< HEAD
-        self.unique_variable_ids = self.cat_subset.unique()["variable_id"]["values"]
-=======
         self.unique_variable_ids = list(self.cat_subset.df["variable_id"].unique())
->>>>>>> 3dd1bc0b
         self.variable_options_df = _get_variable_options_df(
             var_catalog=var_catalog,
             unique_variable_ids=self.unique_variable_ids,
@@ -768,11 +760,7 @@
         # Set scenario param
         scenario_ssp_options = [
             _scenario_to_experiment_id(scen, reverse=True)
-<<<<<<< HEAD
-            for scen in self.cat_subset.unique()["experiment_id"]["values"]
-=======
             for scen in list(self.cat_subset.df["experiment_id"].unique())
->>>>>>> 3dd1bc0b
             if "ssp" in scen
         ]
         for scenario_i in [
@@ -885,7 +873,6 @@
     )
     def _update_var_options(self):
         """Update unique variable options"""
-<<<<<<< HEAD
         if self.downscaling_method == []:
             # Default options to show if nothing is selected
             downscaling_method = ["Dynamical"]
@@ -916,22 +903,6 @@
                 downscaling_method=downscaling_method,
                 timescale=timescale,
             )
-=======
-        self.cat_subset = self.cat.search(
-            activity_id=[
-                _downscaling_method_to_activity_id(dm) for dm in self.downscaling_method
-            ],
-            table_id=_timescale_to_table_id(self.timescale),
-            grid_label=_resolution_to_gridlabel(self.resolution),
-        )
-        self.unique_variable_ids = list(self.cat_subset.df["variable_id"].unique())
-        self.variable_options_df = _get_variable_options_df(
-            var_catalog=var_catalog,
-            unique_variable_ids=self.unique_variable_ids,
-            downscaling_method=self.downscaling_method,
-            timescale=self.timescale,
-        )
->>>>>>> 3dd1bc0b
 
             var_options = self.variable_options_df.display_name.values
             self.param["variable"].objects = var_options
@@ -990,11 +961,7 @@
         # Get scenario options in catalog format
         scenario_ssp_options = [
             _scenario_to_experiment_id(scen, reverse=True)
-<<<<<<< HEAD
-            for scen in self.cat_subset.unique()["experiment_id"]["values"]
-=======
             for scen in list(self.cat_subset.df["experiment_id"].unique())
->>>>>>> 3dd1bc0b
             if "ssp" in scen
         ]
         for scenario_i in [
