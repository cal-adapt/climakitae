--- conflicted
+++ resolved
@@ -218,109 +218,7 @@
     def _update_location(self):
         """Updates the 'location' object to be the point associated with the selected station."""
         location = _stations_database[self.cached_station]
-<<<<<<< HEAD
-        
-=======
-
-
-class CatalogContents:
-    def __init__(self):
-        # get the list of data variables from one of the zarr files:
-        self._cat = intake.open_catalog("https://cadcat.s3.amazonaws.com/cae.yaml")
-        _ds = self._cat[list(self._cat)[0]].to_dask()
-        _variable_choices_hourly_wrf = {
-            v.attrs["description"].capitalize(): k for k, v in _ds.data_vars.items()
-        }
-        _variable_choices_hourly_wrf.update(
-            {"Precipitation (total)": ""}
-        )  # which we'll derive from what's there
-        # remove some variables from the list, which will be superceded by higher quality hydrology
-        _to_drop = ["Surface runoff", "Subsurface runoff", "Snow water equivalent"]
-        [_variable_choices_hourly_wrf.pop(k) for k in _to_drop]
-        # give better names to some descriptions, and reorder:
-        _variable_choices_hourly_wrf["Surface Pressure"] = _variable_choices_hourly_wrf[
-            "Sfc pressure"
-        ]
-        _variable_choices_hourly_wrf.pop("Sfc pressure")
-        _variable_choices_hourly_wrf[
-            "2m Air Temperature"
-        ] = _variable_choices_hourly_wrf["Temp at 2 m"]
-        _variable_choices_hourly_wrf.pop("Temp at 2 m")
-        _variable_choices_hourly_wrf[
-            "2m Water Vapor Mixing Ratio"
-        ] = _variable_choices_hourly_wrf["Qv at 2 m"]
-        _variable_choices_hourly_wrf.pop("Qv at 2 m")
-        _variable_choices_hourly_wrf[
-            "West-East component of Wind at 10m"
-        ] = _variable_choices_hourly_wrf["U at 10 m"]
-        _variable_choices_hourly_wrf.pop("U at 10 m")
-        _variable_choices_hourly_wrf[
-            "North-South component of Wind at 10m"
-        ] = _variable_choices_hourly_wrf["V at 10 m"]
-        _variable_choices_hourly_wrf.pop("V at 10 m")
-        _variable_choices_hourly_wrf[
-            "Snowfall (snow and ice)"
-        ] = _variable_choices_hourly_wrf["Accumulated total grid scale snow and ice"]
-        _variable_choices_hourly_wrf.pop("Accumulated total grid scale snow and ice")
-        _move_to_end = [k for k in _variable_choices_hourly_wrf if "Instantaneous" in k]
-        for k in _move_to_end:
-            _variable_choices_hourly_wrf[k] = _variable_choices_hourly_wrf.pop(k)
-
-        # expand this dictionary to also be dependent on LOCA vs WRF:
-        _variable_choices_daily_loca = [
-            "Temperature",
-            "Maximum Relative Humidity",
-            "Minimum Relative Humidity",
-            "Solar Radiation",
-            "Wind Speed",
-            "Wind Direction",
-            "Precipitation",
-        ]
-        _variable_choices_hourly_loca = ["Temperature", "Precipitation"]
-
-        _variable_choices_hourly = {
-            "Dynamical": _variable_choices_hourly_wrf,
-            "Statistical": _variable_choices_hourly_loca,
-        }
-        _variable_choices_daily = {
-            "Dynamical": _variable_choices_hourly_wrf,
-            "Statistical": _variable_choices_daily_loca,
-        }
-
-        self._variable_choices = {
-            "hourly": _variable_choices_hourly,
-            "daily": _variable_choices_daily,
-        }
-
-        # hard-coded options:
-        self._scenario_choices = {
-            "historical": "Historical Climate",
-            "": "Historical Reconstruction",
-            "ssp245": "SSP 2-4.5 -- Middle of the Road",
-            "ssp370": "SSP 3-7.0 -- Business as Usual",
-            "ssp585": "SSP 5-8.5 -- Burn it All",
-        }
-
-        self._resolutions = list(
-            set(e.metadata["nominal_resolution"] for e in self._cat.values())
-        )
-
-        _scenario_list = []
-        for resolution in self._resolutions:
-            _temp = list(
-                set(
-                    e.metadata["experiment_id"]
-                    for e in self._cat.values()
-                    if e.metadata["nominal_resolution"] == resolution
-                )
-            )
-            _temp.sort()  # consistent order
-            _scenario_subset = [(self._scenario_choices[e], e) for e in _temp]
-            _scenario_subset = dict(_scenario_subset)
-            _scenario_list.append((resolution, _scenario_subset))
-        self._scenarios = dict(_scenario_list)
-
->>>>>>> f8cadd8b
+
 
 class DataSelector(param.Parameterized):
     """
