"""Backend functions related to providing and dynamically setting data selections.
Boundaries function for storing parquet geometries for spatial subsetting."""

import datetime as dt
import param
import panel as pn
import intake
from shapely.geometry import box, Polygon
from matplotlib.figure import Figure
import matplotlib.ticker as ticker
import cartopy.crs as ccrs
import cartopy.feature as cfeature
import geopandas as gpd
import pandas as pd
import pkg_resources
import warnings
from .unit_conversions import _get_unit_conversion_options
from .catalog_convert import (
    _downscaling_method_to_activity_id,
    _resolution_to_gridlabel,
    _timescale_to_table_id,
    _scenario_to_experiment_id,
)

# Import package data
var_catalog_resource = pkg_resources.resource_filename(
    "climakitae", "data/variable_descriptions.csv"
)
var_catalog = pd.read_csv(var_catalog_resource, index_col=None)
unit_options_dict = _get_unit_conversion_options()


# =========================== LOCATION SELECTIONS ==============================

# constants: instead will be read from database of some kind:
_cached_stations = [
    "",
    "BAKERSFIELD MEADOWS FIELD",
    "BLYTHE ASOS",
    "BURBANK-GLENDALE-PASADENA AIRPORT",
    "LOS ANGELES DOWNTOWN USC CAMPUS",
    "NEEDLES AIRPORT",
    "FRESNO YOSEMITE INTERNATIONAL AIRPORT",
    "IMPERIAL COUNTY AIRPORT",
    "LAS VEGAS MCCARRAN INTERNATIONAL AP",
    "LOS ANGELES INTERNATIONAL AIRPORT",
    "LONG BEACH DAUGHERTY FIELD",
    "MERCED MUNICIPAL AIRPORT",
    "MODESTO CITY-COUNTY AIRPORT",
    "SAN DIEGO MIRAMAR WSCMO",
    "OAKLAND METRO INTERNATIONAL AIRPORT",
    "OXNARD VENTURA COUNTY AIRPORT",
    "PALM SPRINGS REGIONAL AIRPORT",
    "RIVERSIDE MUNICIPAL AIRPORT",
    "RED BLUFF MUNICIPAL AIRPORT",
    "SACRAMENTO EXECUTIVE AIRPORT",
    "SAN DIEGO LINDBERGH FIELD",
    "SANTA BARBARA MUNICIPAL AIRPORT",
    "SAN LUIS OBISPO AIRPORT",
    "GILLESPIE FIELD",
    "SAN FRANCISCO INTERNATIONAL AIRPORT",
    "SAN JOSE INTERNATIONAL AIRPORT",
    "SANTA ANA JOHN WAYNE AIRPORT",
    "THERMAL / PALM SPRINGS",
    "UKIAH MUNICIPAL AIRPORT",
    "LANCASTER WILLIAM J FOX FIELD",
]


class Boundaries:
    """Get geospatial polygon data from the AE catalog.
    Used to access boundaries for subsetting data by state, county, etc.
    """

    def __init__(self):
        """
        Parameters
        -----------
        _cat: intake.catalog.local.YAMLFileCatalog
            Catalog for parquet files
        _us_states: pd.DataFrame
            Table of US state names and geometries
        _ca_counties: pd.DataFrame
            Table of California county names and geometries
            Sorted by county name alphabetical order
        _ca_watersheds: pd.DataFrame
            Table of California watershed names and geometries
            Sorted by watershed name alphabetical order
        _ca_utilities: pd.DataFrame
            Table of California IOUs and POUs, names and geometries
        _ca_forecast_zones: pd.DataFrame
            Table of California Demand Forecast Zones
        """
        self._cat = intake.open_catalog(
            "https://cadcat.s3.amazonaws.com/parquet/catalog.yaml"
        )
        self._us_states = self._cat.states.read()
        self._ca_counties = self._cat.counties.read().sort_values("NAME")
        self._ca_watersheds = self._cat.huc8.read().sort_values("Name")
        self._ca_utilities = self._cat.utilities.read()
        self._ca_forecast_zones = self._cat.dfz.read()

        # For Forecast Zones named "Other", replace that with the name of the county
        self._ca_forecast_zones.loc[
            self._ca_forecast_zones["FZ_Name"] == "Other", "FZ_Name"
        ] = self._ca_forecast_zones["FZ_Def"]

    def get_us_states(self):
        """
        Returns a custom sorted dictionary of state abbreviations and indices.

        Returns
        -------
        dict

        """
        _states_subset_list = [
            "CA",
            "NV",
            "OR",
            "WA",
            "UT",
            "MT",
            "ID",
            "AZ",
            "CO",
            "NM",
            "WY",
        ]
        _us_states_subset = self._us_states.query("abbrevs in @_states_subset_list")[
            ["abbrevs"]
        ]
        _us_states_subset["abbrevs"] = pd.Categorical(
            _us_states_subset["abbrevs"], categories=_states_subset_list
        )
        _us_states_subset.sort_values(by="abbrevs", inplace=True)
        return dict(zip(_us_states_subset.abbrevs, _us_states_subset.index))

    def get_ca_counties(self):
        """
        Returns a dictionary of California counties and their indices
        in the geoparquet file.

        Returns
        -------
        dict

        """
        return pd.Series(
            self._ca_counties.index, index=self._ca_counties["NAME"]
        ).to_dict()

    def get_ca_watersheds(self):
        """
        Returns a lookup dictionary for CA watersheds that references
        the geoparquet file.

        Returns
        -------
        dict

        """
        return pd.Series(
            self._ca_watersheds.index, index=self._ca_watersheds["Name"]
        ).to_dict()

    def get_forecast_zones(self):
        """
        Returns a lookup dictionary for CA watersheds that references
        the geoparquet file.

        Returns
        -------
        dict

        """
        return pd.Series(
            self._ca_forecast_zones.index, index=self._ca_forecast_zones["FZ_Name"]
        ).to_dict()

    def get_ious_pous(self):
        """
        Returns a lookup dictionary for IOUs & POUs that references
        the geoparquet file.

        Returns
        -------
        dict

        """
        put_at_top = [  # Put in the order you want it to appear in the dropdown
            "Pacific Gas & Electric Company",
            "San Diego Gas & Electric",
            "Southern California Edison",
            "Los Angeles Department of Water & Power",
            "Sacramento Municipal Utility District",
        ]
        other_IOUs_POUs_list = [
            ut for ut in self._ca_utilities["Utility"] if ut not in put_at_top
        ]
        other_IOUs_POUs_list = sorted(other_IOUs_POUs_list)  # Put in alphabetical order
        ordered_list = put_at_top + other_IOUs_POUs_list
        _subset = self._ca_utilities.query("Utility in @ordered_list")[["Utility"]]
        _subset["Utility"] = pd.Categorical(_subset["Utility"], categories=ordered_list)
        _subset.sort_values(by="Utility", inplace=True)
        return dict(zip(_subset["Utility"], _subset.index))

    def boundary_dict(self):
        """
        This returns a dictionary of lookup dictionaries for each set of
        geoparquet files that the user might be choosing from. It is used to
        populate the selector object dynamically as the category in
        '_LocSelectorArea.area_subset' changes.

        Returns
        -------
        dict

        """
        _all_options = {
            "none": {"entire domain": 0},
            "lat/lon": {"coordinate selection": 0},
            "states": self.get_us_states(),
            "CA counties": self.get_ca_counties(),
            "CA watersheds": self.get_ca_watersheds(),
            "CA Electric Load Serving Entities (IOU & POU)": self.get_ious_pous(),
            "CA Electricity Demand Forecast Zones": self.get_forecast_zones(),
        }
        return _all_options


class _LocSelectorArea(param.Parameterized):
    """
    Used to produce a panel of widgets for entering one of the types of location
    information used to define a timeseries from an average over an area. Will
    update 'location' with whatever reflects the last change made to any one of
    the options. User can:
    1. update the latitude or longitude of a bounding box
    2. select a predefined area, from a set of geoparquet files
        in S3 we pre-select
    [future: 3. upload their own shapefile with the outline of a natural or
        administrative geographic area]
    """

    area_subset = param.ObjectSelector(objects=dict())
    cached_area = param.ObjectSelector(objects=dict())
    latitude = param.Range(default=(32.5, 42), bounds=(10, 67))
    longitude = param.Range(default=(-125.5, -114), bounds=(-156.82317, -84.18701))

    def __init__(self, **params):
        super().__init__(**params)

        # Get geography boundaries and selection options
        self._geographies = Boundaries()
        self._geography_choose = self._geographies.boundary_dict()

        # Set params
        self.area_subset = "none"
        self.param["area_subset"].objects = list(self._geography_choose.keys())
        self.param["cached_area"].objects = list(
            self._geography_choose[self.area_subset].keys()
        )

    _wrf_bb = {
        "45 km": Polygon(
            [
                (-123.52125549316406, 9.475631713867188),
                (-156.8231658935547, 35.449039459228516),
                (-102.43182373046875, 67.32866668701172),
                (-84.18701171875, 26.643436431884766),
            ]
        ),
        "9 km": Polygon(
            [
                (-116.69509887695312, 22.267112731933594),
                (-138.42117309570312, 43.23344802856445),
                (-110.90779113769531, 57.5806770324707),
                (-94.9368896484375, 31.627288818359375),
            ]
        ),
        "3 km": Polygon(
            [
                (-117.80029, 29.978943),
                (-127.95593, 40.654625),
                (-120.79376, 44.8999),
                (-111.23247, 33.452168),
            ]
        ),
    }

    @param.depends("latitude", "longitude", watch=True)
    def _update_area_subset_to_lat_lon(self):
        """
        Makes the dropdown options for 'area subset' reflect that the user is
        adjusting the latitude or longitude slider.
        """
        if self.area_subset != "lat/lon":
            self.area_subset = "lat/lon"

    @param.depends("area_subset", watch=True)
    def _update_cached_area(self):
        """
        Makes the dropdown options for 'cached area' reflect the type of area
        subsetting selected in 'area_subset' (currently state, county, or
        watershed boundaries).
        """
        self.param["cached_area"].objects = list(
            self._geography_choose[self.area_subset].keys()
        )
        self.cached_area = list(self._geography_choose[self.area_subset].keys())[0]


def _add_res_to_ax(
    poly, ax, rotation, xy, label, color="black", crs=ccrs.PlateCarree()
):
    """Add resolution line and label to axis

    Parameters
    ----------
    poly: geometry to plot
    ax: matplotlib axis
    color: matplotlib color
    rotation: int
    xy: tuple
    label: str
    crs: projection

    """
    ax.add_geometries(
        [poly], crs=ccrs.PlateCarree(), edgecolor=color, facecolor="white"
    )
    ax.annotate(
        label,
        xy=xy,
        rotation=rotation,
        color="black",
        xycoords=crs._as_mpl_transform(ax),
    )


class _ViewLocationSelections(param.Parameterized):
    """View the current location selections on a map
    Updates dynamically

    Parameters
    ----------
    location: LocSelectorArea
        User location selections
    selections: DataSelector
        User data selections

    """

    def __init__(self, **params):
        super().__init__(**params)

    @param.depends(
        "selections.downscaling_method",
        "selections.resolution",
        "location.latitude",
        "location.longitude",
        "location.area_subset",
        "location.cached_area",
        watch=True,
    )
    def view(self):
        fig0 = Figure(figsize=(2.9, 2.9))
        proj = ccrs.Orthographic(-118, 40)
        crs_proj4 = proj.proj4_init  # used below
        xy = ccrs.PlateCarree()
        ax = fig0.add_subplot(111, projection=proj)

        if "LOCA" in self.selections.downscaling_method:
            # 3km LOCA grid shown whenever LOCA is selected, even if WRF is also selected
            _add_res_to_ax(
                poly=self.location._wrf_bb["3 km"],
                ax=ax,
                color="magenta",
                rotation=32,
                xy=(-127, 39),
                label="3-km statistical",
            )

        elif self.selections.downscaling_method == ["Dynamical"]:
            # If only WRF is selected (indicated by list with only WRF
            if self.selections.resolution == "45 km":
                _add_res_to_ax(
                    poly=self.location._wrf_bb["45 km"],
                    ax=ax,
                    color="green",
                    rotation=28,
                    xy=(-154, 33.8),
                    label="45-km dynamical",
                )
            elif self.selections.resolution == "9 km":
                _add_res_to_ax(
                    poly=self.location._wrf_bb["9 km"],
                    ax=ax,
                    color="dodgerblue",
                    rotation=32,
                    xy=(-135, 42),
                    label="9-km dynamical",
                )
            elif self.selections.resolution == "3 km":
                _add_res_to_ax(
                    poly=self.location._wrf_bb["3 km"],
                    ax=ax,
                    color="darkorange",
                    rotation=32,
                    xy=(-127, 39),
                    label="3-km dynamical",
                )
        mpl_pane = pn.pane.Matplotlib(fig0, dpi=144)

        # Set plot extent
        if (self.selections.resolution == "3 km") or (
            "CA" in self.location.area_subset
        ):
            extent = [-125, -114, 31, 43]  # Zoom in on CA
        elif (self.selections.resolution == "9 km") or (
            self.location.area_subset == "states"
        ):
            extent = [-130, -100, 25, 50]  # Just shows US states
        elif self.location.area_subset in ["none", "lat/lon"]:
            extent = [
                -150,
                -88,
                8,
                66,
            ]  # Widest extent possible-- US, some of Mexico and Canada
        else:  # Default for all other selections
            extent = [-125, -114, 31, 43]  # Zoom in on CA
        ax.set_extent(extent, crs=xy)

        def plot_subarea(boundary_dataset):
            subarea = boundary_dataset[boundary_dataset.index == shape_index]
            df_ae = subarea.to_crs(crs_proj4)
            df_ae.plot(ax=ax, color="b", zorder=2)
            mpl_pane.param.trigger("object")

        if self.location.area_subset == "lat/lon":
            geometry = box(
                self.location.longitude[0],
                self.location.latitude[0],
                self.location.longitude[1],
                self.location.latitude[1],
            )
            ax.add_geometries(
                [geometry], crs=ccrs.PlateCarree(), edgecolor="b", facecolor="None"
            )
        elif self.location.area_subset != "none":
            shape_index = int(
                self.location._geography_choose[self.location.area_subset][
                    self.location.cached_area
                ]
            )
            if self.location.area_subset == "states":
                plot_subarea(self.location._geographies._us_states)
            elif self.location.area_subset == "CA counties":
                plot_subarea(self.location._geographies._ca_counties)
            elif self.location.area_subset == "CA watersheds":
                plot_subarea(self.location._geographies._ca_watersheds)
            elif (
                self.location.area_subset
                == "CA Electric Load Serving Entities (IOU & POU)"
            ):
                plot_subarea(self.location._geographies._ca_utilities)
            elif self.location.area_subset == "CA Electricity Demand Forecast Zones":
                plot_subarea(self.location._geographies._ca_forecast_zones)

        # Add state lines, international borders, and coastline
        ax.add_feature(cfeature.STATES, linewidth=0.5, edgecolor="gray")
        ax.add_feature(cfeature.COASTLINE, linewidth=0.5, edgecolor="darkgray")
        ax.add_feature(cfeature.BORDERS, edgecolor="darkgray")
        return mpl_pane


class _LocSelectorPoint(param.Parameterized):
    """
    If the user wants a timeseries that pertains to a point, they may choose
    from among a set of pre-calculated station locations. Later this class can
    be extended to accomodate user-specified station data. Produces a panel from
    which to select from pre-calculated stations, and updates the 'location'
    object accordingly.
    """

    cached_station = param.Selector(objects=_cached_stations)

    @param.depends("cached_station", watch=True)
    def _update_location(self):
        """Updates the 'location' object to be the point associated with the selected station."""
        location = _stations_database[self.cached_station]


# ============================ DATA SELECTIONS =================================


def _get_simulation_options(cat, activity_id, table_id, grid_label, experiment_id):
    """Get simulations for user selections. This function is not intended to provide user options,
    but is rather used to provide information only. It also serves to remove ensmean as an option.

    Args:
        cat (intake catalog): catalog
        activity_id (str): dataset name (i.e. "WRF")
        table_id (str): timescale
        grid_label (str): resolution
        experiment_id (list of str): selected scenario/s

    Returns:
        simulation_options (list of strs): valid simulation (source_id) options for input

    """

    # Get catalog subset from user inputs
    with warnings.catch_warnings(record=True):
        cat_subset = cat.search(
            activity_id=activity_id,
            table_id=table_id,
            grid_label=grid_label,
            experiment_id=experiment_id,
        )

    # Get all unique simulation options from catalog selection
    try:
        simulation_options = cat_subset.unique()["source_id"]
        if "ensmean" in simulation_options:
            simulation_options.remove("ensmean")  # Remove ensemble means
    except:
        simulation_options = []
    return simulation_options


def _get_variable_options_df(
    var_catalog, unique_variable_ids, downscaling_method, timescale
):
    """Get variable options to display depending on downscaling method and timescale

    Parameters
    ----------
    var_catalog: pd.DataFrame
        Variable descriptions, units, etc in table format
    unique_variable_ids: list of strs
        List of unique variable ids from catalog.
        Used to subset var_catalog
    downscaling_method: list, one of ["Dynamical"], ["Statistical"], or ["Dynamical","Statistical"]
        Data downscaling method
    timescale: str, one of "hourly", "daily", or "monthly"
        Timescale

    Returns
    -------
    pd.DataFrame
        Subset of var_catalog for input downscaling_method and timescale
    """
    if timescale in ["daily", "monthly"]:
        timescale = "daily/monthly"
    # Catalog options and derived options together
    var_options_plus_derived = unique_variable_ids + [
        "rh_derived",
        "wind_speed_derived",
        "dew_point_derived",
    ]
    variable_options_df = var_catalog[
        (var_catalog["show"] == True)
        & (  # Make sure it's a valid variable selection
            var_catalog["variable_id"].isin(var_options_plus_derived)
            & (  # Make sure variable_id is part of the catalog options for user selections
                var_catalog["timescale"] == timescale
            )  # Make sure its the right timescale
        )
    ]

    if set(["Dynamical", "Statistical"]).issubset(downscaling_method):
        variable_options_df = variable_options_df[
            # Get shared variables
            variable_options_df["display_name"].duplicated()
        ]
    else:
        variable_options_df = variable_options_df[
            # Get variables only from one downscaling method
            variable_options_df["downscaling_method"].isin(downscaling_method)
        ]
    return variable_options_df


class _DataSelector(param.Parameterized):
    """
    An object to hold data parameters, which depends only on the 'param'
    library. Currently used in '_display_select', which uses 'panel' to draw the
    gui, but another UI could in principle be used to update these parameters
    instead.
    """

    # Defaults
    default_variable = "Air Temperature at 2m"
    time_slice = param.Range(default=(1980, 2015), bounds=(1950, 2100))
    resolution = param.ObjectSelector(
        default="45 km", objects=["45 km", "9 km", "3 km"]
    )
    timescale = param.ObjectSelector(
        default="monthly", objects=["hourly", "daily", "monthly"]
    )
    scenario_historical = param.ListSelector(
        default=["Historical Climate"],
        objects=["Historical Reconstruction", "Historical Climate"],
    )
    area_average = param.ObjectSelector(
        default="No",
        objects=["Yes", "No"],
        doc="""Compute an area average?""",
    )
    downscaling_method = param.ListSelector(
        default=["Dynamical"], objects=["Dynamical", "Statistical (available soon)"]
    )

    # Empty params, initialized in __init__
    scenario_ssp = param.ListSelector(objects=dict())
    simulation = param.ListSelector(objects=dict())
    variable = param.ObjectSelector(objects=dict())
    units = param.ObjectSelector(objects=dict())
    extended_description = param.ObjectSelector(objects=dict())
    variable_id = param.ObjectSelector(objects=dict())
    _data_warning = param.String(
        default="", doc="Warning if user has made a bad selection"
    )

    # Temporal range of each dataset
    historical_climate_range = (1980, 2015)
    historical_reconstruction_range = (1950, 2022)
    ssp_range = (2015, 2100)

    def __init__(self, **params):
        # Set default values
        super().__init__(**params)

        # Variable catalog info
        self.cat_subset = self.cat.search(
            activity_id=[
                _downscaling_method_to_activity_id(dm) for dm in self.downscaling_method
            ],
            table_id=_timescale_to_table_id(self.timescale),
            grid_label=_resolution_to_gridlabel(self.resolution),
        )
<<<<<<< HEAD
        self.unique_variable_ids = self.cat_subset.unique()["variable_id"]
        # Get more info about that subset of unique variable ids
=======
        self.unique_variable_ids = self.cat_subset.unique()["variable_id"]["values"]

        # Get variable options to display to user
        # This will further subset the variable options from
        # self.cat_subset.unique()["variable_id"]["values"], only showing
        # the user certain variables within that list dependent upon the
        # settings in var_catalog
>>>>>>> 008d6216
        self.variable_options_df = _get_variable_options_df(
            var_catalog=var_catalog,
            unique_variable_ids=self.unique_variable_ids,
            downscaling_method=self.downscaling_method,
            timescale=self.timescale,
        )

        # Set scenario param
        scenario_ssp_options = [
            _scenario_to_experiment_id(scen, reverse=True)
            for scen in self.cat_subset.unique()["experiment_id"]
            if "ssp" in scen
        ]
        for scenario_i in [
            "SSP 2-4.5 -- Middle of the Road",
            "SSP 3-7.0 -- Business as Usual",
            "SSP 5-8.5 -- Burn it All",
        ]:
            if scenario_i in scenario_ssp_options:  # Reorder list
                scenario_ssp_options.remove(scenario_i)  # Remove item
                scenario_ssp_options.append(scenario_i)  # Add to back of list
        self.param["scenario_ssp"].objects = scenario_ssp_options
        self.scenario_ssp = []

        # Set variable param
        self.param["variable"].objects = self.variable_options_df.display_name.values
        self.variable = self.default_variable

        # Set simulation param
        self.simulation = _get_simulation_options(
            cat=self.cat,
            activity_id=[
                _downscaling_method_to_activity_id(dm) for dm in self.downscaling_method
            ],
            table_id=_timescale_to_table_id(self.timescale),
            grid_label=_resolution_to_gridlabel(self.resolution),
            experiment_id=[
                _scenario_to_experiment_id(scen)
                for scen in self.scenario_ssp + self.scenario_historical
            ],
        )

        # Set colormap, units, & extended description
        var_info = self.variable_options_df[
            self.variable_options_df["display_name"] == self.variable
        ]

        # Set params that are not selected by the user
        self.colormap = var_info.colormap.item()
        self.units = var_info.unit.item()
        self.extended_description = var_info.extended_description.item()
        self.variable_id = var_info.variable_id.item()
        self._data_warning = ""

    @param.depends("timescale", "resolution", watch=True)
    def _update_var_options(self):
        """Update unique variable options"""
        self.cat_subset = self.cat.search(
            activity_id=[
                _downscaling_method_to_activity_id(dm) for dm in self.downscaling_method
            ],
            table_id=_timescale_to_table_id(self.timescale),
            grid_label=_resolution_to_gridlabel(self.resolution),
        )
<<<<<<< HEAD
        self.unique_variable_ids = self.cat_subset.unique()["variable_id"]

        # Get more info about that subset of unique variable ids
=======
        self.unique_variable_ids = self.cat_subset.unique()["variable_id"]["values"]
>>>>>>> 008d6216
        self.variable_options_df = _get_variable_options_df(
            var_catalog=var_catalog,
            unique_variable_ids=self.unique_variable_ids,
            downscaling_method=self.downscaling_method,
            timescale=self.timescale,
        )

        # Reset variable dropdown
        var_options = self.variable_options_df.display_name.values
        self.param["variable"].objects = var_options
        if self.variable not in var_options:
            self.variable = var_options[0]

    @param.depends("resolution", "location.area_subset", watch=True)
    def _update_states_3km(self):
        if self.location.area_subset == "states":
            if self.resolution == "3 km":
                if "Statistical" in self.downscaling_method:
                    self.location.param["cached_area"].objects = ["CA"]
                elif self.downscaling_method == ["Dynamical"]:
                    self.location.param["cached_area"].objects = [
                        "CA",
                        "NV",
                        "OR",
                        "UT",
                        "AZ",
                    ]
                self.location.cached_area = "CA"
            else:
                self.location.param[
                    "cached_area"
                ].objects = self.location._geography_choose["states"].keys()

    @param.depends("downscaling_method", watch=True)
    def _remove_hourly_LOCA(self):
        if self.downscaling_method == ["Dynamical"]:
            self.param["timescale"].objects = ["hourly", "daily", "monthly"]
        else:
            self.param["timescale"].objects = ["daily", "monthly"]
            if self.timescale == "hourly":
                self.timescale = "daily"

    @param.depends("downscaling_method", watch=True)
    def _update_resolution(self):
        """Remove resolution options if LOCA is selected"""
        if self.downscaling_method == ["Dynamical"]:
            self.param["resolution"].objects = ["3 km", "9 km", "45 km"]

        else:  # No 45km or 9km option for LOCA grid
            self.param["resolution"].objects = ["3 km"]
            if self.resolution in ["45 km", "9 km"]:
                self.resolution = "3 km"

    @param.depends("variable", "timescale", watch=True)
    def _update_unit_options(self):
        """Update unit options and native units for selected variable."""
        var_info = self.variable_options_df[
            self.variable_options_df["display_name"] == self.variable
        ]  # Get info for just that variable
        native_unit = var_info.unit.item()
        if (
            native_unit in unit_options_dict.keys()
        ):  # See if there's unit conversion options for native variable
            self.param["units"].objects = unit_options_dict[native_unit]
        else:  # Just use native units if no conversion options available
            self.param["units"].objects = [native_unit]
        self.units = native_unit

    @param.depends("variable", "timescale", "resolution", watch=True)
    def _update_cmap_and_extended_description(self):
        var_info = self.variable_options_df[
            self.variable_options_df["display_name"] == self.variable
        ]  # Get info for just that variable
        self.colormap = var_info.colormap.item()
        self.extended_description = var_info.extended_description.item()
        self.variable_id = var_info.variable_id.item()

    @param.depends("resolution", "scenario_ssp", "scenario_historical", watch=True)
    def _update_scenarios(self):
        """
        Update scenario options. Raise data warning if a bad selection is made.
        """

        # Get scenario options in catalog format
        scenario_ssp_options = [
            _scenario_to_experiment_id(scen, reverse=True)
            for scen in self.cat_subset.unique()["experiment_id"]
            if "ssp" in scen
        ]
        for scenario_i in [
            "SSP 2-4.5 -- Middle of the Road",
            "SSP 3-7.0 -- Business as Usual",
            "SSP 5-8.5 -- Burn it All",
        ]:
            if scenario_i in scenario_ssp_options:  # Reorder list
                scenario_ssp_options.remove(scenario_i)  # Remove item
                scenario_ssp_options.append(scenario_i)  # Add to back of list
        self.param["scenario_ssp"].objects = scenario_ssp_options
        self.scenario_ssp = [x for x in self.scenario_ssp if x in scenario_ssp_options]

    @param.depends("scenario_ssp", "scenario_historical", "time_slice", watch=True)
    def _update_data_warning(self):
        """Update warning raised to user based on their data selections."""
        data_warning = ""
        bad_time_slice_warning = """You've selected a time slice that is outside the temporal range 
        of the selected data."""
        # Warning based on data scenario selections
        if (  # Warn user that they cannot have SSP data and ERA5-WRF data
            True in ["SSP" in one for one in self.scenario_ssp]
        ) and ("Historical Reconstruction" in self.scenario_historical):
            data_warning = """Historical Reconstruction data is not available with SSP data.
            Try using the Historical Climate data instead."""

        elif (  # Warn user if no data is selected
            not True in ["SSP" in one for one in self.scenario_ssp]
        ) and (not True in ["Historical" in one for one in self.scenario_historical]):
            data_warning = "Please select as least one dataset."

        elif (
            (  # If both historical options are selected, warn user the data will be cut
                "Historical Reconstruction" in self.scenario_historical
            )
            and ("Historical Climate" in self.scenario_historical)
        ):
            data_warning = """The timescale of Historical Reconstruction data will be cut 
            to match that of the Historical Climate data if both are retrieved."""

        # Warnings based on time slice selections
        if (not True in ["SSP" in one for one in self.scenario_ssp]) and (
            "Historical Climate" in self.scenario_historical
        ):
            if (self.time_slice[0] < self.historical_climate_range[0]) or (
                self.time_slice[1] > self.historical_climate_range[1]
            ):
                data_warning = bad_time_slice_warning
        elif True in ["SSP" in one for one in self.scenario_ssp]:
            if not True in ["Historical" in one for one in self.scenario_historical]:
                if (self.time_slice[0] < self.ssp_range[0]) or (
                    self.time_slice[1] > self.ssp_range[1]
                ):
                    data_warning = bad_time_slice_warning
            else:
                if (self.time_slice[0] < self.historical_climate_range[0]) or (
                    self.time_slice[1] > self.ssp_range[1]
                ):
                    data_warning = bad_time_slice_warning
        elif self.scenario_historical == ["Historical Reconstruction"]:
            if (self.time_slice[0] < self.historical_reconstruction_range[0]) or (
                self.time_slice[1] > self.historical_reconstruction_range[1]
            ):
                data_warning = bad_time_slice_warning

        # Show warning
        self._data_warning = data_warning

    @param.depends("scenario_ssp", "scenario_historical", watch=True)
    def _update_time_slice_range(self):
        """
        Will discourage the user from selecting a time slice that does not exist
        for any of the selected scenarios, by updating the default range of years.
        """
        low_bound, upper_bound = self.time_slice

        if self.scenario_historical == ["Historical Climate"]:
            low_bound, upper_bound = self.historical_climate_range
        elif self.scenario_historical == ["Historical Reconstruction"]:
            low_bound, upper_bound = self.historical_reconstruction_range
        elif all(  # If both historical options are selected, and no SSP is selected
            [
                x in ["Historical Reconstruction", "Historical Climate"]
                for x in self.scenario_historical
            ]
        ) and (not True in ["SSP" in one for one in self.scenario_ssp]):
            low_bound, upper_bound = self.historical_climate_range

        if True in ["SSP" in one for one in self.scenario_ssp]:
            if (
                "Historical Climate" in self.scenario_historical
            ):  # If also append historical
                low_bound = self.historical_climate_range[0]
            else:
                low_bound = self.ssp_range[0]
            upper_bound = self.ssp_range[1]

        self.time_slice = (low_bound, upper_bound)

    @param.depends("scenario_ssp", "scenario_historical", "timescale", watch=True)
    def _update_simulation(self):
        """Simulation options will change if the scenario changes,
        or if the timescale changes, due to the fact that the ensmean
        data is available (and needs to be removed) for hourly data."""
        self.simulation = _get_simulation_options(
            cat=self.cat,
            activity_id=[
                _downscaling_method_to_activity_id(dm) for dm in self.downscaling_method
            ],
            table_id=_timescale_to_table_id(self.timescale),
            grid_label=_resolution_to_gridlabel(self.resolution),
            experiment_id=[
                _scenario_to_experiment_id(scen)
                for scen in self.scenario_ssp + self.scenario_historical
            ],
        )

    @param.depends("time_slice", "scenario_ssp", "scenario_historical", watch=False)
    def view(self):
        """
        Displays a timeline to help the user visualize the time ranges
        available, and the subset of time slice selected.
        """
        fig0 = Figure(figsize=(3, 1.75))
        ax = fig0.add_subplot(111)
        ax.spines["right"].set_color("none")
        ax.spines["left"].set_color("none")
        ax.yaxis.set_major_locator(ticker.NullLocator())
        ax.spines["top"].set_color("none")
        ax.xaxis.set_ticks_position("bottom")
        ax.set_xlim(1950, 2100)
        ax.set_ylim(0, 1)
        ax.tick_params(labelsize=11)
        ax.xaxis.set_major_locator(ticker.AutoLocator())
        ax.xaxis.set_minor_locator(ticker.AutoMinorLocator())
        mpl_pane = pn.pane.Matplotlib(fig0, dpi=144)

        y_offset = 0.15
        if (self.scenario_ssp is not None) and (self.scenario_historical is not None):
            for scen in self.scenario_ssp + self.scenario_historical:
                if ["SSP" in one for one in self.scenario_ssp]:
                    if scen in [
                        "Historical Climate",
                        "Historical Reconstruction",
                    ]:
                        continue

                if scen == "Historical Reconstruction":
                    color = "darkblue"
                    if "Historical Climate" in self.scenario_historical:
                        center = 1997.5  # 1980-2014
                        x_width = 17.5
                        ax.annotate(
                            "Reconstruction", xy=(1967, y_offset + 0.06), fontsize=12
                        )
                    else:
                        center = 1986  # 1950-2022
                        x_width = 36
                        ax.annotate(
                            "Reconstruction", xy=(1955, y_offset + 0.06), fontsize=12
                        )

                elif scen == "Historical Climate":
                    color = "c"
                    center = 1997.5  # 1980-2014
                    x_width = 17.5
                    ax.annotate("Historical", xy=(1979, y_offset + 0.06), fontsize=12)

                elif "SSP" in scen:
                    center = 2057.5  # 2015-2100
                    x_width = 42.5
                    scenario_label = scen[:10]
                    if "2-4.5" in scen:
                        color = "#f69320"
                    elif "3-7.0" in scen:
                        color = "#df0000"
                    elif "5-8.5" in scen:
                        color = "#980002"
                    if "Historical Climate" in self.scenario_historical:
                        ax.errorbar(
                            x=1997.5, y=y_offset, xerr=17.5, linewidth=8, color="c"
                        )
                        ax.annotate(
                            "Historical", xy=(1979, y_offset + 0.06), fontsize=12
                        )
                    ax.annotate(scen[:10], xy=(2035, y_offset + 0.06), fontsize=12)

                ax.errorbar(
                    x=center, y=y_offset, xerr=x_width, linewidth=8, color=color
                )

                y_offset += 0.28

        ax.fill_betweenx(
            [0, 1],
            self.time_slice[0],
            self.time_slice[1],
            alpha=0.8,
            facecolor="lightgrey",
        )
        return mpl_pane


# ================ PRINT STATEMENT EXPLAINING CURRENT USER SELECTIONS ===================


def _get_data_selection_description(selections, location):
    """
    Make a long string to output to the user to show all their current selections.
    Updates whenever any of the input values are changed.
    """

    # Edit how the scenarios are printed in the description to make it reader-friendly
    if True in ["SSP" in one for one in selections.scenario_ssp]:
        if "Historical Climate" in selections.scenario_historical:
            scenario_print = [
                "Historical + " + ssp[:9] for ssp in selections.scenario_ssp
            ]
        else:
            scenario_print = [ssp[:9] for ssp in selections.scenario_ssp]
    else:
        scenario_print = selections.scenario_ssp + selections.scenario_historical

    # Show lat/lon selection only if area_subset == lat/lon
    if location.area_subset == "lat/lon":
        # bbox = min Longitude , min Latitude , max Longitude , max Latitude
        cached_area_print = (
            "bounding box <br>"
            "({:.2f}".format(location.longitude[0])
            + ", {:.2f}".format(location.latitude[0])
            + ", {:.2f}".format(location.longitude[1])
            + ", {:.2f}".format(location.latitude[1])
            + ")"
        )
    elif location.area_subset == "none":
        cached_area_print = "entire " + str(selections.resolution) + " grid"
    else:
        cached_area_print = str(location.cached_area)

    _data_selection_description = (
        "<font size='+0.10'>Data selections: </font><br>"
        "<ul>"
        "<li><b>downscaling method: </b>"
        + ", ".join(selections.downscaling_method)
        + "</li>"
        "<li><b>variable: </b>" + str(selections.variable) + "</li>"
        "<li><b>units: </b>" + str(selections.units) + "</li>"
        "<li><b>temporal resolution: </b>" + str(selections.timescale) + "</li>"
        "<li><b>model resolution: </b>" + str(selections.resolution) + "</li>"
        "<li><b>timeslice: </b>"
        + str(selections.time_slice[0])
        + " - "
        + str(selections.time_slice[1])
        + "</li>"
        "<li><b>datasets: </b>" + ", ".join(scenario_print) + "</li>"
        "</ul>"
    )
    _location_selection_description = (
        "<font size='+0.10'>Location selections: </font><br>"
        "<ul>"
        "<li><b>location: </b>" + cached_area_print + "</li>"
        "<li><b>compute area average? </b>" + str(selections.area_average) + "</li>"
        "</ul>"
    )
    return _data_selection_description + _location_selection_description


class _SelectionDescription(param.Parameterized):
    """
    Make a long string to output to the user to show all their current selections.
    Updates whenever any of the input values are changed.
    """

    _data_selection_description = param.String(
        default="", doc="Description of the user data selections."
    )

    def __init__(self, **params):
        super().__init__(**params)

        self._data_selection_description = _get_data_selection_description(
            selections=self.selections,
            location=self.location,
        )

    @param.depends(
        "selections.units",
        "selections.variable",
        "selections.scenario_historical",
        "selections.scenario_ssp",
        "selections.timescale",
        "selections.resolution",
        "selections.time_slice",
        "selections.area_average",
        "selections.downscaling_method",
        "location.area_subset",
        "location.cached_area",
        "location.longitude",
        "location.latitude",
        watch=True,
    )
    def _update_data_selection_description(self):
        self._data_selection_description = _get_data_selection_description(
            selections=self.selections,
            location=self.location,
        )


# ================ DISPLAY LOCATION/DATA SELECTIONS IN PANEL ===================


def _selections_param_to_panel(selections):
    """For the _DataSelector object, get parameters and parameter
    descriptions formatted as panel widgets
    """
    area_average_text = pn.widgets.StaticText(
        value="Compute an area average across grid cells within your selected region?",
        name="",
    )
    area_average = pn.widgets.RadioButtonGroup.from_param(
        selections.param.area_average, inline=True
    )
    data_warning = pn.widgets.StaticText.from_param(
        selections.param._data_warning, name="", style={"color": "red"}
    )
    downscaling_method_text = pn.widgets.StaticText(value="", name="Downscaling method")
    downscaling_method = pn.widgets.CheckBoxGroup.from_param(
        selections.param.downscaling_method,
        inline=False,
        #### REMOVE THIS ONCE THE LOCA DATA IS AVAILABLE
        disabled=True,
    )
    historical_selection_text = pn.widgets.StaticText(
        value="<br>Estimates of recent historical climatic conditions",
        name="Historical Data",
    )
    historical_selection = pn.widgets.CheckBoxGroup.from_param(
        selections.param.scenario_historical
    )
    ssp_selection_text = pn.widgets.StaticText(
        value="<br> Shared Socioeconomic Pathways (SSPs) represent different global emissions scenarios",
        name="Future Model Data",
    )
    ssp_selection = pn.widgets.CheckBoxGroup.from_param(selections.param.scenario_ssp)
    resolution_text = pn.widgets.StaticText(
        value="Model resolution",
        name="",
    )
    resolution = pn.widgets.RadioButtonGroup.from_param(selections.param.resolution)
    timescale_text = pn.widgets.StaticText(value="", name="Timescale")
    timescale = pn.widgets.Select.from_param(selections.param.timescale, name="")
    time_slice = pn.widgets.RangeSlider.from_param(selections.param.time_slice, name="")
    units_text = pn.widgets.StaticText(name="Variable Units", value="")
    units = pn.widgets.RadioButtonGroup.from_param(selections.param.units)
    variable = pn.widgets.Select.from_param(selections.param.variable, name="")
    variable_text = pn.widgets.StaticText(name="Variable", value="")
    variable_description = pn.widgets.StaticText.from_param(
        selections.param.extended_description, name=""
    )

    widgets_dict = {
        "area_average": area_average,
        "data_warning": data_warning,
        "downscaling_method": downscaling_method,
        "historical_selection": historical_selection,
        "resolution": resolution,
        "ssp_selection": ssp_selection,
        "resolution": resolution,
        "timescale": timescale,
        "time_slice": time_slice,
        "units": units,
        "variable": variable,
        "variable_description": variable_description,
    }
    text_dict = {
        "area_average_text": area_average_text,
        "downscaling_method_text": downscaling_method_text,
        "historical_selection_text": historical_selection_text,
        "resolution_text": resolution_text,
        "ssp_selection_text": ssp_selection_text,
        "units_text": units_text,
        "timescale_text": timescale_text,
        "variable_text": variable_text,
    }

    return widgets_dict | text_dict


def _location_param_to_panel(location):
    """For the _LocSelectorArea object, get parameters and parameter
    descriptions formatted as panel widgets
    """
    area_subset = pn.widgets.Select.from_param(
        location.param.area_subset, name="Subset the data by..."
    )
    cached_area = pn.widgets.Select.from_param(
        location.param.cached_area, name="Location selection"
    )
    return {
        "area_subset": area_subset,
        "cached_area": cached_area,
        "latitude": location.param.latitude,
        "longitude": location.param.longitude,
    }


def _display_select(selections, location, map_view):
    """
    Called by 'select' at the beginning of the workflow, to capture user
    selections. Displays panel of widgets from which to make selections.
    Modifies 'selections' object, which is used by generate() to build an
    appropriate xarray Dataset.
    """

    selection_description = _SelectionDescription(
        selections=selections, location=location
    )

    # Get formatted panel widgets for each parameter
    selections_widgets = _selections_param_to_panel(selections)
    location_widgets = _location_param_to_panel(location)

    # Create panel parts
    col_1_selections = pn.Column(
        selections.view,
        selections_widgets["time_slice"],
        selections_widgets["historical_selection_text"],
        selections_widgets["historical_selection"],
        selections_widgets["ssp_selection_text"],
        selections_widgets["ssp_selection"],
        width=220,
    )
    col_2_selections = pn.Column(
        selections_widgets["downscaling_method_text"],
        selections_widgets["downscaling_method"],
        selections_widgets["timescale_text"],
        selections_widgets["timescale"],
        selections_widgets["variable_text"],
        selections_widgets["variable"],
        selections_widgets["variable_description"],
        selections_widgets["units_text"],
        selections_widgets["units"],
        selections_widgets["data_warning"],
        width=210,
    )
    data_card = pn.Card(
        pn.Row(col_1_selections, col_2_selections),
        title="Data selections",
        collapsible=False,
        width=450,
    )

    col_1_location = pn.Column(
        selections_widgets["resolution_text"],
        selections_widgets["resolution"],
        location_widgets["area_subset"],
        location_widgets["cached_area"],
        location_widgets["latitude"],
        location_widgets["longitude"],
        width=190,
    )
    col_2_location = pn.Column(
        map_view.view,
        selections_widgets["area_average_text"],
        selections_widgets["area_average"],
        width=200,
    )
    loc_card = pn.Card(
        pn.Row(col_1_location, col_2_location),
        title="Location selections",
        collapsible=False,
        # width=425
    )

    how_to_use = pn.Card(
        pn.widgets.StaticText(
            value="""
            In the first box, <b>make your data selections.</b> In the second box, <b>subset the 
            data by location</b> and choose whether or not to compute an area average over the 
            selected region. To retrieve the data, use the climakitae function <b>app.retrieve()</b>.
            """,
            name="",
        ),
        title="How to use this panel",
        width=250,
        collapsible=False,
    )

    your_selections = pn.Card(
        pn.widgets.StaticText.from_param(
            selection_description.param._data_selection_description, name=""
        ),
        title="Current selections",
        width=250,
        collapsible=False,
    )

    return pn.Row(data_card, loc_card, pn.Column(how_to_use, your_selections))


# =============================== EXPORT DATA ==================================


class _UserFileChoices:
    # reserved for later: text boxes for dataset to export
    # as well as a file name
    # data_var_name = param.String()
    # output_file_name = param.String()

    def __init__(self):
        self._export_format_choices = ["Pick a file format", "CSV", "GeoTIFF", "NetCDF"]


class _FileTypeSelector(param.Parameterized):
    """
    If the user wants to export an xarray dataset, they can choose
    their preferred format here. Produces a panel from which to select a
    supported file type.
    """

    user_options = _UserFileChoices()
    output_file_format = param.ObjectSelector(
        objects=user_options._export_format_choices
    )

    def _export_file_type(self):
        """Updates the 'user_export_format' object to be the format specified by the user."""
        user_export_format = self.output_file_format


def _user_export_select(user_export_format):
    """
    Called by 'export' at the end of the workflow. Displays panel
    from which to select the export file format. Modifies 'user_export_format'
    object, which is used by data_export() to export data to the user in their
    specified format.
    """

    data_to_export = pn.widgets.TextInput(
        name="Data to export", placeholder="Type name of dataset here"
    )

    # reserved for later: text boxes for dataset to export
    # as well as a file name
    # file_name = pn.widgets.TextInput(name='File name',
    #                                 placeholder='Type file name here')
    # file_input_col = pn.Column(user_export_format.param, data_to_export, file_name)
    return pn.Row(user_export_format.param)<|MERGE_RESOLUTION|>--- conflicted
+++ resolved
@@ -641,18 +641,10 @@
             table_id=_timescale_to_table_id(self.timescale),
             grid_label=_resolution_to_gridlabel(self.resolution),
         )
-<<<<<<< HEAD
+
         self.unique_variable_ids = self.cat_subset.unique()["variable_id"]
         # Get more info about that subset of unique variable ids
-=======
-        self.unique_variable_ids = self.cat_subset.unique()["variable_id"]["values"]
-
-        # Get variable options to display to user
-        # This will further subset the variable options from
-        # self.cat_subset.unique()["variable_id"]["values"], only showing
-        # the user certain variables within that list dependent upon the
-        # settings in var_catalog
->>>>>>> 008d6216
+
         self.variable_options_df = _get_variable_options_df(
             var_catalog=var_catalog,
             unique_variable_ids=self.unique_variable_ids,
@@ -717,13 +709,11 @@
             table_id=_timescale_to_table_id(self.timescale),
             grid_label=_resolution_to_gridlabel(self.resolution),
         )
-<<<<<<< HEAD
+
         self.unique_variable_ids = self.cat_subset.unique()["variable_id"]
 
         # Get more info about that subset of unique variable ids
-=======
-        self.unique_variable_ids = self.cat_subset.unique()["variable_id"]["values"]
->>>>>>> 008d6216
+
         self.variable_options_df = _get_variable_options_df(
             var_catalog=var_catalog,
             unique_variable_ids=self.unique_variable_ids,
