import param
import panel as pn
import intake
from shapely.geometry import box  # , Point, Polygon
from matplotlib.figure import Figure
import cartopy.crs as ccrs
import cartopy.feature as cfeature
import regionmask
import numpy as np
import geopandas as gpd
import pandas as pd

# support methods for core.Application.select

# constants: instead will be read from database of some kind:
_cached_stations = [
    "",
    "BAKERSFIELD MEADOWS FIELD",
    "BLYTHE ASOS",
    "BURBANK-GLENDALE-PASADENA AIRPORT",
    "LOS ANGELES DOWNTOWN USC CAMPUS",
    "NEEDLES AIRPORT",
    "FRESNO YOSEMITE INTERNATIONAL AIRPORT",
    "IMPERIAL COUNTY AIRPORT",
    "LAS VEGAS MCCARRAN INTERNATIONAL AP",
    "LOS ANGELES INTERNATIONAL AIRPORT",
    "LONG BEACH DAUGHERTY FIELD",
    "MERCED MUNICIPAL AIRPORT",
    "MODESTO CITY-COUNTY AIRPORT",
    "SAN DIEGO MIRAMAR WSCMO",
    "OAKLAND METRO INTERNATIONAL AIRPORT",
    "OXNARD VENTURA COUNTY AIRPORT",
    "PALM SPRINGS REGIONAL AIRPORT",
    "RIVERSIDE MUNICIPAL AIRPORT",
    "RED BLUFF MUNICIPAL AIRPORT",
    "SACRAMENTO EXECUTIVE AIRPORT",
    "SAN DIEGO LINDBERGH FIELD",
    "SANTA BARBARA MUNICIPAL AIRPORT",
    "SAN LUIS OBISPO AIRPORT",
    "GILLESPIE FIELD",
    "SAN FRANCISCO INTERNATIONAL AIRPORT",
    "SAN JOSE INTERNATIONAL AIRPORT",
    "SANTA ANA JOHN WAYNE AIRPORT",
    "THERMAL / PALM SPRINGS",
    "UKIAH MUNICIPAL AIRPORT",
    "LANCASTER WILLIAM J FOX FIELD",
]

# === Select ===================================
class Boundaries:
    def __init__(self):
        self._us_states = regionmask.defined_regions.natural_earth_v4_1_0.us_states_50
        self._ca_counties = gpd.read_file(
            "https://tigerweb.geo.census.gov/arcgis/rest/services/TIGERweb/State_County/MapServer/1/query?where=STATE=06&f=geojson"
        )
        self._ca_counties = self._ca_counties.sort_values("NAME")

        self._ca_watersheds_file = "https://gis.data.cnra.ca.gov/datasets/02ff4971b8084ca593309036fb72289c_0.zip?outSR=%7B%22latestWkid%22%3A3857%2C%22wkid%22%3A102100%7D"
        self._ca_watersheds = gpd.read_file(self._ca_watersheds_file)
        self._ca_watersheds = self._ca_watersheds.sort_values("Name")

    def get_us_states(self):
        """
        Opens regionmask to retrieve a dictionary of state abbreviations:index
        """
        _state_lookup = dict(
            [
                (
                    abbrev,
                    np.argwhere(np.asarray(self._us_states.abbrevs) == abbrev)[0][0],
                )
                for abbrev in [
                    "CA",
                    "NV",
                    "OR",
                    "WA",
                    "UT",
                    "MT",
                    "ID",
                    "AZ",
                    "CO",
                    "NM",
                    "WY",
                ]
            ]
        )
        return _state_lookup

    def get_ca_counties(self):
        """
        Returns a dictionary of California counties and their indices in the shapefile.
        """
        return pd.Series(
            self._ca_counties.index, index=self._ca_counties["NAME"]
        ).to_dict()

    def get_ca_watersheds(self):
        """
        Returns a lookup dictionary for CA watersheds that references the shapefile.
        """
        return pd.Series(
            self._ca_watersheds["OBJECTID"].values, index=self._ca_watersheds["Name"]
        ).to_dict()

    def boundary_dict(self):
        """
        This returns a dictionary of lookup dictionaries for each set of shapefiles that
        the user might be choosing from. It is used to populate the selector object dynamically
        as the category in 'LocSelectorArea.area_subset' changes.
        """
        _all_options = {
            "states": self.get_us_states(),
            "CA counties": self.get_ca_counties(),
            "CA watersheds": self.get_ca_watersheds(),
        }
        return _all_options


class LocSelectorArea(param.Parameterized):
    """
    Used to produce a panel of widgets for entering one of the types of location information used to
    define a timeseries from an average over an area. Will update 'location' with whatever reflects the
    last change made to any one of the options. User can
    1. update the latitude or longitude of a bounding box
    2. select a predefined area, from a set of shapefiles we pre-select
    [future: 3. upload their own shapefile with the outline of a natural or administrative geographic area]
    """

    area_subset = param.ObjectSelector(
        default="none",
        objects=["none", "lat/lon", "states", "CA counties", "CA watersheds"],
    )
    # would be nice if these lat/lon sliders were greyed-out when lat/lon subset option is not selected
    latitude = param.Range(default=(32.5, 42), bounds=(10, 67))
    longitude = param.Range(default=(-125.5, -114), bounds=(-156.82317, -84.18701))
    _geographies = Boundaries()
    _geography_choose = (
        _geographies.boundary_dict()
    ) 
    cached_area = param.ObjectSelector(
        default="CA", objects=list(_geography_choose["states"].keys())
    )

    @param.depends("area_subset", watch=True)
    def _update_cached_area(self):
        """
        Makes the dropdown options for 'cached area' reflect the type of area subsetting
        selected in 'area_subset' (currently state, county, or watershed boundaries).
        """
        if self.area_subset in ["states", "CA counties", "CA watersheds"]:
            # setting this to the dict works for initializing, but not updating an objects list:
            self.param["cached_area"].objects = list(
                self._geography_choose[self.area_subset].keys()
            )
            self.cached_area = list(self._geography_choose[self.area_subset].keys())[0]

    @param.depends("latitude", "longitude", "area_subset", "cached_area", watch=False)
    def view(self):
        geometry = box(
            self.longitude[0], self.latitude[0], self.longitude[1], self.latitude[1]
        )

        fig0 = Figure(figsize=(3, 3))
        proj = ccrs.Orthographic(-118, 40)
        crs_proj4 = proj.proj4_init  # used below
        ax = fig0.add_subplot(111, projection=proj)
        ax.set_extent([-160, -84, 8, 68], crs=ccrs.PlateCarree())
        ax.coastlines()
        ax.add_feature(cfeature.STATES, linewidth=0.5)

        mpl_pane = pn.pane.Matplotlib(fig0, dpi=144)
        if self.area_subset == "lat/lon":
            ax.set_extent([-160, -84, 8, 68], crs=ccrs.PlateCarree())
            ax.add_geometries([geometry], crs=ccrs.PlateCarree(),edgecolor='b',facecolor='None')
        elif self.area_subset == "states":
            ax.set_extent([-130, -100, 25, 50], crs=ccrs.PlateCarree())
            shape_index = int(
                self._geography_choose[self.area_subset][self.cached_area]
            )
            self._geographies._us_states[[shape_index]].plot(
                ax=ax, add_label=False, line_kws=dict(color="b")
            )
            mpl_pane.param.trigger("object")
        elif self.area_subset == "CA counties":
            ax.set_extent([-125, -114, 31, 43], crs=ccrs.PlateCarree())
            shapefile = self._geographies._ca_counties
            shape_index = int(
                self._geography_choose[self.area_subset][self.cached_area]
            )
            county = shapefile[shapefile.index == shape_index]
            df_ae = county.to_crs(crs_proj4)
            df_ae.plot(ax=ax, color="b")
            mpl_pane.param.trigger("object")
        elif self.area_subset == "CA watersheds":
            ax.set_extent([-125, -114, 31, 43], crs=ccrs.PlateCarree())
            shapefile = self._geographies._ca_watersheds
            shape_index = int(
                self._geography_choose[self.area_subset][self.cached_area]
            )
            basin = shapefile[shapefile["OBJECTID"] == shape_index]
            df_ae = basin.to_crs(crs_proj4)
            df_ae.plot(ax=ax, color="b")
            mpl_pane.param.trigger("object")

        return mpl_pane


class LocSelectorPoint(param.Parameterized):
    """
    If the user wants a timeseries that pertains to a point, they may choose from among a set of
    pre-calculated station locations. Later this class can be extended to accomodate user-specified
    station data. Produces a panel from which to select from pre-calculated stations, and updates
    the 'location' object accordingly.
    """

    cached_station = param.Selector(objects=_cached_stations)

    @param.depends("cached_station", watch=True)
    def _update_location(self):
        """Updates the 'location' object to be the point associated with the selected station."""
        location = _stations_database[self.cached_station]


class CatalogContents:
    def __init__(self):
        # get the list of data variables from one of the zarr files:
        self._cat = intake.open_catalog("https://cdcat.s3.amazonaws.com/cae.yaml")
        _ds = self._cat[list(self._cat)[0]].to_dask()
        _variable_choices_hourly_wrf = {
            v.attrs["description"].capitalize(): k for k, v in _ds.data_vars.items()
        }
        # _variable_choices_hourly_wrf = _variable_choices_hourly_wrf +['precipitation (total)', 'wind 10m magnitude'] #which we'll derive from what's there
        # expand this dictionary to also be dependent on LOCA vs WRF:
        _variable_choices_daily_loca = [
            "Temperature",
            "Maximum Relative Humidity",
            "Minimum Relative Humidity",
            "Solar Radiation",
            "Wind Speed",
            "Wind Direction",
            "Precipitation",
        ]
        _variable_choices_hourly_loca = ["Temperature", "Precipitation"]

        _variable_choices_hourly = {
            "Dynamical": _variable_choices_hourly_wrf,
            "Statistical": _variable_choices_hourly_loca,
        }
        _variable_choices_daily = {
            "Dynamical": _variable_choices_hourly_wrf,
            "Statistical": _variable_choices_daily_loca,
        }

        self._variable_choices = {
            "hourly": _variable_choices_hourly,
            "daily": _variable_choices_daily,
        }

        # hard-coded options:
        self._scenario_choices = {
            "historical": "Historical Climate",
            "": "Historical Reconstruction",
            "ssp245": "SSP 2-4.5 -- Middle of the Road",
            "ssp370": "SSP 3-7.0 -- Business as Usual",
            "ssp585": "SSP 5-8.5 -- Burn it All",
        }

        self._resolutions = list(
            set(e.metadata["nominal_resolution"] for e in self._cat.values())
        )

        _scenario_list = []
        for resolution in self._resolutions:
            _temp = list(
                set(
                    e.metadata["experiment_id"]
                    for e in self._cat.values()
                    if e.metadata["nominal_resolution"] == resolution
                )
            )
            _temp.sort() #consistent order
            _scenario_subset = [(self._scenario_choices[e], e) for e in _temp]
            _scenario_subset = dict(_scenario_subset)
            _scenario_list.append((resolution, _scenario_subset))
        self._scenarios = dict(_scenario_list)


class DataSelector(param.Parameterized):
    """
    An object to hold data parameters, which depends only on the 'param' library.
    Currently used in '_display_select', which uses 'panel' to draw the gui, but another
    UI could in principle be used to update these parameters instead.
    """

    _choices = CatalogContents()
    variable = param.ObjectSelector(
        default="T2", objects=_choices._variable_choices["hourly"]["Dynamical"]
    )
    timescale = param.ObjectSelector(
        default="monthly", objects=["hourly", "daily", "monthly"]
    )  # for WRF, will just coarsen data to start

    # not needed yet until we have LOCA data:
    # dyn_stat = param.ListSelector(objects=['Dynamical','Statistical'])

    # @param.depends('timescale','dyn_stat', watch=True)
    # def _update_variables(self):
    #    '''
    #    Updates variable choices, which are different between dynamical/statistical, and
    #    for statistical are also different for hourly/daily.
    #    '''
    #    variables = choices._variable_choices[self.timescale][self.dyn_stat]
    #    self.param['variable'].objects = variables
    #    self.variable = variables[0]
<<<<<<< HEAD

    scenario = param.ListSelector(objects=list(_choices._scenarios["45 km"].keys()))
=======
    scenario = param.ListSelector(objects=list(_choices._scenarios["45 km"].keys()),allow_None=True)
>>>>>>> eff5d2b6
    resolution = param.ObjectSelector(default="45 km", objects=_choices._resolutions)
    append_historical = param.Boolean(default=False)
    
    @param.depends("resolution","append_historical", watch=True)
    def _update_scenarios(self):
        _list_of_scenarios = list(self._choices._scenarios[self.resolution].keys())
        if self.append_historical:
            if "Historical Climate" in _list_of_scenarios:
                _list_of_scenarios.remove("Historical Climate")
        self.param["scenario"].objects = _list_of_scenarios
        self.scenario = [None] #resetting this avoids indexing errors with prior values

    area_average = param.Boolean(default=False)


def _display_select(selections, location, location_type="area average"):
    """
    Called by 'select' at the beginning of the workflow, to capture user selections. Displays panel of widgets
    from which to make selections. Location selection widgets depend on location_type argument, which can
    have only one of two values: 'area average' or 'station'. Modifies 'selections' object, which is used
    by generate() to build an appropriate xarray Dataset.
    Currently, core.Application.select does not pass an argument for location_type -- 'area average' is
    the only choice, until station-based data are available.
    """
    assert location_type in [
        "area average",
        "station",
    ], "Please enter either 'area average' or 'station'."

    # _which_loc_input = {'area average': LocSelectorArea, 'station': LocSelectorPoint}
    location_chooser = pn.Row(location.param, location.view)

    # add in when we have LOCA data too:
    # pn.widgets.RadioButtonGroup.from_param(selections.param.dyn_stat),
    first_row = pn.Row(
        pn.Column(
            selections.param.timescale,
            selections.param.variable,
            pn.widgets.RadioButtonGroup.from_param(selections.param.resolution),
        ),
        pn.Column(
            pn.widgets.CheckBoxGroup.from_param(selections.param.scenario),
            selections.param.append_historical,
            selections.param.area_average,
        )
    )
    return pn.Column(first_row, location_chooser)<|MERGE_RESOLUTION|>--- conflicted
+++ resolved
@@ -312,12 +312,8 @@
     #    variables = choices._variable_choices[self.timescale][self.dyn_stat]
     #    self.param['variable'].objects = variables
     #    self.variable = variables[0]
-<<<<<<< HEAD
-
-    scenario = param.ListSelector(objects=list(_choices._scenarios["45 km"].keys()))
-=======
+
     scenario = param.ListSelector(objects=list(_choices._scenarios["45 km"].keys()),allow_None=True)
->>>>>>> eff5d2b6
     resolution = param.ObjectSelector(default="45 km", objects=_choices._resolutions)
     append_historical = param.Boolean(default=False)
     
