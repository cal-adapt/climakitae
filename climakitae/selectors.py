import param
import panel as pn
import intake
from shapely.geometry import box, Polygon
from matplotlib.figure import Figure
import matplotlib.ticker as ticker
import cartopy.crs as ccrs
import cartopy.feature as cfeature
import regionmask
import numpy as np
import geopandas as gpd
import pandas as pd
import datetime as dt

# support methods for core.Application.select

# constants: instead will be read from database of some kind:
_cached_stations = [
    "",
    "BAKERSFIELD MEADOWS FIELD",
    "BLYTHE ASOS",
    "BURBANK-GLENDALE-PASADENA AIRPORT",
    "LOS ANGELES DOWNTOWN USC CAMPUS",
    "NEEDLES AIRPORT",
    "FRESNO YOSEMITE INTERNATIONAL AIRPORT",
    "IMPERIAL COUNTY AIRPORT",
    "LAS VEGAS MCCARRAN INTERNATIONAL AP",
    "LOS ANGELES INTERNATIONAL AIRPORT",
    "LONG BEACH DAUGHERTY FIELD",
    "MERCED MUNICIPAL AIRPORT",
    "MODESTO CITY-COUNTY AIRPORT",
    "SAN DIEGO MIRAMAR WSCMO",
    "OAKLAND METRO INTERNATIONAL AIRPORT",
    "OXNARD VENTURA COUNTY AIRPORT",
    "PALM SPRINGS REGIONAL AIRPORT",
    "RIVERSIDE MUNICIPAL AIRPORT",
    "RED BLUFF MUNICIPAL AIRPORT",
    "SACRAMENTO EXECUTIVE AIRPORT",
    "SAN DIEGO LINDBERGH FIELD",
    "SANTA BARBARA MUNICIPAL AIRPORT",
    "SAN LUIS OBISPO AIRPORT",
    "GILLESPIE FIELD",
    "SAN FRANCISCO INTERNATIONAL AIRPORT",
    "SAN JOSE INTERNATIONAL AIRPORT",
    "SANTA ANA JOHN WAYNE AIRPORT",
    "THERMAL / PALM SPRINGS",
    "UKIAH MUNICIPAL AIRPORT",
    "LANCASTER WILLIAM J FOX FIELD",
]

# === Select ===================================
class Boundaries:
    def __init__(self):
        self._us_states = regionmask.defined_regions.natural_earth_v4_1_0.us_states_50
        self._ca_counties = gpd.read_file(
            "https://tigerweb.geo.census.gov/arcgis/rest/services/TIGERweb/State_County/MapServer/1/query?where=STATE='06'&f=geojson"
        )
        self._ca_counties = self._ca_counties.sort_values("NAME")

        self._ca_watersheds_file = "https://gis.data.cnra.ca.gov/datasets/02ff4971b8084ca593309036fb72289c_0.zip?outSR=%7B%22latestWkid%22%3A3857%2C%22wkid%22%3A102100%7D"
        self._ca_watersheds = gpd.read_file(self._ca_watersheds_file)
        self._ca_watersheds = self._ca_watersheds.sort_values("Name")

    def get_us_states(self):
        """
        Opens regionmask to retrieve a dictionary of state abbreviations:index
        """
        _state_lookup = dict(
            [
                (
                    abbrev,
                    np.argwhere(np.asarray(self._us_states.abbrevs) == abbrev)[0][0],
                )
                for abbrev in [
                    "CA",
                    "NV",
                    "OR",
                    "WA",
                    "UT",
                    "MT",
                    "ID",
                    "AZ",
                    "CO",
                    "NM",
                    "WY",
                ]
            ]
        )
        return _state_lookup

    def get_ca_counties(self):
        """
        Returns a dictionary of California counties and their indices in the shapefile.
        """
        return pd.Series(
            self._ca_counties.index, index=self._ca_counties["NAME"]
        ).to_dict()

    def get_ca_watersheds(self):
        """
        Returns a lookup dictionary for CA watersheds that references the shapefile.
        """
        return pd.Series(
            self._ca_watersheds["OBJECTID"].values, index=self._ca_watersheds["Name"]
        ).to_dict()

    def boundary_dict(self):
        """
        This returns a dictionary of lookup dictionaries for each set of shapefiles that
        the user might be choosing from. It is used to populate the selector object dynamically
        as the category in 'LocSelectorArea.area_subset' changes.
        """
        _all_options = {
            "states": self.get_us_states(),
            "CA counties": self.get_ca_counties(),
            "CA watersheds": self.get_ca_watersheds(),
        }
        return _all_options


class LocSelectorArea(param.Parameterized):
    """
    Used to produce a panel of widgets for entering one of the types of location information used to
    define a timeseries from an average over an area. Will update 'location' with whatever reflects the
    last change made to any one of the options. User can
    1. update the latitude or longitude of a bounding box
    2. select a predefined area, from a set of shapefiles we pre-select
    [future: 3. upload their own shapefile with the outline of a natural or administrative geographic area]
    """

    area_subset = param.ObjectSelector(
        default="none",
        objects=["none", "lat/lon", "states", "CA counties", "CA watersheds"],
    )
    # would be nice if these lat/lon sliders were greyed-out when lat/lon subset option is not selected
    latitude = param.Range(default=(32.5, 42), bounds=(10, 67))
    longitude = param.Range(default=(-125.5, -114), bounds=(-156.82317, -84.18701))
    cached_area = param.ObjectSelector(objects=dict())

    def __init__(self, **params):
        super().__init__(**params)
        self._geographies = Boundaries()
        self._geography_choose = self._geographies.boundary_dict()
        self.param["cached_area"].objects = list(
            self._geography_choose["states"].keys()
        )

    _wrf_bb = {
        "45 km": Polygon(
            [
                (-123.52125549316406, 9.475631713867188),
                (-156.8231658935547, 35.449039459228516),
                (-102.43182373046875, 67.32866668701172),
                (-84.18701171875, 26.643436431884766),
            ]
        ),
        "9 km": Polygon(
            [
                (-116.69509887695312, 22.267112731933594),
                (-138.42117309570312, 43.23344802856445),
                (-110.90779113769531, 57.5806770324707),
                (-94.9368896484375, 31.627288818359375),
            ]
        ),
        '3 km':Polygon(
            [
                (-117.80029, 29.978943),
                (-127.95593, 40.654625),
                (-120.79376, 44.8999),
                (-111.23247, 33.452168)
            ]
        )
    }

    @param.depends("cached_area", watch=True)
    def _update_area_subset(self):
        """
        Makes the dropdown options for 'area subset' reflect the kind of subsetting
        that the user is adjusting.
        """
        _previous = self.cached_area
        if (self.area_subset == "none") or (self.area_subset == "lat/lon"):
            for option in ["states", "CA counties", "CA watersheds"]:
                if _previous in list(self._geography_choose[option].keys()):
                    self.area_subset = option
                    self.cached_area = _previous

    @param.depends("latitude", "longitude", watch=True)
    def _update_area_subset_to_lat_lon(self):
        """
        Makes the dropdown options for 'area subset' reflect that the user is
        adjusting the latitude or longitude slider.
        """
        if self.area_subset != "lat/lon":
            self.area_subset = "lat/lon"

    @param.depends("area_subset", watch=True)
    def _update_cached_area(self):
        """
        Makes the dropdown options for 'cached area' reflect the type of area subsetting
        selected in 'area_subset' (currently state, county, or watershed boundaries).
        """
        if self.area_subset in ["states", "CA counties", "CA watersheds"]:
            # setting this to the dict works for initializing, but not updating an objects list:
            self.param["cached_area"].objects = list(
                self._geography_choose[self.area_subset].keys()
            )
            self.cached_area = list(self._geography_choose[self.area_subset].keys())[0]

    @param.depends("latitude", "longitude", "area_subset", "cached_area", watch=False)
    def view(self):
        geometry = box(
            self.longitude[0], self.latitude[0], self.longitude[1], self.latitude[1]
        )

        fig0 = Figure(figsize=(3, 3))
        proj = ccrs.Orthographic(-118, 40)
        crs_proj4 = proj.proj4_init  # used below
        xy = ccrs.PlateCarree()
        ax = fig0.add_subplot(111, projection=proj)
        ax.set_extent([-150, -88, 8, 66], crs=xy)
        ax.set_facecolor("grey")

        # Plot the boundaries of the WRF domains on an existing set of axes for a map.
        # Hard-coding these numbers makes it faster.
        _colors = ["k", "dodgerblue", "darkorange"]
        for i, domain in enumerate(["45 km", "9 km", "3 km"]):
            # Plot domain:
            ax.add_geometries(
                [self._wrf_bb[domain]],
                crs=ccrs.PlateCarree(),
                edgecolor=_colors[i],
                facecolor="white",
                )

        ax.coastlines()
        ax.add_feature(cfeature.BORDERS)
        ax.add_feature(cfeature.STATES, linewidth=0.5)
        ax.annotate(
            "45-km grid",
            xy=(-154, 33.8),
            rotation=28,
            xycoords=xy._as_mpl_transform(ax),
        )
        ax.annotate(
            "9-km",
            xy=(-135, 42),
            rotation=32,
            xycoords=xy._as_mpl_transform(ax),
            color="k",
        )
        ax.annotate(
            "3-km",
            xy=(-127, 39),
            rotation=32,
            xycoords=xy._as_mpl_transform(ax),
            color="k",
        )
        mpl_pane = pn.pane.Matplotlib(fig0, dpi=144)
        if self.area_subset == "lat/lon":
            ax.set_extent([-150, -88, 8, 66], crs=xy)
            ax.add_geometries(
                [geometry], crs=ccrs.PlateCarree(), edgecolor="b", facecolor="None"
            )
        elif self.area_subset == "states":
            ax.set_extent([-130, -100, 25, 50], crs=xy)
            shape_index = int(
                self._geography_choose[self.area_subset][self.cached_area]
            )
            self._geographies._us_states[[shape_index]].plot(
                ax=ax, add_label=False, line_kws=dict(color="b")
            )
            mpl_pane.param.trigger("object")
        elif self.area_subset == "CA counties":
            ax.set_extent([-125, -114, 31, 43], crs=xy)
            shapefile = self._geographies._ca_counties
            shape_index = int(
                self._geography_choose[self.area_subset][self.cached_area]
            )
            county = shapefile[shapefile.index == shape_index]
            df_ae = county.to_crs(crs_proj4)
            df_ae.plot(ax=ax, color="b", zorder=2)
            mpl_pane.param.trigger("object")
        elif self.area_subset == "CA watersheds":
            ax.set_extent([-125, -114, 31, 43], crs=xy)
            shapefile = self._geographies._ca_watersheds
            shape_index = int(
                self._geography_choose[self.area_subset][self.cached_area]
            )
            basin = shapefile[shapefile["OBJECTID"] == shape_index]
            df_ae = basin.to_crs(crs_proj4)
            df_ae.plot(ax=ax, color="b", zorder=2)
            mpl_pane.param.trigger("object")

        return mpl_pane


class LocSelectorPoint(param.Parameterized):
    """
    If the user wants a timeseries that pertains to a point, they may choose from among a set of
    pre-calculated station locations. Later this class can be extended to accomodate user-specified
    station data. Produces a panel from which to select from pre-calculated stations, and updates
    the 'location' object accordingly.
    """

    cached_station = param.Selector(objects=_cached_stations)

    @param.depends("cached_station", watch=True)
    def _update_location(self):
        """Updates the 'location' object to be the point associated with the selected station."""
        location = _stations_database[self.cached_station]


<<<<<<< HEAD
class CatalogContents:
    def __init__(self):
        # get the list of data variables from one of the zarr files:
        self._cat = intake.open_catalog("https://cadcat.s3.amazonaws.com/cae.yaml")
        _ds = self._cat[list(self._cat)[0]].to_dask()
        _variable_choices_hourly_wrf = {
            v.attrs["description"].capitalize(): k for k, v in _ds.data_vars.items()
        }
        
        # Add derived variables 
        # Dictionary key (i.e. Precipitation (total)) will appear in list of variable options. 
        # Dictionary item (i.e. TOT_PRECIP) must match name of DataArray assigned in data_loaders module. 
        _variable_choices_hourly_wrf.update(
            {"Precipitation (total)": "TOT_PRECIP",  
             "Relative Humidity": "REL_HUMIDITY", 
             "Wind Magnitude at 10 m": "WIND_MAG"}
        ) 
        
        # remove some variables from the list, which will be superceded by higher quality hydrology
        _to_drop = ["Surface runoff", "Subsurface runoff", "Snow water equivalent"]
        [_variable_choices_hourly_wrf.pop(k) for k in _to_drop]
        # give better names to some descriptions, and reorder:
        _variable_choices_hourly_wrf["Surface Pressure"] = _variable_choices_hourly_wrf[
            "Sfc pressure"
        ]
        _variable_choices_hourly_wrf.pop("Sfc pressure")
        _variable_choices_hourly_wrf[
            "2m Air Temperature"
        ] = _variable_choices_hourly_wrf["Temp at 2 m"]
        _variable_choices_hourly_wrf.pop("Temp at 2 m")
        _variable_choices_hourly_wrf[
            "2m Water Vapor Mixing Ratio"
        ] = _variable_choices_hourly_wrf["Qv at 2 m"]
        _variable_choices_hourly_wrf.pop("Qv at 2 m")
        _variable_choices_hourly_wrf[
            "West-East component of Wind at 10m"
        ] = _variable_choices_hourly_wrf["U at 10 m"]
        _variable_choices_hourly_wrf.pop("U at 10 m")
        _variable_choices_hourly_wrf[
            "North-South component of Wind at 10m"
        ] = _variable_choices_hourly_wrf["V at 10 m"]
        _variable_choices_hourly_wrf.pop("V at 10 m")
        _variable_choices_hourly_wrf[
            "Snowfall (snow and ice)"
        ] = _variable_choices_hourly_wrf["Accumulated total grid scale snow and ice"]
        _variable_choices_hourly_wrf.pop("Accumulated total grid scale snow and ice")
        _move_to_end = [k for k in _variable_choices_hourly_wrf if "Instantaneous" in k]
        for k in _move_to_end:
            _variable_choices_hourly_wrf[k] = _variable_choices_hourly_wrf.pop(k)

        # expand this dictionary to also be dependent on LOCA vs WRF:
        _variable_choices_daily_loca = [
            "Temperature",
            "Maximum Relative Humidity",
            "Minimum Relative Humidity",
            "Solar Radiation",
            "Wind Speed",
            "Wind Direction",
            "Precipitation",
        ]
        _variable_choices_hourly_loca = ["Temperature", "Precipitation"]

        _variable_choices_hourly = {
            "Dynamical": _variable_choices_hourly_wrf,
            "Statistical": _variable_choices_hourly_loca,
        }
        _variable_choices_daily = {
            "Dynamical": _variable_choices_hourly_wrf,
            "Statistical": _variable_choices_daily_loca,
        }

        self._variable_choices = {
            "hourly": _variable_choices_hourly,
            "daily": _variable_choices_daily,
        }

        # hard-coded options:
        self._scenario_choices = {
            "historical": "Historical Climate",
            "": "Historical Reconstruction",
            "ssp245": "SSP 2-4.5 -- Middle of the Road",
            "ssp370": "SSP 3-7.0 -- Business as Usual",
            "ssp585": "SSP 5-8.5 -- Burn it All",
        }

        self._resolutions = list(
            set(e.metadata["nominal_resolution"] for e in self._cat.values())
        )

        _scenario_list = []
        for resolution in self._resolutions:
            _temp = list(
                set(
                    e.metadata["experiment_id"]
                    for e in self._cat.values()
                    if e.metadata["nominal_resolution"] == resolution
                )
            )
            _temp.sort()  # consistent order
            _scenario_subset = [(self._scenario_choices[e], e) for e in _temp]
            _scenario_subset = dict(_scenario_subset)
            _scenario_list.append((resolution, _scenario_subset))
        self._scenarios = dict(_scenario_list)


=======
>>>>>>> 8cd38103
class DataSelector(param.Parameterized):
    """
    An object to hold data parameters, which depends only on the 'param' library.
    Currently used in '_display_select', which uses 'panel' to draw the gui, but another
    UI could in principle be used to update these parameters instead.
    """

    choices = param.Dict(dict())
    variable = param.ObjectSelector(default="T2", objects=dict())
    timescale = param.ObjectSelector(
        default="monthly", objects=["hourly", "daily", "monthly"]
    )  # for WRF, will just coarsen data to start

    time_slice = param.Range(default=(1980, 2015), bounds=(1950, 2100))
    scenario = param.ListSelector(objects=dict())
    resolution = param.ObjectSelector(objects=dict())
    append_historical = param.Boolean(default=False)

    def __init__(self, **params):
        super().__init__(**params)
        self.param["resolution"].objects = self.choices["resolutions"]
        self.resolution = self.choices["resolutions"][0]
        _list_of_scenarios = list(self.choices["scenarios"]["45 km"].keys())
        self.param["scenario"].objects = _list_of_scenarios
        self.scenario = ["Historical Climate"]
        self.param["variable"].objects = self.choices["variable_choices"]["hourly"][
            "Dynamical"
        ]
        self.variable = "2m Air Temperature"

    @param.depends("resolution", "append_historical", "scenario", watch=True)
    def _update_scenarios(self):
        """
        The scenarios available will depend on the resolution (more will be available for 9km
        than 3km for WRF eventually). Also ensures that "Historical Climate" is not
        redundantly displayed when "Append historical" is also selected.
        """
        _list_of_scenarios = list(self.choices["scenarios"][self.resolution].keys())
        self.param["scenario"].objects = _list_of_scenarios
        if self.append_historical and self.scenario is not None:
            if "Historical Climate" in self.scenario:
                _scenarios = self.scenario
                _scenarios.remove("Historical Climate")
                self.scenario = _scenarios

    @param.depends("scenario", "append_historical", watch=True)
    def _update_time_slice_range(self):
        """
        Will discourage the user from selecting a time slice that does not exist for any
        of the selected scenarios, by updating the default range of years.
        """
        low_bound, upper_bound = self.time_slice
        if "Historical Reconstruction" not in self.scenario:
            low_bound = 1980
            if "Historical Climate" not in self.scenario and not self.append_historical:
                low_bound = 2015
            else:
                low_bound = 1980
        elif low_bound >= 1980:
            low_bound = 1950
        if not True in ["SSP" in one for one in self.scenario]:
            if "Historical Reconstruction" in self.scenario:
                upper_bound = 2022
            else:
                upper_bound = 2015
        elif upper_bound <= 2022:
            upper_bound = 2100

        self.time_slice = (low_bound, upper_bound)

    area_average = param.Boolean(default=False)

    @param.depends("time_slice", "scenario", "append_historical", watch=False)
    def view(self):
        """
        Displays a timeline to help the user visualize the time ranges available,
        and the subset of time slice selected.
        """
        fig0 = Figure(figsize=(3, 2))
        ax = fig0.add_subplot(111)
        ax.spines["right"].set_color("none")
        ax.spines["left"].set_color("none")
        ax.yaxis.set_major_locator(ticker.NullLocator())
        ax.spines["top"].set_color("none")
        ax.xaxis.set_ticks_position("bottom")
        ax.set_xlim(1950, 2100)
        ax.set_ylim(0, 1)
        ax.xaxis.set_major_locator(ticker.AutoLocator())
        ax.xaxis.set_minor_locator(ticker.AutoMinorLocator())
        mpl_pane = pn.pane.Matplotlib(fig0, dpi=144)

        def update_bars(scenario, y_offset):
            """
            Displays the time range of available data for each scenario above the timeline.
            """
            if scenario == "Historical Reconstruction":
                color = "g"
                center = 1986  # 1950-2022
                x_width = 36
            elif scenario == "Historical Climate":
                color = "c"
                center = 1997.5  # 1980-2014
                x_width = 17.5
            else:
                center = 2057.5  # 2015-2100
                x_width = 42.5
                if "2-4.5" in one:
                    color = "y"
                elif "3-7.0" in one:
                    color = "orange"
                elif "5-8.5" in one:
                    color = "r"
                if self.append_historical:
                    ax.errorbar(x=1997.5, y=y_offset, xerr=17.5, linewidth=8, color="c")
            ax.errorbar(x=center, y=y_offset, xerr=x_width, linewidth=8, color=color)
            ax.annotate(scenario[:10], xy=(center - x_width, y_offset + 0.06))

        y_offset = 0.15
        if self.scenario is not None:
            for one in self.scenario:
                update_bars(one, y_offset)
                y_offset += 0.15

        ax.fill_betweenx([0, 1], 1950, self.time_slice[0], alpha=0.8, facecolor="grey")
        ax.fill_betweenx([0, 1], self.time_slice[1], 2100, alpha=0.8, facecolor="grey")

        return mpl_pane


def _display_select(selections, location, location_type="area average"):
    """
    Called by 'select' at the beginning of the workflow, to capture user selections. Displays panel of widgets
    from which to make selections. Location selection widgets depend on location_type argument, which can
    have only one of two values: 'area average' or 'station'. Modifies 'selections' object, which is used
    by generate() to build an appropriate xarray Dataset.
    Currently, core.Application.select does not pass an argument for location_type -- 'area average' is
    the only choice, until station-based data are available.
    """
    assert location_type in [
        "area average",
        "station",
    ], "Please enter either 'area average' or 'station'."

    # _which_loc_input = {'area average': LocSelectorArea, 'station': LocSelectorPoint}
    location_chooser = pn.Row(location.param, location.view)

    first_row = pn.Row(
        pn.Column(
            selections.param.timescale,
            selections.param.time_slice,
            pn.layout.VSpacer(),
            selections.param.variable,
            pn.widgets.RadioButtonGroup.from_param(selections.param.resolution),
            pn.layout.VSpacer(),
            selections.param.area_average,
        ),
        pn.Column(
            selections.view,
            pn.widgets.CheckBoxGroup.from_param(selections.param.scenario),
            selections.param.append_historical,
        ),
    )
    return pn.Column(first_row, location_chooser)


# === For export functionality ==========================================================


class UserFileChoices:

    # reserved for later: text boxes for dataset to export
    # as well as a file name
    # data_var_name = param.String()
    # output_file_name = param.String()

    def __init__(self):
        self._export_format_choices = ["Pick a file format", "CSV", "GeoTIFF", "NetCDF"]


class FileTypeSelector(param.Parameterized):
    """
    If the user wants to export an xarray dataset, they can choose
    their preferred format here. Produces a panel from which to select a
    supported file type.
    """

    user_options = UserFileChoices()
    output_file_format = param.ObjectSelector(
        objects=user_options._export_format_choices
    )

    def _export_file_type(self):
        """Updates the 'user_export_format' object to be the format specified by the user."""
        user_export_format = self.output_file_format


def _user_export_select(user_export_format):
    """
    Called by 'export' at the end of the workflow. Displays panel
    from which to select the export file format. Modifies 'user_export_format' object, which is used
    by data_export() to export data to the user in their specified format.
    """

    data_to_export = pn.widgets.TextInput(
        name="Data to export", placeholder="Type name of dataset here"
    )

    # reserved for later: text boxes for dataset to export
    # as well as a file name
    # file_name = pn.widgets.TextInput(name='File name',
    #                                 placeholder='Type file name here')
    # file_input_col = pn.Column(user_export_format.param, data_to_export, file_name)

    return pn.Row(user_export_format.param)<|MERGE_RESOLUTION|>--- conflicted
+++ resolved
@@ -311,7 +311,6 @@
         location = _stations_database[self.cached_station]
 
 
-<<<<<<< HEAD
 class CatalogContents:
     def __init__(self):
         # get the list of data variables from one of the zarr files:
@@ -417,8 +416,7 @@
         self._scenarios = dict(_scenario_list)
 
 
-=======
->>>>>>> 8cd38103
+
 class DataSelector(param.Parameterized):
     """
     An object to hold data parameters, which depends only on the 'param' library.
