import numpy as np
import pandas as pd
import xarray as xr
from scipy import stats

import lmoments3 as lm
from lmoments3 import distr as ldistr
from lmoments3 import stats as lstats

import matplotlib.pyplot as plt
from matplotlib import cm
import cartopy.crs as ccrs
import cartopy.feature as cfeature
import geoviews as gv

import holoviews as hv
from holoviews import opts
import hvplot.pandas
import hvplot.xarray

from visualize import get_frequency_plot, get_geospatial_plot

#####################################################################


def get_ams(da, extremes_type="max"):

    extremes_types = ["max"]
    if extremes_type not in extremes_types:
        raise ValueError(
            "invalid extremes type. expected one of the following: %s" % extremes_types
        )

    if extremes_type == "max":
        ams = da.resample(time="A").max(keep_attrs=True)
        ams.attrs["extreme value extraction method"] = "block maxima"
        ams.attrs["extremes type"] = "maxima"
        ams.attrs["block size"] = "1 year"
        ams.attrs["timeseries type"] = "annual max series"

    # if extremes_type == 'min':
    #     ams = da.resample(time='A').min(keep_attrs=True)
    #     ams.attrs['extreme value extraction method'] = 'block maxima'
    #     ams.attrs['extremes type'] = 'minima'
    #     ams.attrs['block size'] = '1 year'
    #     ams.attrs['timeseries type'] = 'annual min series'

    return ams


#####################################################################


def get_lmom_distr(distr):

    distrs = ["gev", "gumbel", "weibull", "pearson3", "genpareto"]
    if distr not in distrs:
        raise ValueError(
            "invalid distr type. expected one of the following: %s" % distrs
        )

    if distr == "gev":
        lmom_distr = ldistr.gev

    if distr == "gumbel":
        lmom_distr = ldistr.gum

    if distr == "weibull":
        lmom_distr = ldistr.wei

    if distr == "pearson3":
        lmom_distr = ldistr.pe3

    if distr == "genpareto":
        lmom_distr = ldistr.gpa

    return lmom_distr


#####################################################################


def get_lmoments(ams, distr="gev", multiple_points=True):

    lmom_distr = get_lmom_distr(distr)
    ams_attributes = ams.attrs

    if multiple_points:
        ams = ams.stack(allpoints=["x", "y"]).squeeze().groupby("allpoints")

    lmoments = xr.apply_ufunc(
        lmom_distr.lmom_fit,
        ams,
        input_core_dims=[["time"]],
        exclude_dims=set(("time",)),
        output_core_dims=[[]],
        dask="allowed",
    )

    lmoments = lmoments.rename("lmoments")
    new_ds = lmoments.to_dataset().to_array()

    if multiple_points:
        new_ds = new_ds.unstack("allpoints")

    new_ds.attrs = ams_attributes
    new_ds.attrs["distribution"] = "{}".format(str(distr))

    return new_ds


#####################################################################


def get_aicc_stat(ams, multiple_points=True):

    ams_attributes = ams.attrs

    if multiple_points:
        ams = ams.stack(allpoints=["x", "y"]).squeeze().groupby("allpoints")

    def aicc_stat(ams):

        try:
            lmoments_gev = ldistr.gev.lmom_fit(ams)
            aicc_gev = ["gev", lstats.AICc(ams, "gev", lmoments_gev)]
        except ValueError:
            aicc_gev = ["gev", np.nan]

        try:
            lmoments_gum = ldistr.gum.lmom_fit(ams)
            aicc_gum = ["gumbel", lstats.AICc(ams, "gum", lmoments_gum)]
        except ValueError:
            aicc_gum = ["gumbel", np.nan]

        try:
            lmoments_wei = ldistr.wei.lmom_fit(ams)
            aicc_wei = ["weibull", lstats.AICc(ams, "wei", lmoments_wei)]
        except ValueError:
            aicc_wei = ["weibull", np.nan]

        try:
            lmoments_pe3 = ldistr.pe3.lmom_fit(ams)
            aicc_pe3 = ["pearson3", lstats.AICc(ams, "pe3", lmoments_pe3)]
        except ValueError:
            aicc_pe3 = ["pearson3", np.nan]

        try:
            lmoments_gpa = ldistr.gpa.lmom_fit(ams)
            aicc_gpa = ["genpareto", lstats.AICc(ams, "gpa", lmoments_gpa)]
        except ValueError:
            aicc_gpa = ["genpareto", np.nan]

        all_aicc_results = (
            str(aicc_gev)
            + str(aicc_gum)
            + str(aicc_wei)
            + str(aicc_pe3)
            + str(aicc_gpa)
        )
        all_aicc_results_string = str(all_aicc_results)

<<<<<<< HEAD
        lowest_aicc_value = min(
            aicc_gev[1], aicc_gum[1], aicc_wei[1], aicc_pe3[1], aicc_gpa[1]
=======
            try:
                lmoments_gpa = ldistr.gpa.lmom_fit(ams)
                aicc_gpa = ["genpareto", lstats.AICc(ams, "gpa", lmoments_gpa)]
            except ValueError:
                aicc_gpa = ["genpareto", np.nan]

            all_aicc_results = (
                str(aicc_gev)
                + str(aicc_gum)
                + str(aicc_wei)
                + str(aicc_pe3)
                + str(aicc_gpa)
            )
            all_aicc_results_string = str(all_aicc_results)

            lowest_aicc_value = min(
                aicc_gev[1], aicc_gum[1], aicc_wei[1], aicc_pe3[1], aicc_gpa[1]
            )

            if lowest_aicc_value == aicc_gev[1]:
                lowest_aicc_distr = aicc_gev[0]
            elif lowest_aicc_value == aicc_gum[1]:
                lowest_aicc_distr = aicc_gum[0]
            elif lowest_aicc_value == aicc_wei[1]:
                lowest_aicc_distr = aicc_wei[0]
            elif lowest_aicc_value == aicc_pe3[1]:
                lowest_aicc_distr = aicc_pe3[0]
            elif lowest_aicc_value == aicc_gpa[1]:
                lowest_aicc_distr = aicc_gpa[0]

            return all_aicc_results, lowest_aicc_distr, lowest_aicc_value

        #dask_ufunc_kwargs = {"allow_rechunk": True}
        
        return xr.apply_ufunc(
            function,
            ams,
            input_core_dims=[["time"]],
            exclude_dims=set(("time",)),
            output_core_dims=[[], [], []],
            dask = 'parallelized', 
            dask_gufunc_kwargs=dict("allow_rechunk"=True)
            
>>>>>>> cc55d1a7
        )

        if lowest_aicc_value == aicc_gev[1]:
            lowest_aicc_distr = aicc_gev[0]
        elif lowest_aicc_value == aicc_gum[1]:
            lowest_aicc_distr = aicc_gum[0]
        elif lowest_aicc_value == aicc_wei[1]:
            lowest_aicc_distr = aicc_wei[0]
        elif lowest_aicc_value == aicc_pe3[1]:
            lowest_aicc_distr = aicc_pe3[0]
        elif lowest_aicc_value == aicc_gpa[1]:
            lowest_aicc_distr = aicc_gpa[0]

        return all_aicc_results, lowest_aicc_distr, lowest_aicc_value

    all_aicc_results, lowest_aicc_distr, lowest_aicc_value = xr.apply_ufunc(
        aicc_stat,
        ams,
        input_core_dims=[["time"]],
        exclude_dims=set(("time",)),
        output_core_dims=[[], [], []],
        dask="allowed",
    )

    all_aicc_results = all_aicc_results.rename("all_aicc_results")
    new_ds = all_aicc_results.to_dataset()
    new_ds["lowest_aicc_distr"] = lowest_aicc_distr
    new_ds["lowest_aicc_value"] = lowest_aicc_value

    if multiple_points:
        new_ds = new_ds.unstack("allpoints")

    new_ds.attrs = ams_attributes
    new_ds.attrs["model selection technique"] = "AICc"

    return new_ds


#####################################################################


def get_ks_stat(ams, distr="gev", multiple_points=True):

    lmom_distr = get_lmom_distr(distr)
    ams_attributes = ams.attrs

    if multiple_points:
        ams = ams.stack(allpoints=["x", "y"]).squeeze().groupby("allpoints")

    def ks_stat(ams):

        if distr == "gev":
            try:
                lmoments = lmom_distr.lmom_fit(ams)
                fitted_distr = stats.genextreme(**lmoments)
                ks = stats.kstest(
                    ams,
                    "genextreme",
                    args=(lmoments["c"], lmoments["loc"], lmoments["scale"]),
                )
                d_statistic = ks[0]
                p_value = ks[1]
            except ValueError:
                d_statistic = np.nan
                p_value = np.nan

        if distr == "gumbel":
            try:
                lmoments = lmom_distr.lmom_fit(ams)
                fitted_distr = stats.gumbel_r(**lmoments)
                ks = stats.kstest(
                    ams, "gumbel_r", args=(lmoments["loc"], lmoments["scale"])
                )
                d_statistic = ks[0]
                p_value = ks[1]
            except ValueError:
                d_statistic = np.nan
                p_value = np.nan

        if distr == "weibull":
            try:
                lmoments = lmom_distr.lmom_fit(ams)
                fitted_distr = stats.weibull_min(**lmoments)
                ks = stats.kstest(
                    ams,
                    "weibull_min",
                    args=(lmoments["c"], lmoments["loc"], lmoments["scale"]),
                )
                d_statistic = ks[0]
                p_value = ks[1]
            except ValueError:
                d_statistic = np.nan
                p_value = np.nan

        if distr == "pearson3":
            try:
                lmoments = lmom_distr.lmom_fit(ams)
                fitted_distr = stats.pearson3(**lmoments)
                ks = stats.kstest(
                    ams,
                    "pearson3",
                    args=(lmoments["skew"], lmoments["loc"], lmoments["scale"]),
                )
                d_statistic = ks[0]
                p_value = ks[1]
            except ValueError:
                d_statistic = np.nan
                p_value = np.nan

        if distr == "genpareto":
            try:
                lmoments = lmom_distr.lmom_fit(ams)
                fitted_distr = stats.genpareto(**lmoments)
                ks = stats.kstest(
                    ams,
                    "genpareto",
                    args=(lmoments["c"], lmoments["loc"], lmoments["scale"]),
                )
                d_statistic = ks[0]
                p_value = ks[1]
            except ValueError:
                d_statistic = np.nan
                p_value = np.nan

        return d_statistic, p_value

    d_statistic, p_value = xr.apply_ufunc(
        ks_stat,
        ams,
        input_core_dims=[["time"]],
        exclude_dims=set(("time",)),
        output_core_dims=[[], []],
        dask="allowed",
    )

    d_statistic = d_statistic.rename("d_statistic")
    new_ds = d_statistic.to_dataset()
    new_ds["p_value"] = p_value

    if multiple_points:
        new_ds = new_ds.unstack("allpoints")

    new_ds["d_statistic"].attrs["stat test"] = "KS test"
    new_ds["p_value"].attrs["stat test"] = "KS test"
    new_ds.attrs = ams_attributes
    new_ds.attrs["distribution"] = "{}".format(str(distr))

    return new_ds


#####################################################################


def get_return_value(ams, return_period=10, distr="gev", multiple_points=True):

    lmom_distr = get_lmom_distr(distr)
    ams_attributes = ams.attrs

    if multiple_points:
        ams = ams.stack(allpoints=["x", "y"]).squeeze().groupby("allpoints")

    def return_value(ams):

        if distr == "gev":
            try:
                lmoments = lmom_distr.lmom_fit(ams)
                fitted_distr = stats.genextreme(**lmoments)
                return_event = 1.0 - (1.0 / return_period)
                return_value = fitted_distr.ppf(return_event)
                return_value = round(return_value, 5)
            except ValueError:
                return_value = np.nan

        if distr == "gumbel":
            try:
                lmoments = lmom_distr.lmom_fit(ams)
                fitted_distr = stats.gumbel_r(**lmoments)
                return_event = 1.0 - (1.0 / return_period)
                return_value = fitted_distr.ppf(return_event)
                return_value = round(return_value, 5)
            except ValueError:
                return_value = np.nan

        if distr == "weibull":
            try:
                lmoments = lmom_distr.lmom_fit(ams)
                fitted_distr = stats.weibull_min(**lmoments)
                return_event = 1.0 - (1.0 / return_period)
                return_value = fitted_distr.ppf(return_event)
                return_value = round(return_value, 5)
            except ValueError:
                return_value = np.nan

        if distr == "pearson3":
            try:
                lmoments = lmom_distr.lmom_fit(ams)
                fitted_distr = stats.pearson3(**lmoments)
                return_event = 1.0 - (1.0 / return_period)
                return_value = fitted_distr.ppf(return_event)
                return_value = round(return_value, 5)
            except ValueError:
                return_value = np.nan

        if distr == "genpareto":
            try:
                lmoments = lmom_distr.lmom_fit(ams)
                fitted_distr = stats.genpareto(**lmoments)
                return_event = 1.0 - (1.0 / return_period)
                return_value = fitted_distr.ppf(return_event)
                return_value = round(return_value, 5)
            except ValueError:
                return_value = np.nan

        return return_value

    return_value = xr.apply_ufunc(
        return_value,
        ams,
        input_core_dims=[["time"]],
        exclude_dims=set(("time",)),
        output_core_dims=[[]],
        dask="allowed",
    )

    return_value = return_value.rename("return_value")
    new_ds = return_value.to_dataset()

    if multiple_points:
        new_ds = new_ds.unstack("allpoints")

    new_ds["return_value"].attrs["return period"] = "1 in {} year event".format(
        str(return_period)
    )
    new_ds.attrs = ams_attributes
    new_ds.attrs["distribution"] = "{}".format(str(distr))

    return new_ds


#####################################################################


def get_return_prob(ams, threshold, distr="gev", multiple_points=True):

    lmom_distr = get_lmom_distr(distr)
    ams_attributes = ams.attrs

    if multiple_points:
        ams = ams.stack(allpoints=["x", "y"]).squeeze().groupby("allpoints")

    def return_prob(ams):

        if distr == "gev":
            try:
                lmoments = lmom_distr.lmom_fit(ams)
                fitted_distr = stats.genextreme(**lmoments)
                return_prob = 1 - (fitted_distr.cdf(threshold))
            except ValueError:
                return_prob = np.nan

        if distr == "gumbel":
            try:
                lmoments = lmom_distr.lmom_fit(ams)
                fitted_distr = stats.gumbel_r(**lmoments)
                return_prob = 1 - (fitted_distr.cdf(threshold))
            except ValueError:
                return_prob = np.nan

        if distr == "weibull":
            try:
                lmoments = lmom_distr.lmom_fit(ams)
                fitted_distr = stats.weibull_min(**lmoments)
                return_prob = 1 - (fitted_distr.cdf(threshold))
            except ValueError:
                return_prob = np.nan

        if distr == "pearson3":
            try:
                lmoments = lmom_distr.lmom_fit(ams)
                fitted_distr = stats.pearson3(**lmoments)
                return_prob = 1 - (fitted_distr.cdf(threshold))
            except ValueError:
                return_prob = np.nan

        if distr == "genpareto":
            try:
                lmoments = lmom_distr.lmom_fit(ams)
                fitted_distr = stats.genpareto(**lmoments)
                return_prob = 1 - (fitted_distr.cdf(threshold))
            except ValueError:
                return_prob = np.nan

        return return_prob

    return_prob = xr.apply_ufunc(
        return_prob,
        ams,
        input_core_dims=[["time"]],
        exclude_dims=set(("time",)),
        output_core_dims=[[]],
        dask="allowed",
    )

    return_prob = return_prob.rename("return_prob")
    new_ds = return_prob.to_dataset()

    if multiple_points:
        new_ds = new_ds.unstack("allpoints")

    new_ds["return_prob"].attrs["threshold"] = "exceedance of {} value event".format(
        str(threshold)
    )
    new_ds.attrs = ams_attributes
    new_ds.attrs["distribution"] = "{}".format(str(distr))

    return new_ds


#####################################################################


def get_return_period(ams, return_value, distr="gev", multiple_points=True):

    lmom_distr = get_lmom_distr(distr)
    ams_attributes = ams.attrs

    if multiple_points:
        ams = ams.stack(allpoints=["x", "y"]).squeeze().groupby("allpoints")

    def return_period(ams):

        if distr == "gev":
            try:
                lmoments = lmom_distr.lmom_fit(ams)
                fitted_distr = stats.genextreme(**lmoments)
                return_prob = fitted_distr.cdf(return_value)
                if return_prob == 1.0:
                    return_period = np.nan
                else:
                    return_period = -1.0 / (return_prob - 1.0)
                    return_period = round(return_period, 3)
            except ValueError:
                return_period = np.nan

        if distr == "gumbel":
            try:
                lmoments = lmom_distr.lmom_fit(ams)
                fitted_distr = stats.gumbel_r(**lmoments)
                return_prob = fitted_distr.cdf(return_value)
                if return_prob == 1.0:
                    return_period = np.nan
                else:
                    return_period = -1.0 / (return_prob - 1.0)
                    return_period = round(return_period, 3)
            except ValueError:
                return_period = np.nan

        if distr == "weibull":
            try:
                lmoments = lmom_distr.lmom_fit(ams)
                fitted_distr = stats.weibull_min(**lmoments)
                return_prob = fitted_distr.cdf(return_value)
                if return_prob == 1.0:
                    return_period = np.nan
                else:
                    return_period = -1.0 / (return_prob - 1.0)
                    return_period = round(return_period, 3)
            except ValueError:
                return_period = np.nan

        if distr == "pearson3":
            try:
                lmoments = lmom_distr.lmom_fit(ams)
                fitted_distr = stats.pearson3(**lmoments)
                return_prob = fitted_distr.cdf(threshold)
                if return_prob == 1.0:
                    return_period = np.nan
                else:
                    return_period = -1.0 / (return_prob - 1.0)
                    return_period = round(return_period, 3)
            except ValueError:
                return_period = np.nan

        if distr == "genpareto":
            try:
                lmoments = lmom_distr.lmom_fit(ams)
                fitted_distr = stats.genpareto(**lmoments)
                return_prob = fitted_distr.cdf(return_value)
                if return_prob == 1.0:
                    return_period = np.nan
                else:
                    return_period = -1.0 / (return_prob - 1.0)
                    return_period = round(return_period, 3)
            except ValueError:
                return_period = np.nan

        return return_period

    return_period = xr.apply_ufunc(
        return_period,
        ams,
        input_core_dims=[["time"]],
        exclude_dims=set(("time",)),
        output_core_dims=[[]],
        dask="allowed",
    )

    return_period = return_period.rename("return_period")
    new_ds = return_period.to_dataset()

    if multiple_points:
        new_ds = new_ds.unstack("allpoints")

    new_ds["return_period"].attrs[
        "return value"
    ] = "occurrence of a {} value event".format(str(return_value))
    new_ds.attrs = ams_attributes
    new_ds.attrs["distribution"] = "{}".format(str(distr))

    return new_ds


#####################################################################<|MERGE_RESOLUTION|>--- conflicted
+++ resolved
@@ -144,6 +144,12 @@
             aicc_pe3 = ["pearson3", lstats.AICc(ams, "pe3", lmoments_pe3)]
         except ValueError:
             aicc_pe3 = ["pearson3", np.nan]
+
+        try:
+            lmoments_gpa = ldistr.gpa.lmom_fit(ams)
+            aicc_gpa = ["genpareto", lstats.AICc(ams, "gpa", lmoments_gpa)]
+        except ValueError:
+            aicc_gpa = ["genpareto", np.nan]
 
         try:
             lmoments_gpa = ldistr.gpa.lmom_fit(ams)
@@ -160,54 +166,8 @@
         )
         all_aicc_results_string = str(all_aicc_results)
 
-<<<<<<< HEAD
         lowest_aicc_value = min(
             aicc_gev[1], aicc_gum[1], aicc_wei[1], aicc_pe3[1], aicc_gpa[1]
-=======
-            try:
-                lmoments_gpa = ldistr.gpa.lmom_fit(ams)
-                aicc_gpa = ["genpareto", lstats.AICc(ams, "gpa", lmoments_gpa)]
-            except ValueError:
-                aicc_gpa = ["genpareto", np.nan]
-
-            all_aicc_results = (
-                str(aicc_gev)
-                + str(aicc_gum)
-                + str(aicc_wei)
-                + str(aicc_pe3)
-                + str(aicc_gpa)
-            )
-            all_aicc_results_string = str(all_aicc_results)
-
-            lowest_aicc_value = min(
-                aicc_gev[1], aicc_gum[1], aicc_wei[1], aicc_pe3[1], aicc_gpa[1]
-            )
-
-            if lowest_aicc_value == aicc_gev[1]:
-                lowest_aicc_distr = aicc_gev[0]
-            elif lowest_aicc_value == aicc_gum[1]:
-                lowest_aicc_distr = aicc_gum[0]
-            elif lowest_aicc_value == aicc_wei[1]:
-                lowest_aicc_distr = aicc_wei[0]
-            elif lowest_aicc_value == aicc_pe3[1]:
-                lowest_aicc_distr = aicc_pe3[0]
-            elif lowest_aicc_value == aicc_gpa[1]:
-                lowest_aicc_distr = aicc_gpa[0]
-
-            return all_aicc_results, lowest_aicc_distr, lowest_aicc_value
-
-        #dask_ufunc_kwargs = {"allow_rechunk": True}
-        
-        return xr.apply_ufunc(
-            function,
-            ams,
-            input_core_dims=[["time"]],
-            exclude_dims=set(("time",)),
-            output_core_dims=[[], [], []],
-            dask = 'parallelized', 
-            dask_gufunc_kwargs=dict("allow_rechunk"=True)
-            
->>>>>>> cc55d1a7
         )
 
         if lowest_aicc_value == aicc_gev[1]:
@@ -223,13 +183,27 @@
 
         return all_aicc_results, lowest_aicc_distr, lowest_aicc_value
 
+    if lowest_aicc_value == aicc_gev[1]:
+        lowest_aicc_distr = aicc_gev[0]
+    elif lowest_aicc_value == aicc_gum[1]:
+        lowest_aicc_distr = aicc_gum[0]
+    elif lowest_aicc_value == aicc_wei[1]:
+        lowest_aicc_distr = aicc_wei[0]
+    elif lowest_aicc_value == aicc_pe3[1]:
+        lowest_aicc_distr = aicc_pe3[0]
+    elif lowest_aicc_value == aicc_gpa[1]:
+        lowest_aicc_distr = aicc_gpa[0]
+
+    return all_aicc_results, lowest_aicc_distr, lowest_aicc_value
+
     all_aicc_results, lowest_aicc_distr, lowest_aicc_value = xr.apply_ufunc(
         aicc_stat,
         ams,
         input_core_dims=[["time"]],
         exclude_dims=set(("time",)),
         output_core_dims=[[], [], []],
-        dask="allowed",
+        dask = "parallelized", 
+        dask_gufunc_kwargs=dict("allow_rechunk"=True)
     )
 
     all_aicc_results = all_aicc_results.rename("all_aicc_results")
