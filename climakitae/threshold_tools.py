--- conflicted
+++ resolved
@@ -15,7 +15,6 @@
 from .visualize import get_geospatial_plot
 
 
-<<<<<<< HEAD
 def get_ams(
     da, 
     extremes_type="max",
@@ -24,7 +23,9 @@
     duration2=None,
     ):
     """
-    Returns a data array of annual maximums.
+    Function that converts data into annual maximums
+
+    Takes input array and resamples annually by taking the maximum value.
     
     Optional arguments `duration`, `groupby`, and `duration2` define the type
     of event to find the annual maximums of. These correspond to the event
@@ -33,11 +34,6 @@
     `duration` must be specified as (X, 'hour')
     `groupby` must be specified as (Y, 'day')
     `duration2` must be specified as (Z, 'day')
-=======
-def get_ams(da, extremes_type="max"):
-    """Function that converts data into annual maximums
-
-    Takes input array and resamples annually by taking the maximum value.
 
     Parameters
     ----------
@@ -50,7 +46,6 @@
     Returns
     -------
     xarray.DataArray
->>>>>>> ebf93d27
     """
 
     extremes_types = ["max", "min"]
@@ -112,7 +107,6 @@
     if extremes_type == "max":
         ams = da_series.resample(time="A").max(keep_attrs=True)
         ams.attrs["extremes type"] = "maxima"
-<<<<<<< HEAD
     elif extremes_type == 'min':
         ams = da_series.resample(time='A').min(keep_attrs = True)
         ams.attrs['extremes type'] = 'minima'
@@ -121,10 +115,6 @@
     ams.attrs["extreme value extraction method"] = "block maxima"
     ams.attrs["block size"] = "1 year"
     ams.attrs["timeseries type"] = "annual max series"
-=======
-        ams.attrs["block size"] = "1 year"
-        ams.attrs["timeseries type"] = "annual max series"
->>>>>>> ebf93d27
 
     return ams
 
@@ -326,15 +316,8 @@
             return_event = 1.0 - (1.0 / arg_value)
             return_value = fitted_distr.ppf(return_event)
             result = round(return_value, 5)
-<<<<<<< HEAD
-
         elif data_variable == "return_prob":
             result = 1 - (fitted_distr.cdf(arg_value))
-
-=======
-        elif data_variable == "return_prob":
-            result = 1 - (fitted_distr.cdf(arg_value))
->>>>>>> ebf93d27
         elif data_variable == "return_period":
             return_prob = fitted_distr.cdf(arg_value)
             if return_prob == 1.0:
@@ -342,15 +325,8 @@
             else:
                 return_period = -1.0 / (return_prob - 1.0)
                 result = round(return_period, 3)
-<<<<<<< HEAD
-
-    except (ValueError, ZeroDivisionError, AttributeError):
-        result = np.nan  
-
-=======
     except (ValueError, ZeroDivisionError, AttributeError):
         result = np.nan
->>>>>>> ebf93d27
     return result
 
 
@@ -447,12 +423,102 @@
     conf_int_upper_limit = conf_int_array[1]
     return conf_int_lower_limit, conf_int_upper_limit
 
-<<<<<<< HEAD
 def get_return_variable(
-=======
+    ams,
+    data_variable,
+    arg_value,
+    distr="gev",
+    bootstrap_runs=100,
+    conf_int_lower_bound=2.5,
+    conf_int_upper_bound=97.5,
+    multiple_points=True,
+):
+    """
+    Generic function used by `get_return_value`, `get_return_period`, and
+    `get_return_prob`.
+
+    Returns a dataset with the estimate of the requested data_variable, and
+    confidence intervals.
+
+    If data_variable == "return_value", then arg_value is the return period.
+    If data_variable == "return_prob", then arg_value is the threshold value.
+    If data_variable == "return_period", then arg_value is the return value.
+    """
+
+    data_variables = ['return_value', 'return_period', 'return_prob']
+    if data_variable not in data_variables:
+        raise ValueError(
+            "invalid data_variable. "
+        )
+
+    lmom_distr = get_lmom_distr(distr)
+    ams_attributes = ams.attrs
+
+    if multiple_points:
+        ams = ams.stack(allpoints=["y", "x"]).squeeze().groupby("allpoints")
+
+    def return_variable(ams):
+        try:
+            lmoments, fitted_distr = get_fitted_distr(ams, distr, lmom_distr)
+            return_variable = calculate_return(
+                fitted_distr=fitted_distr,
+                data_variable=data_variable,
+                arg_value=arg_value,
+            )
+        except (ValueError, ZeroDivisionError):
+            return_variable = np.nan
+            
+        conf_int_lower_limit, conf_int_upper_limit = conf_int(
+            ams=ams,
+            distr=distr,
+            data_variable=data_variable,
+            arg_value=arg_value,
+            bootstrap_runs=bootstrap_runs,
+            conf_int_lower_bound=conf_int_lower_bound,
+            conf_int_upper_bound=conf_int_upper_bound,
+        )
+
+        return return_variable, conf_int_lower_limit, conf_int_upper_limit
+
+    return_variable, conf_int_lower_limit, conf_int_upper_limit = xr.apply_ufunc(
+        return_variable,
+        ams,
+        input_core_dims=[["time"]],
+        exclude_dims=set(("time",)),
+        output_core_dims=[[], [], []],
+    )
+
+    return_variable = return_variable.rename(data_variable)
+    new_ds = return_variable.to_dataset()
+    new_ds["conf_int_lower_limit"] = conf_int_lower_limit
+    new_ds["conf_int_upper_limit"] = conf_int_upper_limit
+
+    if multiple_points:
+        new_ds = new_ds.unstack("allpoints")
+
+    if data_variable == "return_value":
+        new_ds[data_variable].attrs["return period"] = f"1-in-{arg_value}-year event"
+    elif data_variable == "return_prob":
+        unit_threshold = ams_attributes["units"]
+        new_ds[data_variable].attrs["threshold"] = f"exceedance of {arg_value} {unit_threshold} value event"
+        new_ds[data_variable].attrs["units"] = None
+    elif data_variable == "return_period":
+        unit_return_value = ams_attributes["units"]
+        new_ds[data_variable].attrs["return value"] = f"{arg_value} {unit_return_value} event"
+        new_ds[data_variable].attrs["units"] = "years"
+
+    new_ds["conf_int_lower_limit"].attrs[
+        "confidence interval lower bound"
+    ] = "{}th percentile".format(str(conf_int_lower_bound))
+    new_ds["conf_int_upper_limit"].attrs[
+        "confidence interval upper bound"
+    ] = "{}th percentile".format(str(conf_int_upper_bound))
+
+    new_ds.attrs = ams_attributes
+    new_ds.attrs["distribution"] = "{}".format(str(distr))
+    return new_ds
 
 def _get_return_variable(
->>>>>>> ebf93d27
     ams,
     data_variable,
     arg_value,
@@ -487,33 +553,12 @@
     -------
     xarray.Dataset
     """
-<<<<<<< HEAD
-    Generic function used by `get_return_value`, `get_return_period`, and
-    `get_return_prob`.
-
-    Returns a dataset with the estimate of the requested data_variable, and
-    confidence intervals.
-
-    If data_variable == "return_value", then arg_value is the return period.
-    If data_variable == "return_prob", then arg_value is the threshold value.
-    If data_variable == "return_period", then arg_value is the return value.
-    """
-
-    data_variables = ['return_value', 'return_period', 'return_prob']
-    if data_variable not in data_variables:
-        raise ValueError(
-            "invalid data_variable. "
-        )
-
-    lmom_distr = get_lmom_distr(distr)
-=======
 
     data_variables = ["return_value", "return_period", "return_prob"]
     if data_variable not in data_variables:
         raise ValueError(f"Invalid `data_variable`. Must be one of: {data_variables}")
 
     distr_func = _get_distr_func(distr)
->>>>>>> ebf93d27
     ams_attributes = ams.attrs
 
     if multiple_points:
@@ -524,30 +569,18 @@
             .groupby("allpoints")
         )
 
-<<<<<<< HEAD
-    def return_variable(ams):
-        try:
-            lmoments, fitted_distr = get_fitted_distr(ams, distr, lmom_distr)
-            return_variable = calculate_return(
-=======
     def _return_variable(ams):
         try:
             parameters, fitted_distr = _get_fitted_distr(ams, distr, distr_func)
             return_variable = _calculate_return(
->>>>>>> ebf93d27
                 fitted_distr=fitted_distr,
                 data_variable=data_variable,
                 arg_value=arg_value,
             )
         except (ValueError, ZeroDivisionError):
             return_variable = np.nan
-<<<<<<< HEAD
-            
-        conf_int_lower_limit, conf_int_upper_limit = conf_int(
-=======
 
         conf_int_lower_limit, conf_int_upper_limit = _conf_int(
->>>>>>> ebf93d27
             ams=ams,
             distr=distr,
             data_variable=data_variable,
@@ -560,11 +593,7 @@
         return return_variable, conf_int_lower_limit, conf_int_upper_limit
 
     return_variable, conf_int_lower_limit, conf_int_upper_limit = xr.apply_ufunc(
-<<<<<<< HEAD
-        return_variable,
-=======
         _return_variable,
->>>>>>> ebf93d27
         ams,
         input_core_dims=[["time"]],
         exclude_dims=set(("time",)),
@@ -579,18 +608,6 @@
     if multiple_points:
         new_ds = new_ds.unstack("allpoints")
 
-<<<<<<< HEAD
-    if data_variable == "return_value":
-        new_ds[data_variable].attrs["return period"] = f"1-in-{arg_value}-year event"
-    elif data_variable == "return_prob":
-        unit_threshold = ams_attributes["units"]
-        new_ds[data_variable].attrs["threshold"] = f"exceedance of {arg_value} {unit_threshold} value event"
-        new_ds[data_variable].attrs["units"] = None
-    elif data_variable == "return_period":
-        unit_return_value = ams_attributes["units"]
-        new_ds[data_variable].attrs["return value"] = f"{arg_value} {unit_return_value} event"
-        new_ds[data_variable].attrs["units"] = "years"
-=======
     new_ds.attrs = ams_attributes
 
     if data_variable == "return_value":
@@ -607,7 +624,6 @@
             "return value"
         ] = f"{arg_value} {return_value_unit} event"
         new_ds["return_period"].attrs["units"] = "years"
->>>>>>> ebf93d27
 
     new_ds["conf_int_lower_limit"].attrs[
         "confidence interval lower bound"
@@ -618,6 +634,7 @@
 
     new_ds.attrs["distribution"] = f"{distr}"
     return new_ds
+
 
 def get_return_value(
     ams,
@@ -628,32 +645,6 @@
     conf_int_upper_bound=97.5,
     multiple_points=True,
 ):
-    """
-    Returns dataset with return values and confidence intervals from maximum series.
-    """ 
-    return get_return_variable(
-        ams, "return_value", return_period, distr, bootstrap_runs, 
-        conf_int_lower_bound, conf_int_upper_bound, multiple_points
-    )
-
-def get_return_value(
-    ams,
-    return_period=10,
-    distr="gev",
-    bootstrap_runs=100,
-    conf_int_lower_bound=2.5,
-    conf_int_upper_bound=97.5,
-    multiple_points=True,
-):
-<<<<<<< HEAD
-    """
-    Returns dataset with return probabilities and confidence intervals from maximum series.
-    """
-    return get_return_variable(
-        ams, "return_prob", threshold, distr, bootstrap_runs, 
-        conf_int_lower_bound, conf_int_upper_bound, multiple_points
-    )
-=======
     """Creates xarray Dataset with return values and confidence intervals from maximum series.
 
     Parameters
@@ -734,7 +725,6 @@
         multiple_points,
     )
 
->>>>>>> ebf93d27
 
 def get_return_period(
     ams,
@@ -745,14 +735,6 @@
     conf_int_upper_bound=97.5,
     multiple_points=True,
 ):
-<<<<<<< HEAD
-    """
-    Returns dataset with return periods and confidence intervals from maximum series.
-    """
-    return get_return_variable(
-        ams, "return_period", return_value, distr, bootstrap_runs, 
-        conf_int_lower_bound, conf_int_upper_bound, multiple_points
-=======
     """Creates xarray Dataset with return periods and confidence intervals from maximum series.
 
     Parameters
@@ -786,7 +768,6 @@
         conf_int_lower_bound,
         conf_int_upper_bound,
         multiple_points,
->>>>>>> ebf93d27
     )
 
 
