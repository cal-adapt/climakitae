########################################
#                                      #
# THRESHOLD TOOLS                      #
#                                      #
########################################

import numpy as np
import pandas as pd
import xarray as xr
from scipy import stats
import lmoments3 as lm
from lmoments3 import distr as ldistr
from lmoments3 import stats as lstats
import matplotlib.pyplot as plt
from matplotlib import cm
import cartopy.crs as ccrs
import cartopy.feature as cfeature
import geoviews as gv
import holoviews as hv
from holoviews import opts
import hvplot.pandas
import hvplot.xarray
import panel as pn
from .visualize import get_geospatial_plot


def get_ams(
    da, 
    extremes_type="max",
    duration=None,
    groupby=None,
    duration2=None,
    ):
    """
    Returns a data array of annual maximums.
    
    Optional arguments `duration`, `groupby`, and `duration2` define the type
    of event to find the annual maximums of. These correspond to the event
    types defined in the `get_exceedance_count` function. 

    `duration` must be specified as (X, 'hour')
    `groupby` must be specified as (Y, 'day')
    `duration2` must be specified as (Z, 'day')
    """

    extremes_types = ["max", "min"]
    if extremes_type not in extremes_types:
        raise ValueError(
            "invalid extremes type. expected one of the following: %s" % extremes_types
        )

    # To implement:
    # Need to check the duration and groupby arguments 
    #   make sure duration1 < groupby < duration2 (as is checked in the `get_exceedance_count` functions)

    # In the simplest case, we use the original data array to take annual 
    # extreme values from
    da_series = da

    if duration != None:
        # In this case, user is interested in extreme events lasting at least 
        # as long as the length of `duration`. 
        dur_len, dur_type = duration
        if dur_type != "hour" or da_series.frequency != "1hr":
            raise ValueError("Current specifications not yet implemented. `duration` options only implemented for `hour` specifications.")

        # First identify the min (max) value for each window of length `duration`
        if extremes_type == "max":
            da_series = da_series.rolling(time=dur_len, center=False).min("time")
        elif extremes_type == "min":
            da_series = da_series.rolling(time=dur_len, center=False).max("time")
    
    if groupby != None:
        # In this case, select the max (min) in each group. (This option is
        # really only meaningful when coupled with the `duration2` option.)
        group_len, group_type = groupby
        if group_type != 'day': 
            raise ValueError("`groupby` specifications only implemented for 'day' groupings.")
        
        # select the max (min) in each group
        if extremes_type == "max":
            da_series = da_series.resample(time=f"{group_len}D", label="left").max()
        elif extremes_type == "min":
            da_series = da_series.resample(time=f"{group_len}D", label="left").max()

    if duration2 != None:
        if groupby == None:
            raise ValueError("To use `duration2` option, must first use groupby.")
        # In this case, identify the min (max) value of the grouped values for
        # each window of length duration2. Must be in `days`.
        dur2_len, dur2_type = duration2
        if dur2_type != 'day':
            raise ValueError("`duration2` specification must be in days. example: `duration2 = (3, 'day')`.")

        # Now select the min (max) from the duration period
        if extremes_type == "max":
            da_series = da.rolling(time=dur2_len, center=False).min("time")
        elif extremes_type == "min":
            da_series = da.rolling(time=dur2_len, center=False).max("time")
    
    # Now select the most extreme value for each year in the series
    if extremes_type == "max":
        ams = da_series.resample(time="A").max(keep_attrs=True)
        ams.attrs["extremes type"] = "maxima"
    elif extremes_type == 'min':
        ams = da_series.resample(time='A').min(keep_attrs = True)
        ams.attrs['extremes type'] = 'minima'
    
    # Common attributes
    ams.attrs["extreme value extraction method"] = "block maxima"
    ams.attrs["block size"] = "1 year"
    ams.attrs["timeseries type"] = "annual max series"

    return ams


def get_lmom_distr(distr):
    """
    Returns corresponding l-moments distribution function from selected
    distribution name.
    """

    distrs = ["gev", "gumbel", "weibull", "pearson3", "genpareto"]

    if distr == "gev":
        lmom_distr = ldistr.gev
    elif distr == "gumbel":
        lmom_distr = ldistr.gum
    elif distr == "weibull":
        lmom_distr = ldistr.wei
    elif distr == "pearson3":
        lmom_distr = ldistr.pe3
    elif distr == "genpareto":
        lmom_distr = ldistr.gpa
    else:
        raise ValueError(
            "invalid distr type. expected one of the following: %s" % distrs
        )

    return lmom_distr


def get_fitted_distr(ams, distr, lmom_distr):
    """
    Returns fitted l-moments distribution function from l-moments.
    """

    lmoments = lmom_distr.lmom_fit(ams)

    if distr == "gev":
        fitted_distr = stats.genextreme(**lmoments)
    elif distr == "gumbel":
        fitted_distr = stats.gumbel_r(**lmoments)
    elif distr == "weibull":
        fitted_distr = stats.weibull_min(**lmoments)
    elif distr == "pearson3":
        fitted_distr = stats.pearson3(**lmoments)
    elif distr == "genpareto":
        fitted_distr = stats.genpareto(**lmoments)
    return lmoments, fitted_distr


def get_lmoments(ams, distr="gev", multiple_points=True):
    """
    Returns dataset of l-moments ratios from an inputed maximum series.
    """

    lmom_distr = get_lmom_distr(distr)
    ams_attributes = ams.attrs

    if multiple_points:
        ams = ams.stack(allpoints=["y", "x"]).squeeze().groupby("allpoints")

    lmoments = xr.apply_ufunc(
        lmom_distr.lmom_fit,
        ams,
        input_core_dims=[["time"]],
        exclude_dims=set(("time",)),
        output_core_dims=[[]],
    )

    lmoments = lmoments.rename("lmoments")
    new_ds = lmoments.to_dataset().to_array()

    if multiple_points:
        new_ds = new_ds.unstack("allpoints")

    new_ds.attrs = ams_attributes
    new_ds.attrs["distribution"] = "{}".format(str(distr))
    return new_ds


def get_ks_stat(ams, distr="gev", multiple_points=True):
    """
    Returns a dataset of ks test d-statistics and p-values from an inputed
    maximum series.
    """

    lmom_distr = get_lmom_distr(distr)
    ams_attributes = ams.attrs

    if multiple_points:
        ams = ams.stack(allpoints=["y", "x"]).squeeze().groupby("allpoints")

    def ks_stat(ams):
        lmoments, fitted_distr = get_fitted_distr(ams, distr, lmom_distr)

        if distr == "gev":
            cdf = "genextreme"
            args = (lmoments["c"], lmoments["loc"], lmoments["scale"])
        elif distr == "gumbel":
            cdf = "gumbel_r"
            args = (lmoments["loc"], lmoments["scale"])
        elif distr == "weibull":
            cdf = "weibull_min"
            args = (lmoments["c"], lmoments["loc"], lmoments["scale"])
        elif distr == "pearson3":
            cdf = "pearson3"
            args = (lmoments["skew"], lmoments["loc"], lmoments["scale"])
        elif distr == "genpareto":
            cdf = "genpareto"
            args = (lmoments["c"], lmoments["loc"], lmoments["scale"])

        try:
            ks = stats.kstest(ams, cdf, args=args)
            d_statistic = ks[0]
            p_value = ks[1]
        except (ValueError, ZeroDivisionError):
            d_statistic = np.nan
            p_value = np.nan

        return d_statistic, p_value

    d_statistic, p_value = xr.apply_ufunc(
        ks_stat,
        ams,
        input_core_dims=[["time"]],
        exclude_dims=set(("time",)),
        output_core_dims=[[], []],
    )

    d_statistic = d_statistic.rename("d_statistic")
    new_ds = d_statistic.to_dataset()
    new_ds["p_value"] = p_value

    if multiple_points:
        new_ds = new_ds.unstack("allpoints")

    new_ds["d_statistic"].attrs["stat test"] = "KS test"
    new_ds["p_value"].attrs["stat test"] = "KS test"
    new_ds.attrs = ams_attributes
    new_ds.attrs["distribution"] = "{}".format(str(distr))
    new_ds["p_value"].attrs["units"] = None
    new_ds["d_statistic"].attrs["units"] = None
    return new_ds


def calculate_return(fitted_distr, data_variable, arg_value):
    """
    Returns corresponding extreme value calculation for selected data variable.
    """

    try:
        if data_variable == "return_value":
            return_event = 1.0 - (1.0 / arg_value)
            return_value = fitted_distr.ppf(return_event)
            result = round(return_value, 5)

        elif data_variable == "return_prob":
            result = 1 - (fitted_distr.cdf(arg_value))

        elif data_variable == "return_period":
            return_prob = fitted_distr.cdf(arg_value)
            if return_prob == 1.0:
                result = np.nan
            else:
                return_period = -1.0 / (return_prob - 1.0)
                result = round(return_period, 3)

    except (ValueError, ZeroDivisionError, AttributeError):
        result = np.nan  

    return result


def bootstrap(ams, distr="gev", data_variable="return_value", arg_value=10):
    """
    Returns a bootstrap-calculated value for relevant parameters from an
    inputed maximum series.
    """

    data_variables = ["return_value", "return_prob", "return_period"]
    if data_variable not in data_variables:
        raise ValueError(
            "invalid data variable type. expected one of the following: %s"
            % data_variables
        )

    lmom_distr = get_lmom_distr(distr)

    sample_size = len(ams)
    new_ams = np.random.choice(ams, size=sample_size, replace=True)

    try:
        lmoments, fitted_distr = get_fitted_distr(new_ams, distr, lmom_distr)
        result = calculate_return(
            fitted_distr=fitted_distr,
            data_variable=data_variable,
            arg_value=arg_value,
        )
    except (ValueError, ZeroDivisionError):
        result = np.nan

    return result


def conf_int(
    ams,
    distr,
    data_variable,
    arg_value,
    bootstrap_runs,
    conf_int_lower_bound,
    conf_int_upper_bound,
):
    """
    Returns lower and upper limits of confidence interval given selected parameters.
    """

    bootstrap_values = []

    for _ in range(bootstrap_runs):
        result = bootstrap(
            ams,
            distr,
            data_variable,
            arg_value,
        )
        bootstrap_values.append(result)

    conf_int_array = np.percentile(
        bootstrap_values, [conf_int_lower_bound, conf_int_upper_bound]
    )

    conf_int_lower_limit = conf_int_array[0]
    conf_int_upper_limit = conf_int_array[1]
    return conf_int_lower_limit, conf_int_upper_limit

def get_return_variable(
    ams,
    data_variable,
    arg_value,
    distr="gev",
    bootstrap_runs=100,
    conf_int_lower_bound=2.5,
    conf_int_upper_bound=97.5,
    multiple_points=True,
):
    """
    Generic function used by `get_return_value`, `get_return_period`, and
    `get_return_prob`.

    Returns a dataset with the estimate of the requested data_variable, and
    confidence intervals.

    If data_variable == "return_value", then arg_value is the return period.
    If data_variable == "return_prob", then arg_value is the threshold value.
    If data_variable == "return_period", then arg_value is the return value.
    """

    data_variables = ['return_value', 'return_period', 'return_prob']
    if data_variable not in data_variables:
        raise ValueError(
            "invalid data_variable. "
        )

    lmom_distr = get_lmom_distr(distr)
    ams_attributes = ams.attrs

    if multiple_points:
        ams = ams.stack(allpoints=["y", "x"]).squeeze().groupby("allpoints")

    def return_variable(ams):
        try:
            lmoments, fitted_distr = get_fitted_distr(ams, distr, lmom_distr)
            return_variable = calculate_return(
                fitted_distr=fitted_distr,
                data_variable=data_variable,
                arg_value=arg_value,
            )
        except (ValueError, ZeroDivisionError):
            return_variable = np.nan
            
        conf_int_lower_limit, conf_int_upper_limit = conf_int(
            ams=ams,
            distr=distr,
            data_variable=data_variable,
            arg_value=arg_value,
            bootstrap_runs=bootstrap_runs,
            conf_int_lower_bound=conf_int_lower_bound,
            conf_int_upper_bound=conf_int_upper_bound,
        )

        return return_variable, conf_int_lower_limit, conf_int_upper_limit

    return_variable, conf_int_lower_limit, conf_int_upper_limit = xr.apply_ufunc(
        return_variable,
        ams,
        input_core_dims=[["time"]],
        exclude_dims=set(("time",)),
        output_core_dims=[[], [], []],
    )

    return_variable = return_variable.rename(data_variable)
    new_ds = return_variable.to_dataset()
    new_ds["conf_int_lower_limit"] = conf_int_lower_limit
    new_ds["conf_int_upper_limit"] = conf_int_upper_limit

    if multiple_points:
        new_ds = new_ds.unstack("allpoints")

<<<<<<< HEAD
    if data_variable == "return_value":
        new_ds[data_variable].attrs["return period"] = f"1 in {arg_value} year event"
    elif data_variable == "return_prob":
        new_ds[data_variable].attrs["threshold"] = f"exceedance of {arg_value} value event"
    elif data_variable == "return_period":
        new_ds[data_variable].attrs["return value"] = f"occurrence of a {arg_value} value event"

=======
    new_ds["return_value"].attrs["return period"] = "1-in-{}-year event".format(
        str(return_period)
    )
>>>>>>> a44b70de
    new_ds["conf_int_lower_limit"].attrs[
        "confidence interval lower bound"
    ] = "{}th percentile".format(str(conf_int_lower_bound))
    new_ds["conf_int_upper_limit"].attrs[
        "confidence interval upper bound"
    ] = "{}th percentile".format(str(conf_int_upper_bound))

    new_ds.attrs = ams_attributes
    new_ds.attrs["distribution"] = "{}".format(str(distr))
    return new_ds

def get_return_value(
    ams,
    return_period=10,
    distr="gev",
    bootstrap_runs=100,
    conf_int_lower_bound=2.5,
    conf_int_upper_bound=97.5,
    multiple_points=True,
):
    """
    Returns dataset with return values and confidence intervals from maximum series.
    """ 
    return get_return_variable(
        ams, "return_value", return_period, distr, bootstrap_runs, 
        conf_int_lower_bound, conf_int_upper_bound, multiple_points
    )

def get_return_prob(
    ams,
    threshold,
    distr="gev",
    bootstrap_runs=100,
    conf_int_lower_bound=2.5,
    conf_int_upper_bound=97.5,
    multiple_points=True,
):
    """
    Returns dataset with return probabilities and confidence intervals from maximum series.
    """
<<<<<<< HEAD
    return get_return_variable(
        ams, "return_prob", threshold, distr, bootstrap_runs, 
        conf_int_lower_bound, conf_int_upper_bound, multiple_points
    )
=======

    data_variable = "return_prob"
    lmom_distr = get_lmom_distr(distr)
    ams_attributes = ams.attrs

    if multiple_points:
        ams = ams.stack(allpoints=["y", "x"]).squeeze().groupby("allpoints")

    def return_prob(ams):
        try:
            lmoments, fitted_distr = get_fitted_distr(ams, distr, lmom_distr)
            return_prob = calculate_return(
                fitted_distr=fitted_distr,
                data_variable=data_variable,
                arg_value=threshold,
            )
        except (ValueError, ZeroDivisionError):
            return_prob = np.nan

        conf_int_lower_limit, conf_int_upper_limit = conf_int(
            ams=ams,
            distr=distr,
            data_variable=data_variable,
            arg_value=threshold,
            bootstrap_runs=bootstrap_runs,
            conf_int_lower_bound=conf_int_lower_bound,
            conf_int_upper_bound=conf_int_upper_bound,
        )

        return return_prob, conf_int_lower_limit, conf_int_upper_limit

    return_prob, conf_int_lower_limit, conf_int_upper_limit = xr.apply_ufunc(
        return_prob,
        ams,
        input_core_dims=[["time"]],
        exclude_dims=set(("time",)),
        output_core_dims=[[], [], []],
    )

    return_prob = return_prob.rename("return_prob")
    new_ds = return_prob.to_dataset()
    new_ds["conf_int_lower_limit"] = conf_int_lower_limit
    new_ds["conf_int_upper_limit"] = conf_int_upper_limit

    if multiple_points:
        new_ds = new_ds.unstack("allpoints")

    new_ds["conf_int_lower_limit"].attrs[
        "confidence interval lower bound"
    ] = "{}th percentile".format(str(conf_int_lower_bound))
    new_ds["conf_int_upper_limit"].attrs[
        "confidence interval upper bound"
    ] = "{}th percentile".format(str(conf_int_upper_bound))
    new_ds.attrs = ams_attributes
    unit_threshold = new_ds.attrs["units"]
    new_ds["return_prob"].attrs["threshold"] = "exceedance of {} {} event".format(
        str(threshold), unit_threshold
    )
    new_ds.attrs["distribution"] = "{}".format(str(distr))
    new_ds["return_prob"].attrs["units"] = None
    return new_ds

>>>>>>> a44b70de

def get_return_period(
    ams,
    return_value,
    distr="gev",
    bootstrap_runs=100,
    conf_int_lower_bound=2.5,
    conf_int_upper_bound=97.5,
    multiple_points=True,
):
    """
    Returns dataset with return periods and confidence intervals from maximum series.
    """
<<<<<<< HEAD
    return get_return_variable(
        ams, "return_period", return_value, distr, bootstrap_runs, 
        conf_int_lower_bound, conf_int_upper_bound, multiple_points
    )

=======

    data_variable = "return_period"
    lmom_distr = get_lmom_distr(distr)
    ams_attributes = ams.attrs

    if multiple_points:
        ams = ams.stack(allpoints=["y", "x"]).squeeze().groupby("allpoints")

    def return_period(ams):
        try:
            lmoments, fitted_distr = get_fitted_distr(ams, distr, lmom_distr)
            return_period = calculate_return(
                fitted_distr=fitted_distr,
                data_variable=data_variable,
                arg_value=return_value,
            )
        except (ValueError, ZeroDivisionError):
            return_period = np.nan

        conf_int_lower_limit, conf_int_upper_limit = conf_int(
            ams=ams,
            distr=distr,
            data_variable=data_variable,
            arg_value=return_value,
            bootstrap_runs=bootstrap_runs,
            conf_int_lower_bound=conf_int_lower_bound,
            conf_int_upper_bound=conf_int_upper_bound,
        )

        return return_period, conf_int_lower_limit, conf_int_upper_limit

    return_period, conf_int_lower_limit, conf_int_upper_limit = xr.apply_ufunc(
        return_period,
        ams,
        input_core_dims=[["time"]],
        exclude_dims=set(("time",)),
        output_core_dims=[[], [], []],
    )

    return_period = return_period.rename("return_period")
    new_ds = return_period.to_dataset()
    new_ds["conf_int_lower_limit"] = conf_int_lower_limit
    new_ds["conf_int_upper_limit"] = conf_int_upper_limit

    if multiple_points:
        new_ds = new_ds.unstack("allpoints")

    new_ds["conf_int_lower_limit"].attrs[
        "confidence interval lower bound"
    ] = "{}th percentile".format(str(conf_int_lower_bound))
    new_ds["conf_int_upper_limit"].attrs[
        "confidence interval upper bound"
    ] = "{}th percentile".format(str(conf_int_upper_bound))
    new_ds.attrs = ams_attributes
    unit_return_value = new_ds.attrs["units"]
    new_ds["return_period"].attrs["return value"] = "{} {} event".format(
        str(return_value), unit_return_value
    )
    new_ds.attrs["distribution"] = "{}".format(str(distr))
    new_ds["return_period"].attrs["units"] = "years"
    return new_ds

>>>>>>> a44b70de

# ===================== Functions for exceedance count =========================


def get_exceedance_count(
    da,
    threshold_value,
    duration1=None,
    period=(1, "year"),
    threshold_direction="above",
    duration2=None,
    groupby=None,
    smoothing=None,
):
    """
    Calculate the number of occurances of exceeding the specified threshold
    within each period.

    Returns an xarray with the same coordinates as the input data except for
    the time dimension, which will be collapsed to one value per period (equal
    to the number of event occurances in each period).

    Arguments:
    da -- an xarray.DataArray of some climate variable. Can have multiple
        scenarios, simulations, or x and y coordinates.
    threshold_value -- value against which to test exceedance

    Optional Keyword Arguments:
    period -- amount of time across which to sum the number of occurances,
        default is (1, "year"). Specified as a tuple: (x, time) where x is an
        integer, and time is one of: ["day", "month", "year"]
    threshold_direction -- string either "above" or "below", default is above.
    duration1 -- length of exceedance in order to qualify as an event (before grouping)
    groupby -- see examples for explanation. Typical grouping could be (1, "day")
    duration2 -- length of exceedance in order to qualify as an event (after grouping)
    smoothing -- option to average the result across multiple periods with a
        rolling average; value is either None or the number of timesteps to use
        as the window size
    """

    # --------- Type check arguments -------------------------------------------

    # Check compatibility of periods, durations, and groupbys
    if _is_greater(duration1, groupby):
        raise ValueError(
            "Incompatible `group` and `duration1` specification. Duration1 must be shorter than group."
        )
    if _is_greater(groupby, duration2):
        raise ValueError(
            "Incompatible `group` and `duration2` specification. Duration2 must be longer than group."
        )
    if _is_greater(groupby, period):
        raise ValueError(
            "Incompatible `group` and `period` specification. Group must be longer than period."
        )
    if _is_greater(duration2, period):
        raise ValueError(
            "Incompatible `duration` and `period` specification. Period must be longer than duration."
        )

    # Check compatibility of specifications with the data frequency (hourly, daily, or monthly)
    freq = (
        (1, "hour")
        if da.frequency == "hourly"
        else ((1, "day") if da.frequency == "daily" else (1, "month"))
    )
    if _is_greater(freq, groupby):
        raise ValueError(
            "Incompatible `group` specification: cannot be less than data frequency."
        )
    if _is_greater(freq, duration2):
        raise ValueError(
            "Incompatible `duration` specification: cannot be less than data frequency."
        )
    if _is_greater(freq, period):
        raise ValueError(
            "Incompatible `period` specification: cannot be less than data frequency."
        )

    # --------- Calculate occurances -------------------------------------------

    events_da = get_exceedance_events(
        da, threshold_value, threshold_direction, duration1, groupby
    )

    # --------- Apply specified duration requirement ---------------------------

    if duration2 is not None:
        dur_len, dur_type = duration2

        if (
            groupby is not None
            and groupby[1] == dur_type
            or groupby is None
            and freq[1] == dur_type
        ):
            window_size = dur_len
        else:
            raise ValueError(
                "Duration options for time types (i.e. hour, day) that are different than group or frequency not yet implemented"
            )

        # The "min" operation will return 0 if any time in the window is not an
        # event, which is the behavior we want. It will only return 1 for True
        # if all values in the duration window are 1.
        events_da = events_da.rolling(time=window_size, center=False).min("time")

    # --------- Sum occurances across each period ------------------------------

    period_len, period_type = period
    period_indexer = str.capitalize(
        period_type[0]
    )  # capitalize first letter to use as indexer in resample
    exceedance_count = events_da.resample(
        time=f"{period_len}{period_indexer}", label="left"
    ).sum()

    # Optional smoothing
    if smoothing is not None:
        exceedance_count = exceedance_count.rolling(time=smoothing, center=True).mean(
            "time"
        )

    # --------- Set new attributes for the counts DataArray --------------------
    exceedance_count.attrs["variable_name"] = da.name
    exceedance_count.attrs["variable_units"] = exceedance_count.units
    exceedance_count.attrs["period"] = period
    exceedance_count.attrs["duration1"] = duration1
    exceedance_count.attrs["group"] = groupby
    exceedance_count.attrs["duration2"] = duration2
    exceedance_count.attrs["threshold_value"] = threshold_value
    exceedance_count.attrs["threshold_direction"] = threshold_direction
    exceedance_count.attrs["units"] = _exceedance_count_name(exceedance_count)

    # Set name (for plotting, this will be the y-axis label)
    exceedance_count.name = "Count"

    return exceedance_count


def _is_greater(time1, time2):
    """
    Helper function for comparing user specifications of period, duration, and groupby.
    Examples:
        (1, "day"), (1, "year") --> False
        (3, "month"), (1, "month") --> True
    """
    order = ["hour", "day", "month", "year"]
    if time1 is None or time2 is None:
        return False
    elif time1[1] == time2[1]:
        return time1[0] > time2[0]
    else:
        return order.index(time1[1]) > order.index(time2[1])


def get_exceedance_events(
    da, threshold_value, threshold_direction="above", duration1=None, groupby=None
):
    """
    Returns an xarray that specifies whether each entry of `da` is a qualifying
    threshold event. Values are 0 for False, 1 for True, or NaN for NaNs.
    """

    # Identify occurances (and preserve NaNs)
    if threshold_direction == "above":
        events_da = (da > threshold_value).where(da.isnull() == False)
    elif threshold_direction == "below":
        events_da = (da < threshold_value).where(da.isnull() == False)
    else:
        raise ValueError(
            f"Unknown value for `threshold_direction` parameter: {threshold_direction}. Available options are 'above' or 'below'."
        )

    if duration1 is not None:
        dur_len, dur_type = duration1
        if dur_type != "hour" or da.frequency != "hourly":
            raise ValueError("Current specifications not yet implemented.")
        window_size = dur_len

        # The "min" operation will return 0 if any time in the window is not an
        # event, which is the behavior we want. It will only return 1 for True
        # if all values in the duration window are 1.
        events_da = events_da.rolling(time=window_size, center=False).min("time")

    # Groupby
    if groupby is not None:
        if (
            (groupby == (1, "hour") and da.frequency == "hourly")
            or (groupby == (1, "day") and da.frequency == "daily")
            or (groupby == (1, "month") and da.frequency == "monthly")
            or groupby == duration1
        ):
            # groupby specification is the same as data frequency, do nothing
            pass
        else:
            group_len, group_type = groupby
            indexer_type = str.capitalize(
                group_type[0]
            )  # capitalize the first letter to use as the indexer (i.e. H, D, M, or Y)
            group_totals = events_da.resample(
                time=f"{group_len}{indexer_type}", label="left"
            ).sum()  # sum occurences within each group
            events_da = (group_totals > 0).where(
                group_totals.isnull() == False
            )  # turn back into a boolean with preserved NaNs (0 or 1 for whether there is any occurance in the group)
    return events_da


def _exceedance_count_name(exceedance_count):
    """
    Helper function to build the appropriate name for the queried exceedance count.
    Examples:
        'Number of hours'
        'Number of days'
        'Number of 3-day events'
    """
    # If duration is used, this determines the event name
    dur = exceedance_count.duration2
    if dur is not None:
        d_num, d_type = dur
        if d_num != 1:
            event = f"{d_num}-{d_type} events"
        else:
            event = f"{d_type}s"  # ex: day --> days
    else:
        # otherwise use "groupby" if not None
        grp = exceedance_count.group
        if grp is not None:
            g_num, g_type = grp
            if g_num != 1:
                event = f"{g_num}-{g_type} events"
            else:
                event = f"{g_type}s"  # ex: day --> days
        else:
            # otherwise use data frequency info as the default event type
            if exceedance_count.frequency == "hourly":
                event = "hours"
            elif exceedance_count.frequency == "daily":
                event = "days"
            elif exceedance_count.frequency == "monthly":
                event = "months"
    return f"Number of {event}"


def plot_exceedance_count(exceedance_count):
    """
    Plots each simulation as a different color line.
    Drop down option to select different scenario.
    Currently can only plot for one location, so is expecting input to already be subsetted or an area average.
    """
    plot_obj = exceedance_count.hvplot.line(
        x="time",
        widget_location="bottom",
        by="simulation",
        groupby=["scenario"],
        title="",
        fontsize={"ylabel": "10pt"},
        legend="right",
    )
    return pn.Column(plot_obj)


def _exceedance_plot_title(exceedance_count):
    """
    Helper function for making the title for exceedance plots.
    Examples:
        'Air Temperatue at 2m: events above 35C'
        'Preciptation (total): events below 10mm'
    """
    return f"{exceedance_count.variable_name}: events {exceedance_count.threshold_direction} {exceedance_count.threshold_value}{exceedance_count.variable_units}"


def _exceedance_plot_subtitle(exceedance_count):
    """
    Examples:
        'Number of hours per year'
        'Number of 4-hour events per 3-months'
        'Number of days per year with conditions lasting at least 4-hours'
    """

    if exceedance_count.duration2 != exceedance_count.duration1:
        dur_len, dur_type = exceedance_count.duration1
        _s = "" if dur_len == 1 else "s"
        dur_str = f" with conditions lasting at least {dur_len} {dur_type}{_s}"
    else:
        dur_str = ""

    if exceedance_count.duration2 != exceedance_count.group:
        grp_len, grp_type = exceedance_count.group
        if grp_len == 1:
            grp_str = f" each {grp_type}"
        else:
            grp_str = f" every {grp_len} {grp_type}s"
    else:
        grp_str = ""

    per_len, per_type = exceedance_count.period
    if per_len == 1:
        period_str = f" each {per_type}"
    else:
        period_str = f" per {per_len}-{per_type} period"

    _subtitle = (
        _exceedance_count_name(exceedance_count) + period_str + dur_str + grp_str
    )
    return _subtitle<|MERGE_RESOLUTION|>--- conflicted
+++ resolved
@@ -419,19 +419,17 @@
     if multiple_points:
         new_ds = new_ds.unstack("allpoints")
 
-<<<<<<< HEAD
     if data_variable == "return_value":
-        new_ds[data_variable].attrs["return period"] = f"1 in {arg_value} year event"
+        new_ds[data_variable].attrs["return period"] = f"1-in-{arg_value}-year event"
     elif data_variable == "return_prob":
-        new_ds[data_variable].attrs["threshold"] = f"exceedance of {arg_value} value event"
+        unit_threshold = ams_attributes["units"]
+        new_ds[data_variable].attrs["threshold"] = f"exceedance of {arg_value} {unit_threshold} value event"
+        new_ds[data_variable].attrs["units"] = None
     elif data_variable == "return_period":
-        new_ds[data_variable].attrs["return value"] = f"occurrence of a {arg_value} value event"
-
-=======
-    new_ds["return_value"].attrs["return period"] = "1-in-{}-year event".format(
-        str(return_period)
-    )
->>>>>>> a44b70de
+        unit_return_value = ams_attributes["units"]
+        new_ds[data_variable].attrs["return value"] = f"{arg_value} {unit_return_value} event"
+        new_ds[data_variable].attrs["units"] = "years"
+
     new_ds["conf_int_lower_limit"].attrs[
         "confidence interval lower bound"
     ] = "{}th percentile".format(str(conf_int_lower_bound))
@@ -472,75 +470,10 @@
     """
     Returns dataset with return probabilities and confidence intervals from maximum series.
     """
-<<<<<<< HEAD
     return get_return_variable(
         ams, "return_prob", threshold, distr, bootstrap_runs, 
         conf_int_lower_bound, conf_int_upper_bound, multiple_points
     )
-=======
-
-    data_variable = "return_prob"
-    lmom_distr = get_lmom_distr(distr)
-    ams_attributes = ams.attrs
-
-    if multiple_points:
-        ams = ams.stack(allpoints=["y", "x"]).squeeze().groupby("allpoints")
-
-    def return_prob(ams):
-        try:
-            lmoments, fitted_distr = get_fitted_distr(ams, distr, lmom_distr)
-            return_prob = calculate_return(
-                fitted_distr=fitted_distr,
-                data_variable=data_variable,
-                arg_value=threshold,
-            )
-        except (ValueError, ZeroDivisionError):
-            return_prob = np.nan
-
-        conf_int_lower_limit, conf_int_upper_limit = conf_int(
-            ams=ams,
-            distr=distr,
-            data_variable=data_variable,
-            arg_value=threshold,
-            bootstrap_runs=bootstrap_runs,
-            conf_int_lower_bound=conf_int_lower_bound,
-            conf_int_upper_bound=conf_int_upper_bound,
-        )
-
-        return return_prob, conf_int_lower_limit, conf_int_upper_limit
-
-    return_prob, conf_int_lower_limit, conf_int_upper_limit = xr.apply_ufunc(
-        return_prob,
-        ams,
-        input_core_dims=[["time"]],
-        exclude_dims=set(("time",)),
-        output_core_dims=[[], [], []],
-    )
-
-    return_prob = return_prob.rename("return_prob")
-    new_ds = return_prob.to_dataset()
-    new_ds["conf_int_lower_limit"] = conf_int_lower_limit
-    new_ds["conf_int_upper_limit"] = conf_int_upper_limit
-
-    if multiple_points:
-        new_ds = new_ds.unstack("allpoints")
-
-    new_ds["conf_int_lower_limit"].attrs[
-        "confidence interval lower bound"
-    ] = "{}th percentile".format(str(conf_int_lower_bound))
-    new_ds["conf_int_upper_limit"].attrs[
-        "confidence interval upper bound"
-    ] = "{}th percentile".format(str(conf_int_upper_bound))
-    new_ds.attrs = ams_attributes
-    unit_threshold = new_ds.attrs["units"]
-    new_ds["return_prob"].attrs["threshold"] = "exceedance of {} {} event".format(
-        str(threshold), unit_threshold
-    )
-    new_ds.attrs["distribution"] = "{}".format(str(distr))
-    new_ds["return_prob"].attrs["units"] = None
-    return new_ds
-
->>>>>>> a44b70de
 
 def get_return_period(
     ams,
@@ -554,76 +487,11 @@
     """
     Returns dataset with return periods and confidence intervals from maximum series.
     """
-<<<<<<< HEAD
     return get_return_variable(
         ams, "return_period", return_value, distr, bootstrap_runs, 
         conf_int_lower_bound, conf_int_upper_bound, multiple_points
     )
 
-=======
-
-    data_variable = "return_period"
-    lmom_distr = get_lmom_distr(distr)
-    ams_attributes = ams.attrs
-
-    if multiple_points:
-        ams = ams.stack(allpoints=["y", "x"]).squeeze().groupby("allpoints")
-
-    def return_period(ams):
-        try:
-            lmoments, fitted_distr = get_fitted_distr(ams, distr, lmom_distr)
-            return_period = calculate_return(
-                fitted_distr=fitted_distr,
-                data_variable=data_variable,
-                arg_value=return_value,
-            )
-        except (ValueError, ZeroDivisionError):
-            return_period = np.nan
-
-        conf_int_lower_limit, conf_int_upper_limit = conf_int(
-            ams=ams,
-            distr=distr,
-            data_variable=data_variable,
-            arg_value=return_value,
-            bootstrap_runs=bootstrap_runs,
-            conf_int_lower_bound=conf_int_lower_bound,
-            conf_int_upper_bound=conf_int_upper_bound,
-        )
-
-        return return_period, conf_int_lower_limit, conf_int_upper_limit
-
-    return_period, conf_int_lower_limit, conf_int_upper_limit = xr.apply_ufunc(
-        return_period,
-        ams,
-        input_core_dims=[["time"]],
-        exclude_dims=set(("time",)),
-        output_core_dims=[[], [], []],
-    )
-
-    return_period = return_period.rename("return_period")
-    new_ds = return_period.to_dataset()
-    new_ds["conf_int_lower_limit"] = conf_int_lower_limit
-    new_ds["conf_int_upper_limit"] = conf_int_upper_limit
-
-    if multiple_points:
-        new_ds = new_ds.unstack("allpoints")
-
-    new_ds["conf_int_lower_limit"].attrs[
-        "confidence interval lower bound"
-    ] = "{}th percentile".format(str(conf_int_lower_bound))
-    new_ds["conf_int_upper_limit"].attrs[
-        "confidence interval upper bound"
-    ] = "{}th percentile".format(str(conf_int_upper_bound))
-    new_ds.attrs = ams_attributes
-    unit_return_value = new_ds.attrs["units"]
-    new_ds["return_period"].attrs["return value"] = "{} {} event".format(
-        str(return_value), unit_return_value
-    )
-    new_ds.attrs["distribution"] = "{}".format(str(distr))
-    new_ds["return_period"].attrs["units"] = "years"
-    return new_ds
-
->>>>>>> a44b70de
 
 # ===================== Functions for exceedance count =========================
 
