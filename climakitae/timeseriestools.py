--- conflicted
+++ resolved
@@ -28,31 +28,18 @@
         default=(dt.datetime(1981, 1, 1), dt.datetime(2010, 12, 31)),
         bounds=(dt.datetime(1980, 1, 1), dt.datetime(2021, 12, 31)),
     )
-<<<<<<< HEAD
     remove_seasonal_cycle = param.Boolean(default = False)
     smoothing = param.ObjectSelector(default = "None", objects = ["None", "Running Mean"])
     _time_scales = dict(
         [("hours", "H"), ("days", "D"), ("months", "MS"), ("years", "AS-SEP")]
     )
     # num_timesteps = param.Integer(default = 0, bounds = (0, 240))
-=======
-    remove_seasonal_cycle = param.Boolean(default=False)
-    smoothing = param.ObjectSelector(default="None", objects=["None", "running mean"])
-    _time_scales = dict(
-        [("hours", "H"), ("days", "D"), ("months", "MS"), ("years", "AS-SEP")]
-    )
-    num_timesteps = param.Integer(default=0, bounds=(0, 240))
->>>>>>> 2db9f7e5
     separate_seasons = param.Boolean(
         default=False, label="Disaggregate into four seasons"
     )
 
     extremes = param.ObjectSelector(
-<<<<<<< HEAD
         default = "None", objects = ["None", "Min", "Max", "Percentile"]
-=======
-        default="None", objects=["None", "min", "max", "percentile"]
->>>>>>> 2db9f7e5
     )
     resample_window = param.Integer(default=1, bounds=(1, 30))
     resample_period = param.ObjectSelector(default="AS-SEP", objects=_time_scales)
@@ -111,17 +98,8 @@
                 month_weights = y.time.dt.daysinmonth
 
                 # Construct DataArrayRolling objects for both the data and the weights
-<<<<<<< HEAD
                 rolling_y = y.rolling(time = self.resample_window, center = True).construct("window")
                 rolling_weights = month_weights.rolling(time = self.resample_window, center = True).construct("window")
-=======
-                rolling_y = y.rolling(time=self.num_timesteps, center=True).construct(
-                    "window"
-                )
-                rolling_weights = month_weights.rolling(
-                    time=self.num_timesteps, center=True
-                ).construct("window")
->>>>>>> 2db9f7e5
 
                 # Build a DataArrayWeighted and collapse across the window dimension with mean
                 result = rolling_y.weighted(rolling_weights.fillna(0)).mean(
@@ -129,11 +107,7 @@
                 )
                 return result
             else:
-<<<<<<< HEAD
                 return y.rolling(time = self.resample_window, center = True).mean("time")
-=======
-                return y.rolling(time=self.num_timesteps, center=True).mean("time")
->>>>>>> 2db9f7e5
 
         if self.anomaly and not self.separate_seasons:
             to_plot = _getAnom(to_plot)
@@ -147,7 +121,6 @@
                 to_plot = to_plot.groupby("time.season").apply(_running_mean)
             else:
                 to_plot = _running_mean(to_plot)
-<<<<<<< HEAD
             # to_plot.name = str(self.num_timesteps) + " timesteps running mean"
 
             if self.extremes != "None":
@@ -168,39 +141,6 @@
             if self.extremes != "None":
                 self._data_warning = "To calculate an extreme, please apply smoothing."
 
-=======
-            to_plot.name = str(self.num_timesteps) + " timesteps running mean"
-
-        if self.extremes != "None":
-            new_name = (
-                to_plot.name
-                + " -- "
-                + str(self.resample_window)
-                + self.resample_period
-                + " "
-                + self.extremes
-            )
-            if self.extremes == "max":
-                to_plot = to_plot.resample(
-                    time=str(self.resample_window) + self.resample_period
-                ).max("time")
-            elif self.extremes == "min":
-                to_plot = to_plot.resample(
-                    time=str(self.resample_window) + self.resample_period
-                ).min("time")
-            elif self.extremes == "percentile":
-                to_plot = to_plot.resample(
-                    time=str(self.resample_window) + self.resample_period
-                ).quantile(q=self.percentile)
-                new_name = (
-                    to_plot.name
-                    + " -- "
-                    + "{:.0f}".format(self.percentile * 100)
-                    + " "
-                    + self.extremes
-                )
-            to_plot.name = new_name
->>>>>>> 2db9f7e5
         return to_plot
 
 
@@ -318,15 +258,11 @@
                     )
 
         obj = to_plot.hvplot.line(
-<<<<<<< HEAD
             x = "time",
             widget_location = "bottom",
             by = "simulation",
             groupby = menu_list,
             title = new_title
-=======
-            x="time", widget_location="bottom", by="simulation", groupby=menu_list
->>>>>>> 2db9f7e5
         )
         return obj
 
@@ -375,7 +311,6 @@
     Called only in Timeseries.output_current
     """
     attributes = data_to_output.attrs
-<<<<<<< HEAD
     attrs_to_add.pop('name')
     attrs_to_add.pop('separate_seasons')
     attrs_to_add.pop('_data_warning')
@@ -390,21 +325,6 @@
     #     attrs_to_add.pop('resample_window')
     if not attrs_to_add['anomaly']:
         attrs_to_add.pop('reference_range')
-=======
-    attrs_to_add.pop("name")
-    attrs_to_add.pop("separate_seasons")
-    if attrs_to_add["extremes"] != "percentile":
-        attrs_to_add.pop("percentile")
-    if attrs_to_add["extremes"] == "None":
-        attrs_to_add.pop("resample_period")
-        attrs_to_add.pop("resample_window")
-    if attrs_to_add["smoothing"] != "None":
-        attrs_to_add["smoothing_timesteps"] = attrs_to_add["num_timesteps"]
-    attrs_to_add.pop("num_timesteps")
-    if not attrs_to_add["anomaly"]:
-        attrs_to_add.pop("reference_range")
->>>>>>> 2db9f7e5
-
     attrs_to_add = {
         "timeseries: " + k: (str(v) if type(v) == bool or None else v)
         for k, v in attrs_to_add.items()
