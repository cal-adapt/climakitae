--- conflicted
+++ resolved
@@ -203,7 +203,6 @@
     tmy_advanced_options = param.ObjectSelector(objects = dict())
 
     # Define new computation description param
-<<<<<<< HEAD
     # This will provide a string description of the computation option selected
     # and will update dynamically depending on the user selections
     tmy_computation_description = param.ObjectSelector(objects = dict())
@@ -213,17 +212,6 @@
 
     # Warming level selection
     warmlevel = param.ObjectSelector(default = 1.5, objects = [1.5, 2, 3])
-=======
-    # This will provide a string description of the computation option selected and will update dynamically depending on the user selections
-    tmy_computation_description = param.ObjectSelector(objects=dict())
-    
-    # Colormap 
-    cmap = param.ObjectSelector(objects=dict()) 
-    
-    # Warming level selection
-    warmlevel = param.ObjectSelector(default=1.5,
-    objects=[1.5, 2, 3])
->>>>>>> ddf0a608
 
     def __init__(self, *args, **params):
         super().__init__(*args, **params)
@@ -262,7 +250,6 @@
         self.selections.variable = "Air Temperature at 2m"
 
     # For reloading data and plots
-<<<<<<< HEAD
     reload_data = param.Action(lambda x: x.param.trigger('reload_data'), label = 'Reload Data')
 
     @param.depends("selections.variable", "tmy_options", watch = True)
@@ -281,26 +268,6 @@
         self.cmap = _read_ae_colormap(cmap = cmap_name, cmap_hex = True)
 
     @param.depends("tmy_advanced_options", "reload_data", "warmlevel", watch = True)
-=======
-    reload_data = param.Action(lambda x: x.param.trigger('reload_data'), label='Reload Data')
-
-    @param.depends("selections.variable","tmy_options", watch=True)
-    def _update_cmap(self): 
-        """Set colormap depending on variable"""
-        cmap_name = var_catalog[
-            (var_catalog["display_name"]==self.selections.variable) & 
-            (var_catalog["timescale"]=="hourly")
-        ].colormap.item()
-        
-        # Set to diverging colormap if difference is selected 
-        if self.tmy_options == "Difference":
-            cmap_name = "ae_diverging"
-            
-        # Read colormap hex
-        self.cmap = _read_ae_colormap(cmap=cmap_name, cmap_hex=True)
-
-    @param.depends("tmy_advanced_options","reload_data","warmlevel", watch=True)
->>>>>>> ddf0a608
     def _update_data_to_be_returned(self):
         """Update self.selections so that the correct data is returned by app.retrieve()"""
         if self.tmy_advanced_options == "Historical":
@@ -316,11 +283,7 @@
             self.selections.scenario = ["SSP 3-7.0 -- Business as Usual"]
             self.selections.time_slice = warming_year_average_range[self.warmlevel]
 
-<<<<<<< HEAD
     @param.depends("reload_data", watch = True)
-=======
-    @param.depends("reload_data", watch=True)
->>>>>>> ddf0a608
     def _update_tmy_data(self):
         """If the button was clicked and the location or variable was changed,
         reload the tmy data from AWS"""
@@ -352,26 +315,16 @@
         days_in_year = 366
         if self.tmy_options == "Absolute":
             if self.tmy_advanced_options == "Historical":
-<<<<<<< HEAD
                 df = tmy_calc(self.historical_tmy_data, days_in_year = days_in_year)
                 title = "Average Meteorological Year: {}\nAbsolute {} Baseline".format(self.location.cached_area, self.tmy_advanced_options)
                 clabel = self.selections.variable + " (" + self.historical_tmy_data.attrs["units"] + ")"
-=======
-                df = tmy_calc(self.historical_tmy_data, days_in_year=days_in_year)
-                title = "Average Meteorological Year: {}\nAbsolute {} Baseline".format(self.location.cached_area, self.tmy_advanced_options)
-                clabel = self.selections.variable + " (" +self.historical_tmy_data.attrs["units"]+")"
->>>>>>> ddf0a608
             else:
                 df = tmy_calc(self.future_tmy_data, days_in_year = days_in_year)
                 title = "Average Meteorological Year: {}\nAbsolute {} at {}°C".format(
                     self.location.cached_area,
                     self.tmy_advanced_options,
                     self.warmlevel)
-<<<<<<< HEAD
                 clabel = self.selections.variable + " (" + self.selections.units + ")"
-=======
-                clabel = self.selections.variable + " (" +self.selections.units+")"
->>>>>>> ddf0a608
         elif self.tmy_options == "Difference":
             cmap = _read_ae_colormap("ae_diverging", cmap_hex = True)
             if self.tmy_advanced_options == "Warming Level Future":
@@ -380,26 +333,17 @@
                     self.location.cached_area,
                     self.tmy_advanced_options,
                     self.warmlevel)
-<<<<<<< HEAD
                 clabel = self.selections.variable + " (" + self.selections.units + ")"
-=======
-                clabel = self.selections.variable + " (" +self.selections.units+")"
->>>>>>> ddf0a608
             else:   # placeholder for now for severe amy
                 df = tmy_calc(self.future_tmy_data, days_in_year = days_in_year) - tmy_calc(self.historical_tmy_data, days_in_year = days_in_year)
                 title = "Average Meteorological Year: {}\nDifference between {} at 90th percentile and Historical Baseline".format(
                     self.location.cached_area,
                     self.tmy_advanced_options)
-<<<<<<< HEAD
                 clabel = self.selections.variable + " (" + self.selections.units + ")"
-=======
-                clabel = self.selections.variable + " (" +self.selections.units+")"
->>>>>>> ddf0a608
         else:
             title = "Average Meteorological Year\n{}".format(self.location.cached_area)
 
         heatmap = df.hvplot.heatmap(
-<<<<<<< HEAD
             x = 'columns',
             y = 'index',
             title = title,
@@ -415,20 +359,6 @@
             fontsize = {'title': 13, 'xlabel': 12, 'ylabel': 12},
             toolbar = "below"
         )
-=======
-            x='columns',
-            y='index',
-            title=title,
-            cmap=self.cmap,
-            xaxis='bottom',
-            xlabel="Hour of Day (PST)",
-            ylabel="Day of Year", clabel=clabel, rot=60,
-            width=800, height=350).opts(
-            fontsize={'title': 13, 'xlabel':12, 'ylabel':12},
-            toolbar="below"
-        )
-
->>>>>>> ddf0a608
         return heatmap
 
 def _amy_visualize(tmy_ob, selections, location):
@@ -436,7 +366,6 @@
     Creates a new AMY focus panel object to display user selections
     """
     user_options = pn.Card(
-<<<<<<< HEAD
         pn.Row(
             pn.Column(
                 pn.widgets.StaticText(name = "", value = "Average Meteorological Year Type"),
@@ -467,31 +396,6 @@
             )
         ),
         title = " How do you want to investigate AMY?", collapsible = False, width = 460, height = 580
-=======
-            pn.Row(
-                pn.Column(
-                    pn.widgets.StaticText(name="", value="Average Meteorological Year Type"),
-                    pn.widgets.RadioButtonGroup.from_param(tmy_ob.param.tmy_options),
-                    pn.widgets.Select.from_param(tmy_ob.param.tmy_advanced_options, name="Computation Options"),
-                    pn.widgets.StaticText.from_param(tmy_ob.param.tmy_computation_description, name=""),
-                    pn.widgets.StaticText(name="", value="Warming level (°C)"),
-                    pn.widgets.RadioButtonGroup.from_param(tmy_ob.param.warmlevel),
-                    pn.widgets.Select.from_param(selections.param.variable, name="Data variable"),
-                    pn.widgets.StaticText.from_param(selections.param.extended_description, name=""),
-                    pn.widgets.StaticText(name="", value="Variable Units"),
-                    pn.widgets.RadioButtonGroup.from_param(selections.param.units),
-                    width=230),
-                pn.Column(
-                    location.param.area_subset,
-                    location.param.latitude, 
-                    location.param.longitude, 
-                    location.param.cached_area,
-                    location.view,
-                    pn.widgets.Button.from_param(tmy_ob.param.reload_data, button_type="primary", width=150, height=30),
-                    width=230)
-                )
-        , title=" How do you want to investigate AMY?", collapsible=False, width=460, height=580
->>>>>>> ddf0a608
     )
 
     mthd_bx = pn.Column(
@@ -524,11 +428,7 @@
             ("AMY Heatmap", tmy_ob._tmy_hourly_heatmap),
             ("Methodology", mthd_bx)
         ),
-<<<<<<< HEAD
         title = " Average Meteorological Year", width = 850, height = 580, collapsible = False,
-=======
-    title=" Average Meteorological Year", width = 850, height=580, collapsible=False,
->>>>>>> ddf0a608
     )
 
     tmy_panel = pn.Column(
