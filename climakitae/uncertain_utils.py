import numpy as np
import datetime
import xarray as xr
import pyproj
import rioxarray as rio
import pandas as pd
import intake
import warnings
from .selectors import Boundaries
<<<<<<< HEAD
from xmip.preprocessing import rename_cmip6
=======
from cmip6_preprocessing.preprocessing import rename_cmip6
from scipy import stats
import pkg_resources
from climakitae.data_loaders import _get_area_subset
import holoviews as hv
import panel as pn
>>>>>>> 008d6216


### Utility functions for uncertainty analyses and notebooks
class CmipOpt:
    """A class for holding relevant data options for cmip preprocessing

    Parameters
    ----------
    variable: str
        variable name, cf-compliant (or cmip6 variable name)
    area_subset: str
        geographic boundary name (states/counties)
    location: str
        geographic area name (name of county/state)
    timescale: str
        frequency of data
    area_average: bool
        average computed across domain

    Methods
    -------
    cmip_clip
        CMIP6-specific subsetting
    """

    def __init__(
        self,
        variable="tas",  ## set up for temp uncertainty notebook
        area_subset="states",
        location="California",
        timescale="monthly",
        area_average=True,
    ):
        self.variable = variable
        self.area_subset = area_subset
        self.location = location
        self.area_average = area_average
        self.timescale = timescale

    def _cmip_clip(self, ds):
        """CMIP6 function to subset dataset based on the data selection options.

        Parameters
        ----------
        ds: xr.Dataset
            Input data

        Returns
        -------
        xr.Dataset
            Subsetted data, area-weighting applied if area_average is true
        """
        variable = self.variable
        location = self.location
        area_average = self.area_average
        area_subset = self.area_subset
        timescale = self.timescale

        to_drop = [v for v in list(ds.data_vars) if v != variable]
        ds = ds.drop_vars(to_drop)
        ds = _clip_region(ds, area_subset, location)
        if variable == "pr":
            ds = _precip_flux_to_total(ds)
        if area_average:
            ds = _area_wgt_average(ds)
        return ds


def _cf_to_dt(ds):
    """Converts non-standard calendars using cftime to pandas datetime

    Parameters
    ----------
    ds: xr.Dataset
        Input data

    Returns
    -------
    xr.Dataset
        Converted calendar data
    """
    if type(ds.indexes["time"]) not in [pd.core.indexes.datetimes.DatetimeIndex]:
        datetimeindex = ds.indexes["time"].to_datetimeindex()
        ds["time"] = datetimeindex
    return ds


def _calendar_align(ds):
    """Aligns calendars for consistent matching

    CMIP6 function to set the day for all monthly values to the the 1st of
    each month, as models have different calendars (e.g., no leap day, 360 days),
    which can result in a large dataset with empty values in time when concatenated.

    WARNING: can impact functions which use number of days in each month (e.g.,
    precipitation flux to total monthly accumulation).

    Parameters
    ----------
    ds: xr.Dataset
        Input data

    Returns
    -------
    xr.Dataset
        Calendar-aligned data
    """
    ds["time"] = pd.to_datetime(ds.time.dt.strftime("%Y-%m"))
    return ds


def _clip_region(ds, area_subset, location):
    """Clips CMIP6 dataset using a polygon.

    Parameters
    ----------
    ds: xr.Dataset
        Input data
    area_subset: LocSelectorArea
        "counties"/"states" as options
    location: LocSelectorArea
        county/state name
    all_touched: bool, optional
        Include all cells that intersect boundary, default is false

    Returns
    -------
    xr.Dataset
        Clipped dataset to region of interest
    """
    geographies = Boundaries()
    us_states = geographies._us_states
    us_counties = geographies._ca_counties
    ds = ds.rio.write_crs(4326)

    if "counties" in area_subset:
        ds_region = us_counties[us_counties.NAME == location].geometry
    elif "states" in area_subset:
        ds_region = us_states[us_states.NAME == location].geometry

    try:
        ds = ds.rio.clip(geometries=ds_region, crs=4326, drop=True, all_touched=False)
    except:
        # if no grid centers in region instead select all cells which
        # intersect the region
        print("selecting all cells which intersect region")
        ds = ds.rio.clip(geometries=ds_region, crs=4326, drop=True, all_touched=True)
    return ds


def _wrapper(ds):
    """Pre-processing wrapper function.

    First, updates cmip6 dataset names and calendars for consistency.
    Drops latitude, longitude, and height variables, and assigns coordiates.

    Parameters
    ----------
    ds: xr.Dataset
        Input data

    Returns
    -------
    xr.Dataset
        CMIP6 data with consistent dimensions, names, and calendars.
    """

    ds_simulation = ds.attrs["source_id"]
    ds_scenario = ds.attrs["experiment_id"]
    ds_freq = ds.attrs["frequency"]

    ds = rename_cmip6(ds)
    ds = _cf_to_dt(ds)
    if ds_freq in ("mon"):
        ds = _calendar_align(ds)
    ds = ds.drop_vars(["lon", "lat", "height"], errors="ignore")
    ds = ds.assign_coords({"simulation": ds_simulation, "scenario": ds_scenario})
    ds = ds.squeeze(drop=True)
    return ds


def _area_wgt_average(ds):
    """Calculates the weighted area average for CMIP6 model input.

    Parameters
    ----------
    ds: xr.Dataset
        Input data

    Returns
    -------
    xr.Dataset
        Area-averaged data by weights
    """
    weights = np.cos(np.deg2rad(ds.y))
    weights.name = "weights"
    ds_weighted = ds.weighted(weights)
    ds = ds_weighted.mean(("x", "y"))
    return ds


def _drop_member_id(dset_dict):
    """Drop member_id coordinate/dimensions

    Parameters
    ----------
    dset_dict: dict
        dictionary in the format {dataset_name:xr.Dataset}

    Returns
    -------
    xr.Dataset
        Data, with member_id dim removed
    """
    for dname, dset in dset_dict.items():
        if "member_id" in dset.coords:
            dset = dset.isel(member_id=0).drop("member_id")  # Drop coord
            dset_dict.update({dname: dset})  # Update dataset in dictionary
    return dset_dict


def _precip_flux_to_total(ds):
    """
    converts precip flux units
    (kg m-2 s-1) to total precip
    per month (mm)
    NOTE: assumes regular calendar

    Parameters
    ----------
    ds: xarray.Dataset
        CMIP6 output with data variable 'pr'
    Returns
    -------
    xr.Dataset
        Data with converted precipitation units
    """
    ds_attrs = ds.attrs
    days_month = ds.time.dt.days_in_month
    seconds_month = 86400 * days_month
    ds = ds * seconds_month
    ds = ds.clip(0.1)
    ds.attrs = ds_attrs
    ds.pr.attrs["units"] = "mm"
    return ds


def _grab_ensemble_data_by_experiment_id(variable, cmip_names, location, experiment_id):
    """Grab CMIP6 ensemble data

    Parameters
    -----------
    variable: str
        Name of variable
    cmip_names: list of str
        Name of CMIP6 simulations
    location: LocSelectorArea
        Location for which to subset data
    experiment_id: scenario, one of "historical" or "ssp375"

    Returns
    -------
    list of xr.Dataset
    """

    # Open AE data catalog for regridded CMIP6 data
    col = intake.open_esm_datastore(
        "https://cadcat.s3.amazonaws.com/tmp/cmip6-regrid.json"
    )
    # Get subset of catalog corresponding to user inputs
    col_subset = col.search(
        table_id="Amon",
        variable_id=variable,
        experiment_id=experiment_id,
        source_id=cmip_names,
    )
    # Read data from catalog
    data_dict = col_subset.to_dataset_dict(
        zarr_kwargs={"consolidated": True},
        storage_options={"anon": True},
        preprocess=_wrapper,  # Preprocess function to perform on each DataArray
        progressbar=False,  # Don't show a progress bar in notebook
    )
    return list(data_dict.values())


## Grab data - model uncertainty analysis
def grab_multimodel_data(copt, alpha_sort=False):
    """Returns processed data from multiple CMIP6 models for uncertainty analysis.

    Searches the CMIP6 data catalog for data from models that have specific
    ensemble member id in the historical and ssp370 runs. Preprocessing includes
    subsetting for specific location and dropping the member_id for easier
    analysis.

    Parameters
    ----------
    copt: CmipOpt
        Selections: variable, area_subset, location, area_average, timescale
    alpha_sort: bool, default=False
        Set to True if sorting model names alphabetically is desired

    Returns
    -------
    xr.Dataset
        Processed CMIP6 models concatenated into a single ds
    """
    col = intake.open_esm_datastore(
        "https://cadcat.s3.amazonaws.com/tmp/cmip6-regrid.json"
    )  # data catalog

    # searches catalog for data from the cmip6 archive using our specific data options
    cat = col.search(
        table_id=copt.timescale,
        variable_id=copt.variable,
        experiment_id=[
            "historical",
            "ssp370",
        ],  # identifies models that have both historical and ssp3-7.0 runs
        member_id="r1i1p1f1",  # ensures specific ensemble member 1
        require_all_on="source_id",
    ).search(activity_id=["CMIP", "ScenarioMIP"])

    # grabs the data from the catalog, and processes it using the wrapper function defined above
    dsets = cat.to_dataset_dict(
        zarr_kwargs={"consolidated": True},
        storage_options={"anon": True},
        preprocess=_wrapper,
    )

    # searches the catalog for the additional cal-adapt simulations
    if "pr" in copt.variable:
        paths = [
            "CESM2.*r11i1p1f1",
            "CNRM-ESM2-1.*r1i1p1f2",
            "MPI-ESM1-2-LR.*r7i1p1f1",
        ]  # note, three of the Cal-Adapt models (precip only) use a different ensemble member
    else:
        paths = [
            "CESM2.*r11i1p1f1",
            "CNRM-ESM2-1.*r1i1p1f2",
        ]  # note, two of the Cal-Adapt models (temperature) use a different ensemble member

    cat = col.search(
        table_id=copt.timescale,
        variable_id=copt.variable,
        path=paths,
        activity_id=["CMIP", "ScenarioMIP"],
    )

    # grabs the cal-adapt simulations from the catalog, and processes it using the wrapper function
    cal_dsets = cat.to_dataset_dict(
        zarr_kwargs={"consolidated": True},
        storage_options={"anon": True},
        preprocess=_wrapper,
    )

    # subsets the cmip6 and cal-adapt models in the historical period
    hist_dsets = {key: val for key, val in dsets.items() if "historical" in key}
    cal_hist_dsets = {key: val for key, val in cal_dsets.items() if "historical" in key}

    # subsets the cmip6 and cal-adapt models in the future (ssp370) period
    ssp_dsets = {key: val for key, val in dsets.items() if "ssp370" in key}
    cal_ssp_dsets = {key: val for key, val in cal_dsets.items() if "ssp370" in key}

    # drop member id, in order to ensure that merging is along the same data axis
    hist_dsets = _drop_member_id(hist_dsets)
    cal_hist_dsets = _drop_member_id(cal_hist_dsets)
    ssp_dsets = _drop_member_id(ssp_dsets)
    cal_ssp_dsets = _drop_member_id(cal_ssp_dsets)

    # merge datasets together
    all_hist_mdls = hist_dsets | cal_hist_dsets
    all_ssp_mdls = ssp_dsets | cal_ssp_dsets

    if alpha_sort:
        # sort models alphabetically
        all_hist_mdls = dict(
            sorted(all_hist_mdls.items(), key=lambda x: x[0].split(".")[2])
        )
        all_ssp_mdls = dict(
            sorted(all_ssp_mdls.items(), key=lambda x: x[0].split(".")[2])
        )

    # concatenate historical data based on the model, and subset for California
    hist_ds = xr.concat(list(all_hist_mdls.values()), dim="simulation").squeeze()
    hist_ds = copt._cmip_clip(
        hist_ds.sel(time=slice("1850", "2014"))
    )  # time slice ensures the same historical timeframe
    ssp_ds = xr.concat(list(all_ssp_mdls.values()), dim="simulation").squeeze()
    ssp_ds = copt._cmip_clip(ssp_ds)

    # concatenate all data together based on model
    mdls_ds = xr.concat(
        [hist_ds, ssp_ds],
        dim="time",
        coords="minimal",
        compat="override",
        join="inner",
    )

    return mdls_ds


## Grab data - internal variability analysis
def get_ensemble_data(variable, location, cmip_names, warm_level=3.0):
    """Returns processed data from multiple CMIP6 models for uncertainty analysis.

    Searches the CMIP6 data catalog for data from models that have specific
    ensemble member id in the historical and ssp370 runs. Preprocessing includes
    subsetting for specific location and dropping the member_id for easier
    analysis.

    Get's future data at warming level range. Slices historical period to 1981-2010.

    Parameters
    -----------
    variable: str
        Name of variable
    cmip_names: list of str
        Name of CMIP6 simulations
    location: LocSelectorArea
        Location for which to subset data
    warm_level: float, optional
        Global warming level to use, default to 3.0

    Returns
    -------
    xr.Dataset

    """
    # Get a list of datasets, each with one simulation (i.e. one dataset with several member_id values for CESM2, etc)
    ssp_list = _grab_ensemble_data_by_experiment_id(
        variable, cmip_names, location, "ssp370"
    )
    hist_list = _grab_ensemble_data_by_experiment_id(
        variable, cmip_names, location, "historical"
    )

    # Reorder lists to match order of cmip_names
    hist_list_reordered = [
        ds for sim in cmip_names for ds in hist_list if ds.simulation.item() == sim
    ]
    ssp_list_reordered = [
        ds for sim in cmip_names for ds in ssp_list if ds.simulation.item() == sim
    ]

    # Get each simulation/member_id unique combo
    warm_ravel, hist_ravel = [], []
    for hist_ds, ssp_ds in zip(hist_list_reordered, ssp_list_reordered):
        # First, get each dataset by one simulation and one member ID for the historical data

        # Next, using the SSP dataset, computing the data at a particular warming level, for each simulation/member_id combo
        warm_ravel += [
            get_warm_level(
                warm_level, ssp_ds.sel(member_id=m), multi_ens=True, ipcc=False
            )
            for m in ssp_ds.member_id.values
        ]
        hist_ravel += [hist_ds.sel(member_id=m) for m in ssp_ds.member_id.values]

    # Concatenate the lists along the member_id dimension to get a single xr.Dataset
    hist_ds = xr.concat(hist_ravel, dim="member_id")

    # print(warm_ravel)
    warm_ravel = list(filter(lambda item: item is not None, warm_ravel))
    warm_ds = xr.concat(warm_ravel, dim="member_id")

    # ensure that we have the same members for both ds
    warm_m_ids = warm_ds.member_id.values
    warm_sim_mem = list(zip(warm_ds.simulation.values, warm_m_ids))
    warm_combo_ids = [s + m for s, m in warm_sim_mem]
    # list of unique identifiers
    # this is needed to take the difference between projected and historical

    hist_sim_mem = list(zip(hist_ds.simulation.values, hist_ds.member_id.values))
    hist_combo_ids = [s + m for s, m in hist_sim_mem]
    hist_ds.coords["member_id"] = hist_combo_ids
    # assigns unique identifiers to hist_ds

    hist_ds = hist_ds.sel(member_id=warm_combo_ids)
    hist_ds.coords["member_id"] = warm_m_ids
    # reassigns the old (normal) member_ids

    # Time slice historical period
    hist_ds = hist_ds.sel(time=slice("1981", "2010"))

    # Post-processing functions to perform on both datasets
    def _postprocess(ds, location, variable):
        """Subset the dataset by an input location, convert variables, perform area averaging"""
        # Perform area subsetting
        ds_region = _get_area_subset(location=location)
        ds = ds.rio.write_crs(4326)
        ds = ds.rio.clip(geometries=ds_region, crs=4326, drop=True)

        # Convert to mm/mon for precip data
        if variable == "pr":
            ds = _precip_flux_to_total(ds)

        # Perform area averaging
        if location.area_average == "Yes":
            ds = _area_wgt_average(ds)
        return ds

    hist_ds = _postprocess(hist_ds, location, variable)
    warm_ds = _postprocess(warm_ds, location, variable)

    return hist_ds, warm_ds


## -----------------------------------------------------------------------------
## Useful individual analysis functions


def cmip_annual(ds):
    """Calculates the annual average temperature timeseries in degC from monthly data.

    Note: as is, is specified for temperature in order to convert units. Can be
    generalized.

    Parameters
    ----------
    ds: xr.Dataset
        Input data, default temperature unit is K

    Returns
    -------
    xr.Dataset
        Annual temperature timeseries in degC
    """
    ds_degC = ds - 273.15  # convert to degC
    ds_degC = ds_degC.groupby("time.year").mean(dim=["time"])
    return ds_degC


def calc_anom(ds_yr, base_start, base_end):
    """Calculates the difference relative to a historical baseline.

    First calculates a baseline per simulation using input (base_start, base_end).
    Then calculates the anomaly from baseline per simulation.

    Parameters
    ----------
    ds_yr: xr.Dataset
        must be the output from cmip_annual
    base_start: int
        start year of baseline to calculate
    base_end: int
        end year of the baseline to calculate

    Returns
    -------
    xr.Dataset
        Anomaly data calculated with input baseline start and end
    """
    mdl_baseline = ds_yr.sel(year=slice(base_start, base_end)).mean("year")
    mdl_temp_anom = ds_yr - mdl_baseline
    return mdl_temp_anom


def cmip_mmm(ds):
    """Calculate the CMIP6 multi-model mean by collapsing across simulations.

    Parameters
    ----------
    ds: xr.Dataset
        Input data, multiple simulations

    Returns
    -------
    xr.Dataset
        Mean across input data taken on simulation dim
    """
    ds_mmm = ds.mean("simulation")
    return ds_mmm


def compute_vmin_vmax(da_min, da_max):
    """Computes min, max, and center for plotting.

    Parameters
    ----------
    da_min: xr.Dataset
        data input to calculate the minimum
    da_max: xr.Dataset
        data input to calculate the maximum

    Returns
    -------
    int
        minimum value
    int
        maximum value
    bool
        indicates symmetry if vmin and vmax have opposite signs
    """
    vmin = np.nanpercentile(da_min, 1)
    vmax = np.nanpercentile(da_max, 99)
    # define center for diverging symmetric data
    if (vmin < 0) and (vmax > 0):
        sopt = True
    else:
        sopt = None
    return vmin, vmax, sopt


def get_ks_pval_df(sample1, sample2, sig_lvl=0.05):
    """Performs a Kolmogorov-Smirnov test at all lat, lon points

    Parameters
    ----------
    sample1: xr.Dataset
        first sample for comparison
    sample2: xr.Dataset
        sample against which to compare sample1
    sig_lvl: float
        alpha level for statistical significance

    Returns
    -------
    pd.DataFrame
        columns are lat, lon, and p_value;
        only retains spatial points where
        p_value < sig_lvl
    """

    sample1 = sample1.stack(allpoints=["y", "x"]).squeeze().groupby("allpoints")
    sample2 = sample2.stack(allpoints=["y", "x"]).squeeze().groupby("allpoints")

    def ks_stat_2sample(sample1, sample2):
        try:
            ks = stats.kstest(sample1, sample2)
            d_statistic = ks[0]
            p_value = ks[1]
        except (ValueError, ZeroDivisionError):
            d_statistic = np.nan
            p_value = np.nan

        return d_statistic, p_value

    d_statistic, p_value = xr.apply_ufunc(
        ks_stat_2sample,
        sample1,
        sample2,
        input_core_dims=[["index"], ["index"]],
        exclude_dims=set(("index",)),
        output_core_dims=[[], []],
    )

    p_df = p_value.dropna(dim="allpoints")
    p_df = p_value.rename("p_value")
    p_df = p_df.unstack("allpoints")
    p_df = p_df.to_dataframe().reset_index()
    p_df = p_df[["lat", "lon", "p_value"]]
    p_df = p_df.loc[:, ["lon", "lat", "p_value"]]
    p_df = p_df[p_df["p_value"] < sig_lvl]

    return p_df


def get_warm_level(warm_level, ds, multi_ens=False, ipcc=True):
    """Subsets projected data centered to the year
    that the selected warming level is reached
    for a particular simulation/member_id

    Parameters
    ----------
    warm_level: float or int
        options: 1.5, 2.0, 3.0, 4.0
    ds: xr.Dataset
        Can only have one 'simulation' coordinate
    multi_ens: bool, default=False
        Set to True if passing a simulation with multiple member_id
    ipcc: bool, default=True
        Set to False if performing warming level analysis with
        respect to IPCC standard baseline (1850-1900)

    Returns
    -------
    xr.Dataset
        Subset of projected data -14/+15 years from warming level threshold
    """
    try:
        warm_level = float(warm_level)
    except ValueError:
        raise Exception("Please specify warming level as an integer or float.")

    if warm_level not in [1.5, 2.0, 3.0, 4.0]:
        raise Exception(
            "Specified warming level is not valid. Options are: 1.5, 2.0, 3.0, 4.0"
        )

    if ipcc:
        gwl_file = pkg_resources.resource_filename(
            "climakitae", "data/gwl_1850-1900ref.csv"
        )
    else:
        gwl_file = pkg_resources.resource_filename(
            "climakitae", "data/gwl_1981-2010ref.csv"
        )
    gwl_times = pd.read_csv(gwl_file, index_col=[0, 1, 2])

    # grab the ensemble members specific to our needs here
    sim_idx = []
    scenario = "ssp370"
    simulation = str(ds.simulation.values)
    if simulation in gwl_times.index:
        if multi_ens:
            sim_idx = (simulation, str(ds["member_id"].values), scenario)
        else:
            if simulation == "CESM2":
                sim_idx = (simulation, "r11i1p1f1", scenario)
            elif simulation == "CNRM-ESM2-1":
                sim_idx = (simulation, "r1i1p1f2", scenario)
            else:
                sim_idx = (simulation, "r1i1p1f1", scenario)

        # identify the year that the selected warming level is reached for each ensemble member
        year_warmlevel_reached = str(gwl_times[str(warm_level)].loc[sim_idx])[:4]
        if len(year_warmlevel_reached) != 4:
            print(
                "{}°C warming level not reached for {}".format(warm_level, simulation)
            )
        else:
            if (int(year_warmlevel_reached) + 15) > 2100:
                print(
                    "End year for SSP time slice occurs after 2100;"
                    + " skipping {}".format(simulation)
                )
            else:
                year0 = str(int(year_warmlevel_reached) - 14)
                year1 = str(int(year_warmlevel_reached) + 15)
                return ds.sel(time=slice(year0, year1))<|MERGE_RESOLUTION|>--- conflicted
+++ resolved
@@ -7,16 +7,12 @@
 import intake
 import warnings
 from .selectors import Boundaries
-<<<<<<< HEAD
 from xmip.preprocessing import rename_cmip6
-=======
-from cmip6_preprocessing.preprocessing import rename_cmip6
 from scipy import stats
 import pkg_resources
 from climakitae.data_loaders import _get_area_subset
 import holoviews as hv
 import panel as pn
->>>>>>> 008d6216
 
 
 ### Utility functions for uncertainty analyses and notebooks
