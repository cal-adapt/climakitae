"""
Calculates alternative units for variables with multiple commonly
used units, following NWS conversions for pressure and wind speed.
"""


def _get_unit_conversion_options():
    """Get dictionary of unit conversion options offered for each unit"""
    options = {
        "K": ["K", "degC", "degF"],
        "hPa": ["Pa", "hPa", "mb", "inHg"],
        "Pa": ["Pa", "hPa", "mb", "inHg"],
        "m/s": ["m/s", "knots"],
        "m s-1": ["m s-1", "knots"],
        "[0 to 100]": ["[0 to 100]", "fraction"],
        "mm": ["mm", "inches"],
        "kg/kg": ["kg/kg", "g/kg"],
        "g/kg": ["g/kg", "kg/kg"],
        "kg kg-1": ["kg kg-1", "g kg-1"],
<<<<<<< HEAD
        "1 kg m-2 s-1": ["1 kg m-2 s-1", "mm", "inches"],
=======
        "g/kg": ["g/kg", "kg/kg"],
>>>>>>> 64b71dd6
    }
    return options


def _convert_units(da, selected_units):
    """Converts units for any variable

    Args:
      da (xr.DataArray): Data
      selected_units (str): Selected units of data, from selections.units

    Returns:
      da (xr.DataArray): Data with converted units and updated units attribute

    References:
      Wind speed: https://www.weather.gov/media/epz/wxcalc/windConversion.pdf
      Pressure: https://www.weather.gov/media/epz/wxcalc/pressureConversion.pdf
    """

    # Get native units of data from attributes
    try:
        native_units = da.attrs["units"]
    except:
        raise ValueError(
            (
                "You've encountered a bug in the code. This variable "
                "does not have identifiable native units. The data"
                " for this variable will need to have a 'units'"
                " attribute added in the catalog."
            )
        )

    # Convert daily precip mm/d to mm
    if native_units == "mm/d":
        da.attrs["units"] = "mm"
        native_units = "mm"

    # Convert hPa to Pa to make conversions easier
    # Monthly data native unit is hPa, hourly is Pa
    if native_units == "hPa" and selected_units != "hPa":
        da = da / 100.0
        da.attrs["units"] = "Pa"
        native_units = "Pa"

    # Pass if chosen units is the same as native units
    if native_units == selected_units:
        return da

    # Precipitation units
    elif native_units == "mm":
        if selected_units == "inches":
            da = da / 25.4
    elif native_units == "1 kg m-2 s-1":
        if selected_units == "mm":
            da = da * 86400
        elif selected_units == "inches":
            da = (da * 86400) / 25.4

    # Moisture ratio units
    elif native_units in ["kg/kg", "kg kg-1"]:
        if selected_units in ["g/kg", "g kg-1"]:
            da = da * 1000

    # Specific humidity
    elif native_units == "g/kg":
        if selected_units == "kg/kg":
            da = da / 1000
            da.attrs["units"] = selected_units

    # Pressure units
    elif native_units == "Pa":
        if selected_units == "hPa":
            da = da / 100.0
        elif selected_units == "mb":
            da = da / 100.0
        elif selected_units == "inHg":
            da = da * 0.000295300

    # Wind units
    elif native_units in ["m/s", "m s-1"]:
        if selected_units == "knots":
            da = da * 1.9438445

    # Temperature units
    elif native_units == "K":
        if selected_units == "degC":
            da = da - 273.15
        elif selected_units == "degF":
            da = (1.8 * (da - 273.15)) + 32

    # Fraction/percentage units (relative humidity)
    elif native_units == "[0 to 100]":
        if selected_units == "fraction":
            da = da / 100.0

    da.attrs["units"] = selected_units
    return da<|MERGE_RESOLUTION|>--- conflicted
+++ resolved
@@ -17,11 +17,8 @@
         "kg/kg": ["kg/kg", "g/kg"],
         "g/kg": ["g/kg", "kg/kg"],
         "kg kg-1": ["kg kg-1", "g kg-1"],
-<<<<<<< HEAD
         "1 kg m-2 s-1": ["1 kg m-2 s-1", "mm", "inches"],
-=======
         "g/kg": ["g/kg", "kg/kg"],
->>>>>>> 64b71dd6
     }
     return options
 
@@ -89,6 +86,11 @@
     elif native_units == "g/kg":
         if selected_units == "kg/kg":
             da = da / 1000
+
+    # Specific humidity
+    elif native_units == "g/kg":
+        if selected_units == "kg/kg":
+            da = da / 1000
             da.attrs["units"] = selected_units
 
     # Pressure units
