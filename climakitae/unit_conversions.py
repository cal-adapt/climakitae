"""
Calculates alternative units for variables with multiple commonly
used units, following NWS conversions for pressure and wind speed.
"""


def _get_unit_conversion_options():
    """Get dictionary of unit conversion options offered for each unit"""
    options = {
        "K": ["K", "degC", "degF"],
        "degF": ["K", "degC", "degF"],
        "hPa": ["Pa", "hPa", "mb", "inHg"],
        "Pa": ["Pa", "hPa", "mb", "inHg"],
        "m/s": ["m/s", "mph", "knots"],
        "m s-1": ["m s-1", "mph", "knots"],
        "[0 to 100]": ["[0 to 100]", "fraction"],
        "mm": ["mm", "inches"],
        "kg/kg": ["kg/kg", "g/kg"],
        "kg kg-1": ["kg kg-1", "g kg-1"],
        "kg m-2 s-1": ["kg m-2 s-1", "mm", "inches"],
        "g/kg": ["g/kg", "kg/kg"],
    }
    return options


def _convert_units(da, selected_units):
    """Converts units for any variable

    Args:
      da (xr.DataArray): Data
      selected_units (str): Selected units of data, from selections.units

    Returns:
      da (xr.DataArray): Data with converted units and updated units attribute

    References:
      Wind speed: https://www.weather.gov/media/epz/wxcalc/windConversion.pdf
      Pressure: https://www.weather.gov/media/epz/wxcalc/pressureConversion.pdf
    """

    # Get native units of data from attributes
    try:
        native_units = da.attrs["units"]
    except:
        raise ValueError(
            (
                "You've encountered a bug in the code. This variable "
                "does not have identifiable native units. The data"
                " for this variable will need to have a 'units'"
                " attribute added in the catalog."
            )
        )

    # Convert hPa to Pa to make conversions easier
    # Monthly data native unit is hPa, hourly is Pa
    if native_units == "hPa" and selected_units != "hPa":
        da = da / 100.0
        da.attrs["units"] = "Pa"
        native_units = "Pa"

    # Pass if chosen units is the same as native units
    if native_units == selected_units:
        return da

    # Precipitation units
    elif native_units in ["mm", "mm/d", "mm/h"]:
        if selected_units == "inches":
            da = da / 25.4
        elif selected_units == "kg m-2 s-1":
            da = da / 86400
    elif native_units == "kg m-2 s-1":
        if selected_units == "mm":
            da = da * 86400
        elif selected_units == "inches":
            da = (da * 86400) / 25.4

    # Moisture ratio units
    elif native_units in ["kg/kg", "kg kg-1"]:
        if selected_units in ["g/kg", "g kg-1"]:
            da = da * 1000

    # Specific humidity
    elif native_units == "g/kg":
        if selected_units == "kg/kg":
            da = da / 1000

    # Specific humidity
    elif native_units == "g/kg":
        if selected_units == "kg/kg":
            da = da / 1000
            da.attrs["units"] = selected_units

    # Pressure units
    elif native_units == "Pa":
        if selected_units == "hPa":
            da = da / 100.0
        elif selected_units == "mb":
            da = da / 100.0
        elif selected_units == "inHg":
            da = da * 0.000295300

    # Wind units
    elif native_units in ["m/s", "m s-1"]:
        if selected_units == "knots":
            da = da * 1.9438445
        elif selected_units == "mph":
            da = da * 2.236936

    # Temperature units
    elif native_units == "K":
        if selected_units == "degC":
            da = da - 273.15
        elif selected_units == "degF":
            da = (1.8 * (da - 273.15)) + 32
<<<<<<< HEAD
    elif native_units == "degC":
        if selected_units == "K":
            da = da + 273.15
        elif select_units == "degF":
            da = (1.8 * da) + 32
=======
    elif native_units == "degF":
        # Convert to C
        if selected_units in ["degC", "K"]:
            da = (da - 32) / (9 / 5)
        # Then, if K is selected, convert to K
        if selected_units == "K":
            da = da + 273.15
>>>>>>> 4b872067

    # Fraction/percentage units (relative humidity)
    elif native_units == "[0 to 100]":
        if selected_units == "fraction":
            da = da / 100.0

    # Update unit attribute to reflect converted unit
    da.attrs["units"] = selected_units
    return da<|MERGE_RESOLUTION|>--- conflicted
+++ resolved
@@ -112,21 +112,18 @@
             da = da - 273.15
         elif selected_units == "degF":
             da = (1.8 * (da - 273.15)) + 32
-<<<<<<< HEAD
     elif native_units == "degC":
         if selected_units == "K":
             da = da + 273.15
         elif select_units == "degF":
             da = (1.8 * da) + 32
-=======
     elif native_units == "degF":
         # Convert to C
         if selected_units in ["degC", "K"]:
-            da = (da - 32) / (9 / 5)
+            da = (da - 32) / 1.8
         # Then, if K is selected, convert to K
         if selected_units == "K":
             da = da + 273.15
->>>>>>> 4b872067
 
     # Fraction/percentage units (relative humidity)
     elif native_units == "[0 to 100]":
