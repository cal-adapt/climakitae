--- conflicted
+++ resolved
@@ -33,34 +33,21 @@
 
     """
 
-<<<<<<< HEAD
-    if cmap == "ae_orange":
-        cmap_data = AE_ORANGE
-    elif cmap == "ae_diverging":
-        cmap_data = AE_DIVERGING
-    elif cmap == "ae_blue":
-        cmap_data = AE_BLUE
-    elif cmap == "ae_diverging_r":
-        cmap_data = AE_DIVERGING_R
-    elif cmap == "categorical_cb":
-        cmap_data = CATEGORICAL_CB
-=======
     match cmap:
         case "ae_orange":
-            cmap_data = ae_orange
+            cmap_data = AE_ORANGE
         case "ae_diverging":
-            cmap_data = ae_diverging
+            cmap_data = AE_DIVERGING
         case "ae_blue":
-            cmap_data = ae_blue
+            cmap_data = AE_BLUE
         case "ae_diverging_r":
-            cmap_data = ae_diverging_r
+            cmap_data = AE_DIVERGING_R
         case "categorical_cb":
-            cmap_data = categorical_cb
+            cmap_data = CATEGORICAL_CB
         case _:
             raise ValueError(
                 'cmap needs to be one of ["ae_orange", "ae_diverging", "ae_blue", "ae_diverging_r", "categorical_cb"]'
             )
->>>>>>> 65a9af96
 
     # Load text file
     cmap_np = np.loadtxt(_package_file_path(cmap_data), dtype=float)
