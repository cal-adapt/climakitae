--- conflicted
+++ resolved
@@ -266,19 +266,8 @@
 
         Parameters
         ----------
-<<<<<<< HEAD
-        variable: str
-            The variable to process, e.g., `tas`. `tas` is the only variable used in this file currently.
-        model: str
-            The model name.
-        ens_mem: str
-            The ensemble member ID.
-        scenarios: list
-            A list of scenario names to include, e.g., ['historical', 'ssp585', 'ssp370'].
-=======
         model_config : dict
             Dictionary containing 'variable', 'model', 'ens_mem', and 'scenarios' keys
->>>>>>> 23824c47
 
         Returns
         -------
@@ -429,25 +418,10 @@
 
         Parameters
         ----------
-<<<<<<< HEAD
-        variable: str
-            The variable to process, e.g., 'tas'.
-        model: str
-            The model name, e.g., 'CESM2'.
-        ens_mem: str
-            The ensemble member ID.
-        scenarios: list
-            A list of scenario names, e.g., ['historical', 'ssp370'].
-        start_year: str, optional
-            The start year for the reference period in the format 'YYYYMMDD'.
-        end_year: str, optional
-            The end year for the reference period in the format 'YYYYMMDD'.
-=======
         model_config : dict
             Dictionary containing 'variable', 'model', 'ens_mem', and 'scenarios' keys
         reference_period : dict
             Dictionary containing 'start_year' and 'end_year' keys
->>>>>>> 23824c47
 
         Returns
         -------
@@ -492,23 +466,10 @@
 
         Parameters
         ----------
-<<<<<<< HEAD
-        variable: str
-            The variable to process, e.g., 'tas'.
-        model: str
-            The model name, e.g., 'CESM2'.
-        scenarios: list
-            A list of scenario names to include, e.g., ['ssp370'].
-        start_year: str, optional
-            The start year for the reference period in the format 'YYYYMMDD'.
-        end_year: str, optional
-            The end year for the reference period in the format 'YYYYMMDD'.
-=======
         model_config : dict
             Dictionary containing 'variable', 'model', 'ens_mem', and 'scenarios' keys
         reference_period : dict
             Dictionary containing 'start_year' and 'end_year' keys
->>>>>>> 23824c47
 
         Returns
         -------
@@ -553,25 +514,10 @@
 
         Parameters
         ----------
-<<<<<<< HEAD
-        variable: str
-            The variable to process, e.g., 'tas'.
-        model: str
-            The model name.
-        ens_mem: str
-            The ensemble member ID.
-        scenarios: list
-            A list of scenario names to include, e.g., ['historical', 'ssp585', 'ssp370'].
-        start_year: str, optional
-            The start year for the reference period in the format 'YYYYMMDD'.
-        end_year: str, optional
-            The end year for the reference period in the format 'YYYYMMDD'.
-=======
         model_config : dict
             Dictionary containing 'variable', 'model', 'ens_mem', and 'scenarios' keys
         reference_period : dict
             Dictionary containing 'start_year' and 'end_year' keys
->>>>>>> 23824c47
 
         Returns
         -------
@@ -635,23 +581,10 @@
 
         Parameters
         ----------
-<<<<<<< HEAD
-        variable: str
-            The variable to process, e.g., 'tas'.
-        model: str
-            The model name.
-        scenarios: list
-            A list of scenario names to include, e.g., ['ssp585', 'ssp370', 'ssp245'].
-        start_year: str, optional
-            The start year for the reference period in the format 'YYYYMMDD'.
-        end_year: str, optional
-            The end year for the reference period in the format 'YYYYMMDD'.
-=======
         model_config : dict
             Dictionary containing 'variable', 'model', 'ens_mem', and 'scenarios' keys
         reference_period : dict
             Dictionary containing 'start_year' and 'end_year' keys
->>>>>>> 23824c47
 
         Returns
         -------
@@ -857,39 +790,6 @@
         print("Loading CMIP6 catalog...")
         df = pd.read_csv("https://cmip6-pds.s3.amazonaws.com/pangeo-cmip6.csv")
 
-<<<<<<< HEAD
-    Parameters
-    ----------
-    df: pandas.DataFrame
-        A DataFrame containing metadata for CMIP6 simulations.
-
-    Returns
-    -------
-    pandas.DataFrame
-        A DataFrame indexed by model names (source_id) and columns corresponding to scenarios
-        ('historical', 'ssp585', 'ssp370', 'ssp245', 'ssp126'). Each cell contains a list of
-        ensemble member IDs available on AWS for that model and scenario.
-    """
-    df_subset = df[
-        (df.table_id == "Amon")
-        & (df.variable_id == "tas")
-        & (df.experiment_id == "historical")
-    ]
-    models = list(set(df_subset.source_id))
-    models.sort()
-
-    # First cut through the catalog
-    scenarios = ["historical", "ssp585", "ssp370", "ssp245", "ssp126"]
-    sims_on_aws = pd.DataFrame(index=models, columns=scenarios)
-
-    for model in models:
-        for scenario in scenarios:
-            df_scenario = df[
-                (df.table_id == "Amon")
-                & (df.variable_id == "tas")
-                & (df.experiment_id == scenario)
-                & (df.source_id == model)
-=======
         # CESM2-LENS is in a separate catalog:
         print("Loading CESM catalog...")
         catalog_cesm = intake.open_esm_datastore(
@@ -909,7 +809,6 @@
             reference_periods = [
                 {"start_year": "18500101", "end_year": "19000101"},
                 {"start_year": "19810101", "end_year": "20101231"},
->>>>>>> 23824c47
             ]
 
             print(f"Generating GWL file for {models}...")
