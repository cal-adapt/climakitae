"""Miscellaneous utility functions."""

import os
import numpy as np
import datetime
import xarray as xr
import pyproj
import rioxarray as rio
import pandas as pd
import copy
import intake
from timezonefinder import TimezoneFinder
from climakitae.core.paths import data_catalog_url


def downscaling_method_as_list(downscaling_method):
    """Function to convert string based radio button values to python list.

    Parameters
    ----------
    downscaling_method: str
        one of "Dynamical", "Statistical", or "Dynamical+Statistical"

    Returns
    -------
    method_list: list
        one of ["Dynamical"], ["Statistical"], or ["Dynamical","Statistical"]
    """
    method_list = []
    if downscaling_method == "Dynamical+Statistical":
        method_list = ["Dynamical", "Statistical"]
    else:
        method_list = [downscaling_method]
    return method_list


def area_average(dset):
    """Weighted area-average

    Parameters
    ----------
    dset: xr.Dataset
        one dataset from the catalog

    Returns
    -------
    xr.Dataset
        sub-setted output data
    """
    weights = np.cos(np.deg2rad(dset.lat))
    if set(["x", "y"]).issubset(set(dset.dims)):
        # WRF data has x,y
        dset = dset.weighted(weights).mean("x").mean("y")
    elif set(["lat", "lon"]).issubset(set(dset.dims)):
        # LOCA data has lat, lon
        dset = dset.weighted(weights).mean("lat").mean("lon")
    return dset


def read_csv_file(rel_path, index_col=None, parse_dates=False):
    """Read CSV file into pandas DataFrame

    Parameters
    ----------
    rel_path: str
        path to CSV file relative to this util python file
    index_col: str
        CSV column to index DataFrame on
    parse_dates: boolean
        Whether to have pandas parse the date strings

    Returns
    -------
    pd.DataFrame
    """
    return pd.read_csv(
        _package_file_path(rel_path), index_col=index_col, parse_dates=parse_dates
    )


def write_csv_file(df, rel_path):
    """Write CSV file from pandas DataFrame

    Parameters
    ----------
    df: pd.DataFrame
        pandas DataFrame to write out
    rel_path: str
        path to CSV file relative to this util python file

    Returns
    -------
    None or str
    """
    return df.to_csv(_package_file_path(rel_path))


def _package_file_path(rel_path):
    """Find OS full path name given relative path

    Parameters
    ----------
    rel_path: str
        path to file relative to this util python file

    Returns
    -------
    str
    """
    return os.path.normpath(os.path.join(os.path.dirname(__file__), "..", rel_path))


def get_closest_gridcell(data, lat, lon, print_coords=True):
    """From input gridded data, get the closest gridcell to a lat, lon coordinate pair.

    This function first transforms the lat,lon coords to the gridded data’s projection.
    Then, it uses xarray’s built in method .sel to get the nearest gridcell.

    Parameters
    ----------
    data: xr.DataArray or xr.Dataset
        Gridded data
    lat: float
        Latitude of coordinate pair
    lon: float
        Longitude of coordinate pair
    print_coords: bool, optional
        Print closest coorindates?
        Default to True. Set to False for backend use.

    Returns
    --------
    xr.DataArray or None
        Grid cell closest to input lat,lon coordinate pair

    See also
    --------
    xr.DataArray.sel
    """

    # Use data cellsize as tolerance for selecting nearest
    # Using this method to guard against single row|col
    # Assumes data is from climakitae retrieve
    km_num = int(data.resolution.split(" km")[0])
    # tolerance = int(data.resolution.split(" km")[0]) * 1000

    if "x" and "y" in data.dims:
        # Make Transformer object
        lat_lon_to_model_projection = pyproj.Transformer.from_crs(
            crs_from="epsg:4326",  # Lat/lon
            crs_to=data.rio.crs,  # Model projection
            always_xy=True,
        )

        # Convert coordinates to x,y
        x, y = lat_lon_to_model_projection.transform(lon, lat)

    # Get closest gridcell using tolerance
    # If input point outside of dataset by greater than one
    # grid cell, then None is returned
    try:
        if "x" and "y" in data.dims:
            tolerance = km_num * 1000  # Converting km to m
            closest_gridcell = data.sel(x=x, y=y, method="nearest", tolerance=tolerance)
        elif "lat" and "lon" in data.dims:
            tolerance = km_num / 111  # Rough translation of km to degrees
            closest_gridcell = data.sel(
                lat=lat, lon=lon, method="nearest", tolerance=tolerance
            )

    except KeyError:
        print(
            f"Input coordinates: ({lat:.2f}, {lon:.2f}) OUTSIDE of data extent by more than one cell. Returning None"
        )
        return None

    # Output information
    if print_coords:
        print(
            "Input coordinates: (%.2f, %.2f)" % (lat, lon)
            + "\nNearest grid cell coordinates: (%.2f, %.2f)"
            % (closest_gridcell.lat.values.item(), closest_gridcell.lon.values.item())
        )
    return closest_gridcell


def julianDay_to_str_date(julday, leap_year=True, str_format="%b-%d"):
    """Convert julian day of year to string format
    i.e. if str_format = "%b-%d", the output will be Mon-Day ("Jan-01")

    Parameters
    ----------
    julday: int
        Julian day
    leap_year: boolean
        leap year? (default to True)
    str_format: str
        string format of output date

    Returns
    -------
    date: str
        Julian day in the input format month-day (i.e. "Jan-01")
    """
    if leap_year:
        year = "2024"
    else:
        year = "2023"
    date = datetime.datetime.strptime(year + "." + str(julday), "%Y.%j").strftime(
        str_format
    )
    return date


def readable_bytes(B):
    """Return the given bytes as a human friendly KB, MB, GB, or TB string.

    Parameters
    ----------
    B: byte

    Returns
    -------
    str

    Code from stackoverflow: https://stackoverflow.com/questions/12523586/python-format-size-application-converting-b-to-kb-mb-gb-tb
    """
    B = float(B)
    KB = float(1024)
    MB = float(KB**2)  # 1,048,576
    GB = float(KB**3)  # 1,073,741,824
    TB = float(KB**4)  # 1,099,511,627,776

    if B < KB:
        return "{0} {1}".format(B, "bytes")
    elif KB <= B < MB:
        return "{0:.2f} KB".format(B / KB)
    elif MB <= B < GB:
        return "{0:.2f} MB".format(B / MB)
    elif GB <= B < TB:
        return "{0:.2f} GB".format(B / GB)
    elif TB <= B:
        return "{0:.2f} TB".format(B / TB)


def reproject_data(xr_da, proj="EPSG:4326", fill_value=np.nan):
    """Reproject xr.DataArray using rioxarray.

    Parameters
    ----------
    xr_da: xr.DataArray
        2-or-3-dimensional DataArray, with 2 spatial dimensions
    proj: str
        proj to use for reprojection (default to "EPSG:4326"-- lat/lon coords)
    fill_value: float
        fill value (default to np.nan)

    Returns
    -------
    data_reprojected: xr.DataArray
        2-or-3-dimensional reprojected DataArray

    Raises
    ------
    ValueError
        if input data does not have spatial coords x,y
    ValueError
        if input data has more than 5 dimensions
    """

    def _reproject_data_4D(data, reproject_dim, proj="EPSG:4326", fill_value=np.nan):
        """Reproject 4D xr.DataArray across an input dimension

        Parameters
        ----------
        data: xr.DataArray
            4-dimensional DataArray, with 2 spatial dimensions
        reproject_dim: str
            name of dimensions to use
        proj: str
            proj to use for reprojection (default to "EPSG:4326"-- lat/lon coords)
        fill_value: float
            fill value (default to np.nan)

        Returns
        -------
        data_reprojected: xr.DataArray
            4-dimensional reprojected DataArray
        """
        rp_list = []
        for i in range(len(data[reproject_dim])):
            dp_i = data[i].rio.reproject(
                proj, nodata=fill_value
            )  # Reproject each index in that dimension
            rp_list.append(dp_i)
        data_reprojected = xr.concat(
            rp_list, dim=reproject_dim
        )  # Concat along reprojection dim to get entire dataset reprojected
        return data_reprojected

    def _reproject_data_5D(data, reproject_dim, proj="EPSG:4326", fill_value=np.nan):
        """Reproject 5D xr.DataArray across two input dimensions

        Parameters
        ----------
        data: xr.DataArray
            5-dimensional DataArray, with 2 spatial dimensions
        reproject_dim: list
            list of str dimension names to use
        proj: str
            proj to use for reprojection (default to "EPSG:4326"-- lat/lon coords)
        fill_value: float
            fill value (default to np.nan)

        Returns
        -------
        data_reprojected: xr.DataArray
            5-dimensional reprojected DataArray
        """
        rp_list_j = []
        reproject_dim_j = reproject_dim[0]
        for j in range(len(data[reproject_dim_j])):
            rp_list_i = []
            reproject_dim_i = reproject_dim[1]
            for i in range(len(data[reproject_dim_i])):
                dp_i = data[j, i].rio.reproject(
                    proj, nodata=fill_value
                )  # Reproject each index in that dimension
                rp_list_i.append(dp_i)
            data_reprojected_i = xr.concat(
                rp_list_i, dim=reproject_dim_i
            )  # Concat along reprojection dim to get entire dataset reprojected
            rp_list_j.append(data_reprojected_i)
        data_reprojected = xr.concat(rp_list_j, dim=reproject_dim_j)
        return data_reprojected

    # Raise error if data doesn't have spatial dimensions x,y
    if not set(["x", "y"]).issubset(xr_da.dims):
        raise ValueError(
            (
                "Input DataArray cannot be reprojected because it"
                " does not contain spatial dimensions x,y"
            )
        )

    # Drop non-dimension coords. Will cause error with rioxarray
    coords = [coord for coord in xr_da.coords if coord not in xr_da.dims]
    data = xr_da.drop_vars(coords)

    # Re-write crs to data using original dataset
    data = data.rio.write_crs(xr_da.rio.crs)

    # Get non-spatial dimensions
    non_spatial_dims = [dim for dim in data.dims if dim not in ["x", "y"]]

    # 2 or 3D DataArray
    if len(data.dims) <= 3:
        data_reprojected = data.rio.reproject(proj, nodata=fill_value)
    # 4D DataArray
    elif len(data.dims) == 4:
        data_reprojected = _reproject_data_4D(
            data=data,
            reproject_dim=non_spatial_dims[0],
            proj=proj,
            fill_value=fill_value,
        )
    # 5D DataArray
    elif len(data.dims) == 5:
        data_reprojected = _reproject_data_5D(
            data=data,
            reproject_dim=non_spatial_dims[:-1],
            proj=proj,
            fill_value=fill_value,
        )
    else:
        raise ValueError(
            ("DataArrays with dimensions greater" " than 5 are not currently supported")
        )

    # Reassign attribute to reflect reprojection
    data_reprojected.attrs["grid_mapping"] = proj
    return data_reprojected


## DFU notebook-specific functions, flexible for all notebooks
def compute_annual_aggreggate(data, name, num_grid_cells):
    """Calculates the annual sum of HDD and CDD

    Parameters
    ----------
    data: xr.DataArray
    name: str
    num_grid_cells: int

    Returns
    -------
    annual_ag: xr.DataArray
    """
    annual_ag = data.squeeze().groupby("time.year").sum(["time"])  # Aggregate annually
    annual_ag = annual_ag / num_grid_cells  # Divide by number of gridcells
    annual_ag.name = name  # Give new name to dataset
    return annual_ag


def compute_multimodel_stats(data):
    """Calculates model mean, min, max, median across simulations

    Parameters
    ----------
    data: xr.DataArray

    Returns
    -------
    stats_concat: xr.DataArray
    """
    # Compute mean across simulation dimensions and add is as a coordinate
    sim_mean = (
        data.mean(dim="simulation")
        .assign_coords({"simulation": "simulation mean"})
        .expand_dims("simulation")
    )

    # Compute multimodel min
    sim_min = (
        data.min(dim="simulation")
        .assign_coords({"simulation": "simulation min"})
        .expand_dims("simulation")
    )

    # Compute multimodel max
    sim_max = (
        data.max(dim="simulation")
        .assign_coords({"simulation": "simulation max"})
        .expand_dims("simulation")
    )

    # Compute multimodel median
    sim_median = (
        data.median(dim="simulation")
        .assign_coords({"simulation": "simulation median"})
        .expand_dims("simulation")
    )

    # Add to main dataset
    stats_concat = xr.concat(
        [data, sim_mean, sim_min, sim_max, sim_median], dim="simulation"
    )
    return stats_concat


def trendline(data, kind="mean"):
    """Calculates treadline of the multi-model mean or median.

    Parameters
    ----------
    data: xr.Dataset
    kind: str (optional)
        Options are 'mean' and 'median'

    Returns
    -------
    trendline: xr.Dataset

    Note
    ----
    1. Development note: If an additional option to trendline 'kind' is required,
    compute_multimodel_stats must be modified to update optionality.
    """
    if kind == "mean":
        if "simulation mean" not in data.simulation:
            raise Exception(
                "Invalid data provdied, please pass the multimodel stats from compute_multimodel_stats"
            )

        data_sim_mean = data.sel(simulation="simulation mean")
        m, b = data_sim_mean.polyfit(dim="year", deg=1).polyfit_coefficients.values
        trendline = m * data_sim_mean.year + b  # y = mx + b

    elif kind == "median":
        if "simulation median" not in data.simulation:
            raise Exception(
                "Invalid data provided, please pass the multimodel stats from compute_multimodel_stats"
            )

        data_sim_med = data.sel(simulation="simulation median")
        m, b = data_sim_med.polyfit(dim="year", deg=1).polyfit_coefficients.values
        trendline = m * data_sim_med.year + b  # y = mx + b
    trendline.name = "trendline"
    return trendline


def combine_hdd_cdd(data):
    """Drops specific unneeded coords from HDD/CDD data, independent of station or gridded data source

    Parameters
    ----------
    data: xr.DataArray

    Returns
    -------
    data: xr.DataArray
    """
    if data.name not in [
        "Annual Heating Degree Days (HDD)",
        "Annual Cooling Degree Days (CDD)",
        "Heating Degree Hours",
        "Cooling Degree Hours",
    ]:
        raise Exception(
            "Invalid data provided, please pass cooling/heating degree data"
        )

    to_drop = ["scenario", "Lambert_Conformal", "variable"]
    for coord in to_drop:
        if coord in data.coords:
            data = data.drop(coord)

    return data


def summary_table(data):
    """Helper function to organize dataset object into a pandas dataframe for ease.

    Parameters
    ----------
    data: xr.Dataset

    Returns
    -------
    df: pd.DataFrame
        df is organized so that the simulations are stacked in individual columns by year/time
    """

    # Identify whether the temporal dimension is "time" or "year"
    if "time" in data.dims:
        df = data.drop(
            ["lakemask", "landmask", "lat", "lon", "Lambert_Conformal", "x", "y"]
        ).to_dataframe(dim_order=["time", "scenario", "simulation"])

        df = df.unstack().unstack()
        df = df.sort_values(by=["time"])

    elif "year" in data.dims:
        df = data.drop(
            ["lakemask", "landmask", "lat", "lon", "Lambert_Conformal", "x", "y"]
        ).to_dataframe(dim_order=["year", "scenario", "simulation"])

        df = df.unstack().unstack()
        df = df.sort_values(by=["year"])

    return df


def convert_to_local_time(data, selections):  # , lat, lon) -> xr.Dataset:
    """Converts the inputted data to the local time of the selection.

    Parameters
    ----------
    data: xr.DataArray
    selections: DataParameters

    Returns
    -------
    sliced_data: xr.DataArray
    """
    # 1. Find the other data
    start, end = selections.time_slice
    # tz_selections = copy.copy(selections)

    # Condition if timezone adjusting is happening at the end of `Historical Reconstruction`
    if (
        selections.scenario_historical == ["Historical Reconstruction"] and end == 2022
    ):  # TODO: Remove 2022 hardcoding
        print(
            "Adjusting timestep but not appending data, as there is no more ERA5 data after 2022."
        )
        total_data = data
        pass

    # Condition if selected data is daily/monthly, to not adjust the data at all since this would not do anything.
    elif selections.timescale == "monthly" or selections.timescale == "daily":
        print(
            "You've selected a timescale that doesn't require any timezone shifting, due to its timescale not being granular enough (hourly). Please pass in more granular level data if you want to adjust its local timezone."
        )
        return data

    # Determining if the selected data is at the end of possible data time interval
    elif end < 2100:
        # Use selections object to retrieve new data
        selections.time_slice = (
            end + 1,
            end + 1,
        )  # This is assuming selections passed with be negative UTC time. Also to get the next year of data.
        tz_data = selections.retrieve()

        if tz_data.time.size == 0:
            print(
                "You've selected a time slice that will additionally require a selected SSP. Please select an SSP in your selections and re-run this function."
            )
            selections.time_slice = (start, end)
            return data

        # 2. Combine the data
        total_data = xr.concat([data, tz_data], dim="time")

    else:  # 2100 or any years greater that the user has input
        print(
            "Adjusting timestep but not appending data, as there is no more data after 2100."
        )
        total_data = data

    # 3. Find the data's centerpoint through selections
    if selections.data_type == "Station":
        station_name = selections.station

        data_catalog = DataInterface()

        # Getting lat/lon of a specific station
        station_df = data_catalog.stations.drop(columns=["Unnamed: 0"])

        # Getting specific station geometry
        station_geom = station_df[station_df["station"] == station_name[0]]
        lat = station_geom.LAT_Y.item()
        lon = station_geom.LON_X.item()

    elif selections.area_average == "Yes":
        # Finding avg. lat/lon when the area is averaged because then it must come from selections.
        lat = np.mean(selections.latitude)
        lon = np.mean(selections.longitude)

    elif selections.data_type == "Gridded" and selections.area_subset == "lat/lon":
        # Finding avg. lat/lon coordinates from all grid-cells
        lat = data.lat.mean().item()
        lon = data.lon.mean().item()

    elif selections.data_type == "Gridded" and selections.area_subset != "none":
        # Find the avg. lat/lon coordinates from entire geometry within an area subset
        from climakitae.core.data_interface import DataInterface

        data_catalog = DataInterface()

        # Making mapping for different geographies to different polygons
        mapping = {
            "CA counties": (
                data_catalog.geographies._ca_counties,
                data_catalog.geographies._get_ca_counties(),
            ),
            "CA Electric Balancing Authority Areas": (
                data_catalog.geographies._ca_electric_balancing_areas,
                data_catalog.geographies._get_electric_balancing_areas(),
            ),
            "CA Electricity Demand Forecast Zones": (
                data_catalog.geographies._ca_forecast_zones,
                data_catalog.geographies._get_forecast_zones(),
            ),
            "CA Electric Load Serving Entities (IOU & POU)": (
                data_catalog.geographies._ca_utilities,
                data_catalog.geographies._get_ious_pous(),
            ),
            "CA watersheds": (
                data_catalog.geographies._ca_watersheds,
                data_catalog.geographies._get_ca_watersheds(),
            ),
        }

        # Finding the center point of the gridded WRF area
        center_pt = (
            mapping[selections.area_subset][0]
            .loc[mapping[selections.area_subset][1][selections.cached_area[0]]]
            .geometry.centroid
        )
        lat = center_pt.y
        lon = center_pt.x

    # 4. Change datetime objects to local time
    tf = TimezoneFinder()
    local_tz = tf.timezone_at(lng=lon, lat=lat)
    new_time = (
        pd.DatetimeIndex(total_data.time)
        .tz_localize("UTC")
        .tz_convert(local_tz)
        .tz_localize(None)
        .astype("datetime64[ns]")
    )
    total_data["time"] = new_time

    # 5. Subset the data by the initial time
    start_slice = data.time[0]
    end_slice = data.time[-1]
    sliced_data = total_data.sel(time=slice(start_slice, end_slice))

    print("Data converted to {} timezone.".format(local_tz))

    # Reset selections object to what it was originally
    selections.time_slice = (start, end)

    return sliced_data


def add_dummy_time_to_wl(wl_da):
    """
    Replace the `[hours/days/months]_from_center` dimension in a DataArray returned from WarmingLevels with a dummy time index for calculations with tools that require a `time` dimension.

    Parameters
    ----------
    wl_da : xarray.DataArray
        The input Warming Levels DataArray. It is expected to have a time-based dimension which typically includes "from_center"
        in its name indicating the time dimension in relation to the year that the given warming level is reached per simulation.

    Returns
    -------
    xarray.DataArray
        A modified version of the input DataArray with the original time dimension replaced by a dummy time series. The new dimension
        will be named "time".

    Notes
    -----
    - The function looks for the dimension name containing "from_center" to identify the time-based dimension.
    - It supports creating dummy time series with frequencies of hours, days, or months, based on the prefix of the dimension name.
    - The dummy time series starts from "2000-01-01".
    """
    # Adjusting the time index into dummy time-series for counting
    # Finding time-based dimension
    wl_time_dim = [dim for dim in wl_da.dims if "from_center" in dim][0]

    # Finding time frequency
    time_freq_name = wl_time_dim.split("_")[0]
    name_to_freq = {"hours": "H", "days": "D", "months": "M"}

    # Creating dummy timestamps
    timestamps = pd.date_range(
        "2000-01-01",
        periods=len(wl_da[wl_time_dim]),
        freq=name_to_freq[time_freq_name],
    )

    # Replacing WL timestamps with dummy timestamps so that calculations from tools like `thresholds_tools`
    # can be computed on a DataArray with a time dimension
    wl_da = wl_da.assign_coords({wl_time_dim: timestamps}).rename({wl_time_dim: "time"})
    return wl_da


def downscaling_method_to_activity_id(downscaling_method, reverse=False):
    """Convert downscaling method to activity id to match catalog names

    Parameters
    -----------
    downscaling_method: str
    reverse: boolean, optional
        Set reverse=True to get downscaling method from input activity_id
        Default to False

    Returns
    --------
    str
    """
    downscaling_dict = {"Dynamical": "WRF", "Statistical": "LOCA2"}

    if reverse == True:
        downscaling_dict = {v: k for k, v in downscaling_dict.items()}
    return downscaling_dict[downscaling_method]


def resolution_to_gridlabel(resolution, reverse=False):
    """Convert resolution format to grid_label format matching catalog names.

    Parameters
    -----------
    resolution: str
    reverse: boolean, optional
        Set reverse=True to get resolution format from input grid_label.
        Default to False

    Returns
    -------
    str

    """
    res_dict = {"45 km": "d01", "9 km": "d02", "3 km": "d03"}

    if reverse == True:
        res_dict = {v: k for k, v in res_dict.items()}
    return res_dict[resolution]


def timescale_to_table_id(timescale, reverse=False):
    """Convert resolution format to table_id format matching catalog names.

    Parameters
    ----------
    timescale : str
    reverse : boolean, optional
        Set reverse=True to get resolution format from input table_id.
        Default to False

    Returns
    -------
    str

    """
    # yearly max is not an option in the Selections GUI, but its included here to make parsing through the data easier for the non-GUI data access/view options
    timescale_dict = {
        "monthly": "mon",
        "daily": "day",
        "hourly": "1hr",
        "yearly_max": "yrmax",
    }

    if reverse == True:
        timescale_dict = {v: k for k, v in timescale_dict.items()}
    return timescale_dict[timescale]


def scenario_to_experiment_id(scenario, reverse=False):
    """
    Convert scenario format to experiment_id format matching catalog names.

    Parameters
    ----------
    scenario: str
    reverse: boolean, optional
        Set reverse=True to get scenario format from input experiement_id.
        Default to False

    Returns
    -------
    str

    """
    scenario_dict = {
        "Historical Reconstruction": "reanalysis",
        "Historical Climate": "historical",
        "SSP 2-4.5 -- Middle of the Road": "ssp245",
        "SSP 5-8.5 -- Burn it All": "ssp585",
        "SSP 3-7.0 -- Business as Usual": "ssp370",
    }

    if reverse == True:
        scenario_dict = {v: k for k, v in scenario_dict.items()}
    return scenario_dict[scenario]


<<<<<<< HEAD
=======
def drop_invalid_wl_sims(ds, downscaling_method):
    """
    Drop invalid WRF simulations from the given dataset since there is an unequal number of simulations per SSP.

    Parameters
    ----------
    ds : xr.Dataset
        The dataset containing WRF simulations. The dataset must have a
        dimension `all_sims` that results from stacking `simulation` and
        `scenario`.

    Returns
    -------
    xr.Dataset
        The dataset with only valid WRF simulations retained.

    Raises
    ------
    AttributeError
        If the dataset does not have an `all_sims` dimension.

    Notes
    -----
    - For datasets with a resolution of '3 km', no simulations are dropped, and the original dataset is returned.
    - For datasets with a resolution of '9 km' at hourly timescale, only 10 simulations are returned.
    - For datasets with a resolution of '9 km' at daily/monthly timescale, only 6 simulations are returned.
    - For datasets with a resolution of '45 km' at hourly timescale, only 7 simulations are returned.
    - For datasets with a resolution of '45 km' at daily/monthly timescale, only 6 simulations are returned.
    """
    if "all_sims" not in ds.dims:
        raise AttributeError(
            "Missing an `all_sims` dimension on the dataset. Create `all_sims` with .stack on `simulation` and `scenario`."
        )

    # Checking for derived variables separately since we don't store their IDs in the catalog
    # Future derived variables that don't use `t2` will be broken because of this function.
    variable = ds.variable_id
    if "derived" in variable:
        variable = "t2"

    # Modifying downscaling method filtering
    downscaling_filter = (
        ["WRF", "LOCA2"]
        if downscaling_method == "Dynamical+Statistical"
        else [downscaling_method_to_activity_id(downscaling_method)]
    )

    # Find valid simulation from catalog
    df = intake.open_esm_datastore(data_catalog_url).df
    filter_df = df[
        (df["activity_id"].isin(downscaling_filter))
        & (df["table_id"] == timescale_to_table_id(ds.frequency))
        & (df["grid_label"] == resolution_to_gridlabel(ds.resolution))
        & (df["variable_id"] == variable)
        & (df["experiment_id"] != "historical")
        & (df["experiment_id"] != "reanalysis")
        & (df["source_id"] != "ensmean")
    ]
    valid_sim_list = list(
        zip(
            filter_df["activity_id"]
            + "_"
            + filter_df["source_id"]
            + "_"
            + filter_df["member_id"],
            filter_df["experiment_id"].apply(
                lambda val: f"Historical + {scenario_to_experiment_id(val, reverse=True)}"
            ),
        )
    )
    filtered_sims = [sim for sim in valid_sim_list if sim in list(ds.all_sims.values)]
    return ds.sel(all_sims=filtered_sims)


>>>>>>> 00a32294
def stack_sims_across_locs(ds, sim_dim_name):
    # Renaming gridcell so that it can be concatenated with other lat/lon gridcells
    ds[sim_dim_name] = [
        "{}_{}_{}".format(
            sim_name,
            ds.lat.compute().item(),
            ds.lon.compute().item(),
        )
        for sim_name in ds[sim_dim_name]
    ]
    return ds<|MERGE_RESOLUTION|>--- conflicted
+++ resolved
@@ -839,9 +839,6 @@
         scenario_dict = {v: k for k, v in scenario_dict.items()}
     return scenario_dict[scenario]
 
-
-<<<<<<< HEAD
-=======
 def drop_invalid_wl_sims(ds, downscaling_method):
     """
     Drop invalid WRF simulations from the given dataset since there is an unequal number of simulations per SSP.
@@ -915,8 +912,6 @@
     filtered_sims = [sim for sim in valid_sim_list if sim in list(ds.all_sims.values)]
     return ds.sel(all_sims=filtered_sims)
 
-
->>>>>>> 00a32294
 def stack_sims_across_locs(ds, sim_dim_name):
     # Renaming gridcell so that it can be concatenated with other lat/lon gridcells
     ds[sim_dim_name] = [
