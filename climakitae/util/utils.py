--- conflicted
+++ resolved
@@ -1,36 +1,23 @@
 import copy
 import datetime
 import os
-<<<<<<< HEAD
-
-import intake
-=======
 from typing import Iterable, Union
 
 import geopandas as gpd
 import intake_esm
->>>>>>> df15aefd
 import numpy as np
 import pandas as pd
 import pyproj
 import rioxarray as rio
-<<<<<<< HEAD
-import xarray as xr
-from timezonefinder import TimezoneFinder
-
-from climakitae.core.constants import SSPS
-from climakitae.core.paths import DATA_CATALOG_URL, STATIONS_CSV_PATH
-=======
 from shapely.geometry import mapping
 from typing import Any
 import xarray as xr
 from timezonefinder import TimezoneFinder
 
+from climakitae.core.constants import SSPS
+from climakitae.core.paths import DATA_CATALOG_URL, STATIONS_CSV_PATH
+
 from climakitae.core.constants import SSPS, UNSET
-
-# from climakitae.core.data_interface import DataParameters
-from climakitae.core.paths import data_catalog_url, stations_csv_path
->>>>>>> df15aefd
 
 
 def downscaling_method_as_list(downscaling_method: str) -> list[str]:
@@ -804,15 +791,8 @@
 
     # Get latitude/longitude information
     if selections.data_type == "Stations":
-<<<<<<< HEAD
-        station_name = selections.stations
-
-        # Getting lat/lon of a specific station
+        # Read stations database
         stations_df = read_csv_file(STATIONS_CSV_PATH)
-=======
-        # Read stations database
-        stations_df = read_csv_file(stations_csv_path)
->>>>>>> df15aefd
         stations_df = stations_df.drop(columns=["Unnamed: 0"])
 
         # Filter by selected station(s) - assume first station if multiple
