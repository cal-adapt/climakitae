--- conflicted
+++ resolved
@@ -1,7 +1,7 @@
 import copy
 import datetime
 import os
-from typing import Iterable, Union
+from typing import Any, Iterable, Union
 
 import geopandas as gpd
 import intake_esm
@@ -9,26 +9,14 @@
 import pandas as pd
 import pyproj
 import rioxarray as rio
+import xarray as xr
 from shapely.geometry import mapping
-from typing import Any
-import xarray as xr
-import intake
 from timezonefinder import TimezoneFinder
 
-<<<<<<< HEAD
-from climakitae.core.constants import SSPS
-from climakitae.core.paths import DATA_CATALOG_URL, STATIONS_CSV_PATH
-
 from climakitae.core.constants import SSPS, UNSET
-=======
-from climakitae.core.constants import SSPS, UNSET, WARMING_LEVELS
 
 # from climakitae.core.data_interface import DataParameters
-from climakitae.core.paths import (
-    data_catalog_url,
-    stations_csv_path,
-)
->>>>>>> 617d9349
+from climakitae.core.paths import STATIONS_CSV_PATH
 
 
 def downscaling_method_as_list(downscaling_method: str) -> list[str]:
