--- conflicted
+++ resolved
@@ -843,89 +843,6 @@
                 return data
 
     # Get latitude/longitude information
-<<<<<<< HEAD
-    if selections.data_type == "Stations":
-        # Read stations database
-        stations_df = read_csv_file(STATIONS_CSV_PATH)
-        stations_df = stations_df.drop(columns=["Unnamed: 0"])
-
-        # Filter by selected station(s) - assume first station if multiple
-        selected_station = selections.stations[0]
-        station_data = stations_df[stations_df["station"] == selected_station]
-        lat = station_data["LAT_Y"].values[0]
-        lon = station_data["LON_X"].values[0]
-
-    elif selections.area_average == "Yes":
-        # For area average, use the mean lat/lon
-        lat = np.mean(selections.latitude)
-        lon = np.mean(selections.longitude)
-
-    elif selections.data_type == "Gridded" and selections.area_subset == "lat/lon":
-        # Finding avg. lat/lon coordinates from all grid-cells
-        lat = data.lat.mean().item()
-        lon = data.lon.mean().item()
-
-    elif selections.data_type == "Gridded" and selections.area_subset != "none":
-        # Find the avg. lat/lon coordinates from entire geometry within an area subset
-        boundaries = selections._geographies
-
-        # Making mapping for different geographies to different polygons
-        mapping = {
-            "CA counties": (
-                boundaries._ca_counties,
-                boundaries._get_ca_counties(),
-            ),
-            "CA Electric Balancing Authority Areas": (
-                boundaries._ca_electric_balancing_areas,
-                boundaries._get_electric_balancing_areas(),
-            ),
-            "CA Electricity Demand Forecast Zones": (
-                boundaries._ca_forecast_zones,
-                boundaries._get_forecast_zones(),
-            ),
-            "CA Electric Load Serving Entities (IOU & POU)": (
-                boundaries._ca_utilities,
-                boundaries._get_ious_pous(),
-            ),
-            "CA watersheds": (
-                boundaries._ca_watersheds,
-                boundaries._get_ca_watersheds(),
-            ),
-        }
-
-        # Finding the center point of the gridded WRF area
-        center_pt = (
-            mapping[selections.area_subset][0]
-            .loc[mapping[selections.area_subset][1][selections.cached_area[0]]]
-            .geometry.centroid
-        )
-        lat = center_pt.y
-        lon = center_pt.x
-
-    # Check if we were able to get valid coordinates
-    if lat is None or lon is None:
-        # Default to a reasonable timezone (UTC)
-        local_tz = "UTC"
-        print("Could not determine location coordinates, defaulting to UTC timezone.")
-    else:
-        # Find timezone for the coordinates
-        tf = TimezoneFinder()
-        local_tz = tf.timezone_at(lng=lon, lat=lat)
-
-    # Condition if timezone adjusting is happening at the end of `Historical Reconstruction`
-    if selections.scenario_historical == ["Historical Reconstruction"] and end == 2022:
-        print(
-            "Adjusting timestep but not appending data, as there is no more ERA5 data after 2022."
-        )
-        total_data = data
-
-    # Condition if selected data is at the end of possible data time interval
-    elif end < 2100:
-        # Use selections object to retrieve new data for timezone shifting
-        tz_selections = copy.copy(selections)
-        tz_selections.time_slice = (end + 1, end + 1)
-        tz_data = tz_selections.retrieve()
-=======
     match data_type:
         case "Stations":
             # Read stations database
@@ -965,7 +882,6 @@
                         "lat/lon coordinates not found in data. Please pass in data with 'lon' and 'lat' coordinates or set both 'lon' and 'lat' arguments."
                     )
                     return data
->>>>>>> 16419040
 
         case _:
             print(
