"""Miscellaneous utility functions."""

import os
import numpy as np
import datetime
import xarray as xr
import pyproj
import rioxarray as rio
import pandas as pd
import matplotlib.colors as mcolors
import matplotlib
import copy
import cftime
from timezonefinder import TimezoneFinder
from climakitae.core.data_interface import Select

from climakitae.core.paths import (
    ae_orange,
    ae_diverging,
    ae_blue,
    ae_diverging_r,
    categorical_cb,
)


def scenario_to_experiment_id(scenario, reverse=False):
    """
    Convert scenario format to experiment_id format matching catalog names.
    Set reverse=True to get scenario format from input experiement_id.
    """
    scenario_dict = {
        "Historical Reconstruction": "reanalysis",
        "Historical Climate": "historical",
        "SSP 2-4.5 -- Middle of the Road": "ssp245",
        "SSP 5-8.5 -- Burn it All": "ssp585",
        "SSP 3-7.0 -- Business as Usual": "ssp370",
    }

    if reverse == True:
        scenario_dict = {v: k for k, v in scenario_dict.items()}
    return scenario_dict[scenario]


def area_average(dset):
    """Weighted area-average

    Parameters
    ----------
    dset: xr.Dataset
        one dataset from the catalog

    Returns
    ----------
    xr.Dataset
        sub-setted output data

    """
    weights = np.cos(np.deg2rad(dset.lat))
    if set(["x", "y"]).issubset(set(dset.dims)):
        # WRF data has x,y
        dset = dset.weighted(weights).mean("x").mean("y")
    elif set(["lat", "lon"]).issubset(set(dset.dims)):
        # LOCA data has lat, lon
        dset = dset.weighted(weights).mean("lat").mean("lon")
    return dset


def read_csv_file(rel_path, index_col=None):
    return pd.read_csv(
        _package_file_path(rel_path),
        index_col=index_col,
    )


def _package_file_path(rel_path):
    return os.path.normpath(os.path.join(os.path.dirname(__file__), "..", rel_path))


def get_closest_gridcell(data, lat, lon, print_coords=True):
    """From input gridded data, get the closest gridcell to a lat, lon coordinate pair.

    This function first transforms the lat,lon coords to the gridded data’s projection.
    Then, it uses xarray’s built in method .sel to get the nearest gridcell.

    Parameters
    -----------
    data: xr.DataArray or xr.Dataset
        Gridded data
    lat: float
        Latitude of coordinate pair
    lon: float
        Longitude of coordinate pair
    print_coords: bool, optional
        Print closest coorindates?
        Default to True. Set to False for backend use.

    Returns
    --------
    xr.DataArray
        Grid cell closest to input lat,lon coordinate pair

    See also
    --------
    xarray.DataArray.sel
    """
    # Make Transformer object
    lat_lon_to_model_projection = pyproj.Transformer.from_crs(
        crs_from="epsg:4326",  # Lat/lon
        crs_to=data.rio.crs,  # Model projection
        always_xy=True,
    )

    # Convert coordinates to x,y
    x, y = lat_lon_to_model_projection.transform(lon, lat)

    # Get closest gridcell
    closest_gridcell = data.sel(x=x, y=y, method="nearest")

    # Output information
    if print_coords:
        print(
            "Input coordinates: (%.2f, %.2f)" % (lat, lon)
            + "\nNearest grid cell coordinates: (%.2f, %.2f)"
            % (closest_gridcell.lat.values.item(), closest_gridcell.lon.values.item())
        )
    return closest_gridcell


def julianDay_to_str_date(julday, leap_year=True, str_format="%b-%d"):
    """Convert julian day of year to string format
    i.e. if str_format = "%b-%d", the output will be Mon-Day ("Jan-01")

    Parameters
    -----------
    julday: int
        Julian day
    leap_year: boolean
        leap year? (default to True)
    str_format: str
        string format of output date

    Returns
    --------
    date: str
        Julian day in the input format month-day (i.e. "Jan-01")
    """
    if leap_year:
        year = "2024"
    else:
        year = "2023"
    date = datetime.datetime.strptime(year + "." + str(julday), "%Y.%j").strftime(
        str_format
    )
    return date


def readable_bytes(B):
    """
    Return the given bytes as a human friendly KB, MB, GB, or TB string.
    Code from stackoverflow: https://stackoverflow.com/questions/12523586/python-format-size-application-converting-b-to-kb-mb-gb-tb
    """
    B = float(B)
    KB = float(1024)
    MB = float(KB**2)  # 1,048,576
    GB = float(KB**3)  # 1,073,741,824
    TB = float(KB**4)  # 1,099,511,627,776

    if B < KB:
        return "{0} {1}".format(B, "bytes")
    elif KB <= B < MB:
        return "{0:.2f} KB".format(B / KB)
    elif MB <= B < GB:
        return "{0:.2f} MB".format(B / MB)
    elif GB <= B < TB:
        return "{0:.2f} GB".format(B / GB)
    elif TB <= B:
        return "{0:.2f} TB".format(B / TB)


def read_ae_colormap(cmap="ae_orange", cmap_hex=False):
    """Read in AE colormap by name

    Parameters
    -----------
    cmap: str
        one of ["ae_orange","ae_blue","ae_diverging"]
    cmap_hex: boolean
        return RGB or hex colors?

    Returns
    --------
    one of either

    cmap_data: matplotlib.colors.LinearSegmentedColormap
        used for matplotlib (if cmap_hex == False)
    cmap_data: list
        used for hvplot maps (if cmap_hex == True)

    """

    if cmap == "ae_orange":
        cmap_data = ae_orange
    elif cmap == "ae_diverging":
        cmap_data = ae_diverging
    elif cmap == "ae_blue":
        cmap_data = ae_blue
    elif cmap == "ae_diverging_r":
        cmap_data = ae_diverging_r
    elif cmap == "categorical_cb":
        cmap_data = categorical_cb

    # Load text file
    cmap_np = np.loadtxt(_package_file_path(cmap_data), dtype=float)

    # RBG to hex
    if cmap_hex:
        cmap_data = [matplotlib.colors.rgb2hex(color) for color in cmap_np]
    else:
        cmap_data = mcolors.LinearSegmentedColormap.from_list(cmap, cmap_np, N=256)
    return cmap_data


def reproject_data(xr_da, proj="EPSG:4326", fill_value=np.nan):
    """Reproject xr.DataArray using rioxarray.

    Parameters
    -----------
    xr_da: xr.DataArray
        2-or-3-dimensional DataArray, with 2 spatial dimensions
    proj: str
        proj to use for reprojection (default to "EPSG:4326"-- lat/lon coords)
    fill_value: float
        fill value (default to np.nan)

    Returns
    --------
    data_reprojected: xr.DataArray
        2-or-3-dimensional reprojected DataArray

    Raises
    ------
    ValueError
        if input data does not have spatial coords x,y
    ValueError
        if input data has more than 5 dimensions

    """

    def _reproject_data_4D(data, reproject_dim, proj="EPSG:4326", fill_value=np.nan):
        """Reproject 4D xr.DataArray across an input dimension

        Parameters
        -----------
        data: xr.DataArray
            4-dimensional DataArray, with 2 spatial dimensions
        reproject_dim: str
            name of dimensions to use
        proj: str
            proj to use for reprojection (default to "EPSG:4326"-- lat/lon coords)
        fill_value: float
            fill value (default to np.nan)

        Returns
        --------
        data_reprojected: xr.DataArray
            4-dimensional reprojected DataArray

        """
        rp_list = []
        for i in range(len(data[reproject_dim])):
            dp_i = data[i].rio.reproject(
                proj, nodata=fill_value
            )  # Reproject each index in that dimension
            rp_list.append(dp_i)
        data_reprojected = xr.concat(
            rp_list, dim=reproject_dim
        )  # Concat along reprojection dim to get entire dataset reprojected
        return data_reprojected

    def _reproject_data_5D(data, reproject_dim, proj="EPSG:4326", fill_value=np.nan):
        """Reproject 5D xr.DataArray across two input dimensions

        Parameters
        -----------
        data: xr.DataArray
            5-dimensional DataArray, with 2 spatial dimensions
        reproject_dim: list
            list of str dimension names to use
        proj: str
            proj to use for reprojection (default to "EPSG:4326"-- lat/lon coords)
        fill_value: float
            fill value (default to np.nan)

        Returns
        --------
        data_reprojected: xr.DataArray
            5-dimensional reprojected DataArray

        """
        rp_list_j = []
        reproject_dim_j = reproject_dim[0]
        for j in range(len(data[reproject_dim_j])):
            rp_list_i = []
            reproject_dim_i = reproject_dim[1]
            for i in range(len(data[reproject_dim_i])):
                dp_i = data[j, i].rio.reproject(
                    proj, nodata=fill_value
                )  # Reproject each index in that dimension
                rp_list_i.append(dp_i)
            data_reprojected_i = xr.concat(
                rp_list_i, dim=reproject_dim_i
            )  # Concat along reprojection dim to get entire dataset reprojected
            rp_list_j.append(data_reprojected_i)
        data_reprojected = xr.concat(rp_list_j, dim=reproject_dim_j)
        return data_reprojected

    # Raise error if data doesn't have spatial dimensions x,y
    if not set(["x", "y"]).issubset(xr_da.dims):
        raise ValueError(
            (
                "Input DataArray cannot be reprojected because it"
                " does not contain spatial dimensions x,y"
            )
        )

    # Drop non-dimension coords. Will cause error with rioxarray
    coords = [coord for coord in xr_da.coords if coord not in xr_da.dims]
    data = xr_da.drop_vars(coords)

    # Re-write crs to data using original dataset
    data = data.rio.write_crs(xr_da.rio.crs)

    # Get non-spatial dimensions
    non_spatial_dims = [dim for dim in data.dims if dim not in ["x", "y"]]

    # 2 or 3D DataArray
    if len(data.dims) <= 3:
        data_reprojected = data.rio.reproject(proj, nodata=fill_value)
    # 4D DataArray
    elif len(data.dims) == 4:
        data_reprojected = _reproject_data_4D(
            data=data,
            reproject_dim=non_spatial_dims[0],
            proj=proj,
            fill_value=fill_value,
        )
    # 5D DataArray
    elif len(data.dims) == 5:
        data_reprojected = _reproject_data_5D(
            data=data,
            reproject_dim=non_spatial_dims[:-1],
            proj=proj,
            fill_value=fill_value,
        )
    else:
        raise ValueError(
            ("DataArrays with dimensions greater" " than 5 are not currently supported")
        )

    # Reassign attribute to reflect reprojection
    data_reprojected.attrs["grid_mapping"] = proj
    return data_reprojected


## DFU notebook-specific functions, flexible for all notebooks
def compute_annual_aggreggate(data, name, num_grid_cells):
    """Calculates the annual sum of HDD and CDD"""
    annual_ag = data.squeeze().groupby("time.year").sum(["time"])  # Aggregate annually
    annual_ag = annual_ag / num_grid_cells  # Divide by number of gridcells
    annual_ag.name = name  # Give new name to dataset
    return annual_ag


def compute_multimodel_stats(data):
    """Calculates model mean, min, max, median across simulations"""
    # Compute mean across simulation dimensions and add is as a coordinate
    sim_mean = (
        data.mean(dim="simulation")
        .assign_coords({"simulation": "simulation mean"})
        .expand_dims("simulation")
    )

    # Compute multimodel min
    sim_min = (
        data.min(dim="simulation")
        .assign_coords({"simulation": "simulation min"})
        .expand_dims("simulation")
    )

    # Compute multimodel max
    sim_max = (
        data.max(dim="simulation")
        .assign_coords({"simulation": "simulation max"})
        .expand_dims("simulation")
    )

    # Compute multimodel median
    sim_median = (
        data.median(dim="simulation")
        .assign_coords({"simulation": "simulation median"})
        .expand_dims("simulation")
    )

    # Add to main dataset
    stats_concat = xr.concat(
        [data, sim_mean, sim_min, sim_max, sim_median], dim="simulation"
    )
    return stats_concat


def trendline(data, kind="mean"):
    """Calculates treadline of the multi-model mean or median.

    Parameters
    ----------
    data: xr.Dataset
    kind: str (optional)
        Options are 'mean' and 'median'

    Returns
    -------
    trendline: xr.Dataset

    Note
    ----
    1. Development note: If an additional option to trendline 'kind' is required,
    compute_multimodel_stats must be modified to update optionality.
    """
    if kind == "mean":
        if "simulation mean" not in data.simulation:
            raise Exception(
                "Invalid data provdied, please pass the multimodel stats from compute_multimodel_stats"
            )

        data_sim_mean = data.sel(simulation="simulation mean")
        m, b = data_sim_mean.polyfit(dim="year", deg=1).polyfit_coefficients.values
        trendline = m * data_sim_mean.year + b  # y = mx + b

    elif kind == "median":
        if "simulation median" not in data.simulation:
            raise Exception(
                "Invalid data provided, please pass the multimodel stats from compute_multimodel_stats"
            )

        data_sim_med = data.sel(simulation="simulation median")
        m, b = data_sim_med.polyfit(dim="year", deg=1).polyfit_coefficients.values
        trendline = m * data_sim_med.year + b  # y = mx + b
    trendline.name = "trendline"
    return trendline


def combine_hdd_cdd(data):
    """Drops specific unneeded coords from HDD/CDD data, independent of station or gridded data source"""
    if data.name not in [
        "Annual Heating Degree Days (HDD)",
        "Annual Cooling Degree Days (CDD)",
        "Heating Degree Hours",
        "Cooling Degree Hours",
    ]:
        raise Exception(
            "Invalid data provided, please pass cooling/heating degree data"
        )

    to_drop = ["scenario", "Lambert_Conformal", "variable"]
    for coord in to_drop:
        if coord in data.coords:
            data = data.drop(coord)

    return data


## DFU plotting functions
def hdd_cdd_lineplot(annual_data, trendline, title="title"):
    """Plots annual CDD/HDD with trendline provided"""
    return annual_data.hvplot.line(
        x="year",
        by="simulation",
        width=800,
        height=350,
        title=title,
        yformatter="%.0f",  # Remove scientific notation
    ) * trendline.hvplot.line(  # Add trendline
        x="year", color="black", line_dash="dashed", label="trendline"
    )


def hdh_cdh_lineplot(data):
    """Plots HDH/CDH"""
    return data.hvplot.line(
        x="time", by="simulation", title=data.name, ylabel=data.name + " (degF)"
    )


<<<<<<< HEAD
def convert_to_local_time(
    data: xr.Dataset, selections: Select, lat: float, lon: float
) -> xr.Dataset:
    """
    Converts the inputted data to the local time of the selection.
    """
    # 1. Find the other data
    start, end = selections.time_slice
    tz_selections = copy.copy(selections)
    tz_selections.time_slice = (
        end + 1,
        end + 1,
    )  # This is assuming selections passed with be negative UTC time. Also to get the next year of data.

    print("Retrieving data...")
    tz_data = tz_selections.retrieve()

    # 2. Combine the data
    total_data = xr.concat([data, tz_data], dim="time")

    # 3. Change datetime objects to local time
    print("Converting to local time...")
    tf = TimezoneFinder()
    local_tz = tf.timezone_at(lat=lat, lng=lon)  # Finding local time zone
    dt_index = xr.CFTimeIndex(
        total_data.time.values
    ).to_datetimeindex()  # Converting the datetime objects into a format that allows for timezone changes (pandas Datetime Index)
    localized = dt_index.tz_localize("UTC").tz_convert(
        local_tz
    )  # Set timestamps to UTC and convert to local time

    # Convert pandas Datetime objects back to cftime objects
    def convert_to_cftime(pd_dt):
        # Manually removing leap days
        if pd_dt.month == 2 and pd_dt.day == 29:
            return cftime.DatetimeNoLeap(
                year=pd_dt.year,
                month=pd_dt.month,
                day=28,
                hour=pd_dt.hour,
                minute=pd_dt.minute,
                second=pd_dt.second,
            )
        return cftime.DatetimeNoLeap(
            year=pd_dt.year,
            month=pd_dt.month,
            day=pd_dt.day,
            hour=pd_dt.hour,
            minute=pd_dt.minute,
            second=pd_dt.second,
        )

    # Apply function to Datetime objects and assign back to DataArray
    total_data["time"] = np.array(localized.map(convert_to_cftime))

    # 4. Subset the data by the initial time
    start = data.time[0].item()
    end = data.time[-1].item()
    sliced_data = total_data.sel(time=slice(start, end))

    print("Finished!")

    return sliced_data
=======
## Heat Index summary table helper
def summary_table(data):
    """Helper function to organize dataset object into a pandas dataframe for ease.

    Parameters
    ----------
    data: xr.Dataset

    Returns
    -------
    df: pd.DataFrame
        df is organized so that the simulations are stacked in individual columns by year/time
    """

    # Identify whether the temporal dimension is "time" or "year"
    if "time" in data.dims:
        df = data.drop(
            ["lakemask", "landmask", "lat", "lon", "Lambert_Conformal", "x", "y"]
        ).to_dataframe(dim_order=["time", "scenario", "simulation"])

        df = df.unstack().unstack()
        df = df.sort_values(by=["time"])

    elif "year" in data.dims:
        df = data.drop(
            ["lakemask", "landmask", "lat", "lon", "Lambert_Conformal", "x", "y"]
        ).to_dataframe(dim_order=["year", "scenario", "simulation"])

        df = df.unstack().unstack()
        df = df.sort_values(by=["year"])

    return df
>>>>>>> 98dba4eb
<|MERGE_RESOLUTION|>--- conflicted
+++ resolved
@@ -491,7 +491,6 @@
     )
 
 
-<<<<<<< HEAD
 def convert_to_local_time(
     data: xr.Dataset, selections: Select, lat: float, lon: float
 ) -> xr.Dataset:
@@ -555,7 +554,8 @@
     print("Finished!")
 
     return sliced_data
-=======
+
+
 ## Heat Index summary table helper
 def summary_table(data):
     """Helper function to organize dataset object into a pandas dataframe for ease.
@@ -587,5 +587,4 @@
         df = df.unstack().unstack()
         df = df.sort_values(by=["year"])
 
-    return df
->>>>>>> 98dba4eb
+    return df