import copy
import datetime
import os
from typing import Any, Iterable, Union

import geopandas as gpd
import intake
import intake_esm
import numpy as np
import pandas as pd
import pyproj
import rioxarray as rio
import xarray as xr
<<<<<<< HEAD
from shapely.geometry import mapping
=======
import intake
import calendar
>>>>>>> 36619117
from timezonefinder import TimezoneFinder

from climakitae.core.constants import SSPS, UNSET, WARMING_LEVELS

# from climakitae.core.data_interface import DataParameters
from climakitae.core.paths import DATA_CATALOG_URL, STATIONS_CSV_PATH


def downscaling_method_as_list(downscaling_method: str) -> list[str]:
    """Function to convert string based radio button values to python list.

    Parameters
    ----------
    downscaling_method: str
        one of "Dynamical", "Statistical", or "Dynamical+Statistical"

    Returns
    -------
    method_list: list
        one of ["Dynamical"], ["Statistical"], or ["Dynamical","Statistical"]
    """
    method_list = []
    if downscaling_method == "Dynamical+Statistical":
        method_list = ["Dynamical", "Statistical"]
    else:
        method_list = [downscaling_method]
    return method_list


def area_average(dset: xr.Dataset) -> xr.Dataset:
    """Weighted area-average

    Parameters
    ----------
    dset: xr.Dataset
        one dataset from the catalog

    Returns
    -------
    xr.Dataset
        sub-setted output data
    """
    weights = np.cos(np.deg2rad(dset.lat))
    if set(["x", "y"]).issubset(set(dset.dims)):
        # WRF data has x,y
        dset = dset.weighted(weights).mean(["x", "y"])
    elif set(["lat", "lon"]).issubset(set(dset.dims)):
        # LOCA data has lat, lon
        dset = dset.weighted(weights).mean(["lat", "lon"])
    return dset


def read_csv_file(
    rel_path: str, index_col: str = UNSET, parse_dates: bool = False
) -> pd.DataFrame:
    """Read CSV file into pandas DataFrame

    Parameters
    ----------
    rel_path: str
        path to CSV file relative to this util python file
    index_col: str
        CSV column to index DataFrame on
    parse_dates: boolean
        Whether to have pandas parse the date strings

    Returns
    -------
    pd.DataFrame
    """
    return pd.read_csv(
        _package_file_path(rel_path),
        index_col=None if index_col is UNSET else index_col,
        parse_dates=parse_dates,
        na_values=[
            "",
            "#N/A",
            "#N/A N/A",
            "#NA",
            "-1.#IND",
            "-1.#QNAN",
            "-NaN",
            "-nan",
            "1.#IND",
            "1.#QNAN",
            "<NA>",
            "N/A",
            "NA",
            "NULL",
            "NaN",
            "n/a",
            "nan",
            "null ",
        ],
        keep_default_na=False,
    )


def write_csv_file(df: pd.DataFrame, rel_path: str) -> None:
    """Write CSV file from pandas DataFrame

    Parameters
    ----------
    df: pd.DataFrame
        pandas DataFrame to write out
    rel_path: str
        path to CSV file relative to this util python file

    Returns
    -------
    None
    """
    return df.to_csv(_package_file_path(rel_path))


def _package_file_path(rel_path: str) -> str:
    """Find OS full path name given relative path

    Parameters
    ----------
    rel_path: str
        path to file relative to this util python file

    Returns
    -------
    str
    """
    return os.path.normpath(os.path.join(os.path.dirname(__file__), "..", rel_path))


def get_closest_gridcell(
    data: xr.Dataset | xr.DataArray, lat: float, lon: float, print_coords: bool = True
) -> xr.DataArray | None:
    """From input gridded data, get the closest gridcell to a lat, lon coordinate pair.

    This function first transforms the lat,lon coords to the gridded data’s projection.
    Then, it uses xarray’s built in method .sel to get the nearest gridcell.

    Parameters
    ----------
    data: xr.DataArray or xr.Dataset
        Gridded data
    lat: float
        Latitude of coordinate pair
    lon: float
        Longitude of coordinate pair
    print_coords: bool, optional
        Print closest coorindates?
        Default to True. Set to False for backend use.

    Returns
    --------
    xr.DataArray or None
        Grid cell closest to input lat,lon coordinate pair

    See also
    --------
    xr.DataArray.sel
    """

    # Use data cellsize as tolerance for selecting nearest
    # Using this method to guard against single row|col
    # Assumes data is from climakitae retrieve
    km_num = int(data.resolution.split(" km")[0])
    # tolerance = int(data.resolution.split(" km")[0]) * 1000

    if "x" in data.dims and "y" in data.dims:
        # Make Transformer object
        lat_lon_to_model_projection = pyproj.Transformer.from_crs(
            crs_from="epsg:4326",  # Lat/lon
            crs_to=data.rio.crs,  # Model projection
            always_xy=True,
        )

        # Convert coordinates to x,y
        x, y = lat_lon_to_model_projection.transform(lon, lat)

    # Get closest gridcell using tolerance
    # If input point outside of dataset by greater than one
    # grid cell, then None is returned
    try:
        if "x" in data.dims and "y" in data.dims:
            tolerance = km_num * 1000  # Converting km to m
            closest_gridcell = data.sel(x=x, y=y, method="nearest", tolerance=tolerance)
        elif "lat" in data.dims and "lon" in data.dims:
            tolerance = km_num / 111  # Rough translation of km to degrees
            closest_gridcell = data.sel(
                lat=lat, lon=lon, method="nearest", tolerance=tolerance
            )

    except KeyError:
        print(
            f"Input coordinates: ({lat:.2f}, {lon:.2f}) OUTSIDE of data extent by more than one cell. Returning None"
        )
        return None

    # Output information
    if print_coords:
        print(
            "Input coordinates: (%.2f, %.2f)" % (lat, lon)
            + "\nNearest grid cell coordinates: (%.2f, %.2f)"
            % (closest_gridcell.lat.values.item(), closest_gridcell.lon.values.item())
        )
    return closest_gridcell


def get_closest_gridcells(
    data: xr.Dataset, lats: Iterable[float] | float, lons: Iterable[float] | float
) -> xr.Dataset | None:
    """
    Find the nearest grid cell(s) for given latitude and longitude coordinates.

    If the dataset uses (x, y) coordinates, lat/lon values are transformed to match its projection.
    The function then selects the closest grid cell using `sel()` or `get_indexer()`, ensuring
    the selection is within an appropriate tolerance.

    Parameters
    ----------
    data : xr.DataArray or xr.Dataset
        Gridded dataset with (x, y) or (lat, lon) dimensions.
    lats : float or array-like
        Latitude coordinate(s).
    lons : float or array-like
        Longitude coordinate(s).

    Returns
    -------
    xr.Dataset | xr.DataArray | None
        Nearest grid cell(s) or `None` if no valid match is found.

    Notes
    -----
    - If (x, y) dimensions exist, lat/lon coordinates are projected using `pyproj.Transformer`.
    - The search tolerance is derived from the dataset resolution.
    - Returns `None` if no grid cells are within tolerance.

    See Also
    --------
    xr.DataArray.sel, pyproj.Transformer
    """
    # Use data cellsize as tolerance for selecting nearest
    # Using this method to guard against single row|col
    # Assumes data is from climakitae retrieve
    km_num = int(data.resolution.split(" km")[0])
    # tolerance = int(data.resolution.split(" km")[0]) * 1000

    if "x" and "y" in data.dims:
        # Make Transformer object
        lat_lon_to_model_projection = pyproj.Transformer.from_crs(
            crs_from="epsg:4326",  # Lat/lon
            crs_to=data.rio.crs,  # Model projection
            always_xy=True,
        )

        # Convert coordinates to x,y
        xs, ys = lat_lon_to_model_projection.transform(lons, lats)

    # Get closest gridcell using tolerance
    def find_closest_valid_gridcells(
        data: xr.DataArray | xr.Dataset,
        dim1_name: str,
        dim2_name: str,
        coords1: float | Iterable[float],
        coords2: float | Iterable[float],
        tolerance: float,
    ) -> xr.Dataset | xr.DataArray | None:
        """
        Find the nearest valid grid cells within a given tolerance.

        Uses `get_indexer()` to find the closest grid cell indices along two spatial dimensions,
        ensuring they are within the dataset bounds and tolerance.

        Parameters
        ----------
        data : xr.DataArray or xr.Dataset
            Gridded dataset with spatial dimensions.
        dim1_name : str
            First spatial dimension (e.g., 'x' or 'lat').
        dim2_name : str
            Second spatial dimension (e.g., 'y' or 'lon').
        coords1 : float or array-like
            Coordinates along `dim1_name`.
        coords2 : float or array-like
            Coordinates along `dim2_name`.
        tolerance : float
            Maximum allowed distance from the nearest grid cell.

        Returns
        -------
        xr.DataArray or None
            Nearest grid cell(s) or `None` if out of bounds.

        See Also
        --------
        xr.DataArray.get_indexer, xr.DataArray.isel
        """
        dim1_idx = data[dim1_name].to_index().get_indexer(coords1, method="nearest")
        dim2_idx = data[dim2_name].to_index().get_indexer(coords2, method="nearest")

        dim1_valid = (dim1_idx != -1) & (
            np.abs(data[dim1_name][dim1_idx] - coords1) <= tolerance
        )
        dim2_valid = (dim2_idx != -1) & (
            np.abs(data[dim2_name][dim2_idx] - coords2) <= tolerance
        )

        if not (dim1_valid.all() and dim2_valid.all()):
            print(
                "One or more coordinates are OUTSIDE of data extent by more than one cell. Returning None."
            )
            closest_gridcells = None
        else:
            closest_gridcells = data.isel(
                {
                    dim1_name: xr.DataArray(dim1_idx, dims="points"),
                    dim2_name: xr.DataArray(dim2_idx, dims="points"),
                }
            )

        return closest_gridcells

    # If input point outside of dataset by greater than one
    # grid cell, then None is returned
    if "x" and "y" in data.dims:
        tolerance = km_num * 1000  # Converting km to m
        closest_gridcells = find_closest_valid_gridcells(
            data, "x", "y", xs, ys, tolerance
        )

    elif "lat" and "lon" in data.dims:
        tolerance = km_num / 111  # Rough translation of km to degrees
        closest_gridcells = find_closest_valid_gridcells(
            data, "lat", "lon", lats, lons, tolerance
        )

    return closest_gridcells


def julianDay_to_date(
    julday: int, year: int = None, return_type: str = "str", str_format: str = "%b-%d"
) -> Union[str, datetime.datetime, datetime.date]:
    """Convert julian day of year to a date object or formatted string.

    Parameters
    ----------
    julday: int
        Julian day (day of year)
    year: int, optional
        Year to use. If None, uses current year or a leap year (2024) based on needs.
        Default is None.
    return_type: str, optional
        Type of return value:
        - "str": formatted string (default)
        - "datetime": datetime object
        - "date": date object
    str_format: str, optional
        String format of output date when return_type is "str".
        Default is "%b-%d" which outputs format like "Jan-01".

    Returns
    -------
    date: str, datetime.datetime, or datetime.date
        Julian day converted to specified format or object

    Examples
    --------
    >>> julianDay_to_date(1)
    'Jan-01'
    >>> julianDay_to_date(32, year=2023, return_type="date")
    datetime.date(2023, 2, 1)
    >>> julianDay_to_date(60, year=2024, str_format="%Y-%m-%d")
    '2024-02-29'
    """
    # Determine which year to use
    if year is None:
        year = datetime.datetime.now().year

    # Create datetime object from julian day
    date_obj = datetime.datetime.strptime(f"{year}.{julday}", "%Y.%j")

    # Return appropriate type
    match return_type:
        case "str":
            return date_obj.strftime(str_format)
        case "datetime":
            return date_obj
        case "date":
            return date_obj.date()
        case _:
            raise ValueError("return_type must be 'str', 'datetime', or 'date'")


def readable_bytes(b: int) -> str:
    """Return the given bytes as a human friendly KB, MB, GB, or TB string.

    Parameters
    ----------
    B: byte

    Returns
    -------
    str

    Code from stackoverflow: https://stackoverflow.com/questions/12523586/python-format-size-application-converting-b-to-kb-mb-gb-tb
    """
    b = float(b)
    kb = 1024
    mb = kb**2  # 1,048,576
    gb = kb**3  # 1,073,741,824
    tb = kb**4  # 1,099,511,627,776

    match b:
        case _ if b < kb:
            return f"{b} bytes"
        case _ if kb <= b < mb:
            return f"{b / kb:.2f} KB"
        case _ if mb <= b < gb:
            return f"{b / mb:.2f} MB"
        case _ if gb <= b < tb:
            return f"{b / gb:.2f} GB"
        case _ if tb <= b:
            return f"{b / tb:.2f} TB"


def reproject_data(
    xr_da: xr.DataArray, proj: str = "EPSG:4326", fill_value: float = np.nan
) -> xr.DataArray:
    """Reproject xr.DataArray using rioxarray.

    Parameters
    ----------
    xr_da: xr.DataArray
        2-or-3-dimensional DataArray, with 2 spatial dimensions
    proj: str
        proj to use for reprojection (default to "EPSG:4326"-- lat/lon coords)
    fill_value: float
        fill value (default to np.nan)

    Returns
    -------
    data_reprojected: xr.DataArray
        2-or-3-dimensional reprojected DataArray

    Raises
    ------
    ValueError
        if input data does not have spatial coords x,y
    ValueError
        if input data has more than 5 dimensions
    """

    def _reproject_data_4D(
        data: xr.DataArray,
        reproject_dim: str,
        proj: str = "EPSG:4326",
        fill_value: float = np.nan,
    ) -> xr.DataArray:
        """Reproject 4D xr.DataArray across an input dimension

        Parameters
        ----------
        data: xr.DataArray
            4-dimensional DataArray, with 2 spatial dimensions
        reproject_dim: str
            name of dimensions to use
        proj: str
            proj to use for reprojection (default to "EPSG:4326"-- lat/lon coords)
        fill_value: float
            fill value (default to np.nan)

        Returns
        -------
        data_reprojected: xr.DataArray
            4-dimensional reprojected DataArray
        """
        rp_list = []
        for i in range(len(data[reproject_dim])):
            dp_i = data[i].rio.reproject(
                proj, nodata=fill_value
            )  # Reproject each index in that dimension
            rp_list.append(dp_i)
        data_reprojected = xr.concat(
            rp_list, dim=reproject_dim
        )  # Concat along reprojection dim to get entire dataset reprojected
        return data_reprojected

    def _reproject_data_5D(
        data: xr.DataArray,
        reproject_dim: list[str],
        proj: str = "EPSG:4326",
        fill_value: float = np.nan,
    ) -> xr.DataArray:
        """Reproject 5D xr.DataArray across two input dimensions

        Parameters
        ----------
        data: xr.DataArray
            5-dimensional DataArray, with 2 spatial dimensions
        reproject_dim: list
            list of str dimension names to use
        proj: str
            proj to use for reprojection (default to "EPSG:4326"-- lat/lon coords)
        fill_value: float
            fill value (default to np.nan)

        Returns
        -------
        data_reprojected: xr.DataArray
            5-dimensional reprojected DataArray
        """
        rp_list_j = []
        reproject_dim_j = reproject_dim[0]
        for j in range(len(data[reproject_dim_j])):
            rp_list_i = []
            reproject_dim_i = reproject_dim[1]
            for i in range(len(data[reproject_dim_i])):
                dp_i = data[j, i].rio.reproject(
                    proj, nodata=fill_value
                )  # Reproject each index in that dimension
                rp_list_i.append(dp_i)
            data_reprojected_i = xr.concat(
                rp_list_i, dim=reproject_dim_i
            )  # Concat along reprojection dim to get entire dataset reprojected
            rp_list_j.append(data_reprojected_i)
        data_reprojected = xr.concat(rp_list_j, dim=reproject_dim_j)
        return data_reprojected

    # Raise error if data doesn't have spatial dimensions x,y
    if not set(["x", "y"]).issubset(xr_da.dims):
        raise ValueError(
            (
                "Input DataArray cannot be reprojected because it"
                " does not contain spatial dimensions x,y"
            )
        )

    # Drop non-dimension coords. Will cause error with rioxarray
    coords = [coord for coord in xr_da.coords if coord not in xr_da.dims]
    data = xr_da.drop_vars(coords)

    # Re-write crs to data using original dataset
    data.rio.write_crs(xr_da.rio.crs, inplace=True)

    # Get non-spatial dimensions
    non_spatial_dims = [dim for dim in data.dims if dim not in ["x", "y"]]

    # test for different dims
    numofdims = len(data.dims)
    # 2 or 3D DataArray
    match numofdims:
        case numofdims if numofdims <= 3:
            data_reprojected = data.rio.reproject(proj, nodata=fill_value)
        # 4D DataArray
        case 4:
            data_reprojected = _reproject_data_4D(
                data=data,
                reproject_dim=non_spatial_dims[0],
                proj=proj,
                fill_value=fill_value,
            )
        # 5D DataArray
        case 5:
            data_reprojected = _reproject_data_5D(
                data=data,
                reproject_dim=non_spatial_dims[:-1],
                proj=proj,
                fill_value=fill_value,
            )
        case _:
            raise ValueError(
                "DataArrays with dimensions greater than 5 are not currently supported"
            )

    # Reassign attribute to reflect reprojection
    data_reprojected.attrs["grid_mapping"] = proj
    return data_reprojected


## DFU notebook-specific functions, flexible for all notebooks
def compute_annual_aggreggate(
    data: xr.DataArray, name: str, num_grid_cells: int
) -> xr.DataArray:
    """Calculates the annual sum of HDD and CDD

    Parameters
    ----------
    data: xr.DataArray
    name: str
    num_grid_cells: int

    Returns
    -------
    annual_ag: xr.DataArray
    """
    annual_ag = data.squeeze().groupby("time.year").sum(["time"])  # Aggregate annually
    annual_ag = annual_ag / num_grid_cells  # Divide by number of gridcells
    annual_ag.name = name  # Give new name to dataset
    return annual_ag


def compute_multimodel_stats(data: xr.DataArray) -> xr.DataArray:
    """Calculates model mean, min, max, median across simulations

    Parameters
    ----------
    data: xr.DataArray

    Returns
    -------
    stats_concat: xr.DataArray
    """
    # Compute mean across simulation dimensions and add is as a coordinate
    sim_mean = (
        data.mean(dim="simulation")
        .assign_coords({"simulation": "simulation mean"})
        .expand_dims("simulation")
    )

    # Compute multimodel min
    sim_min = (
        data.min(dim="simulation")
        .assign_coords({"simulation": "simulation min"})
        .expand_dims("simulation")
    )

    # Compute multimodel max
    sim_max = (
        data.max(dim="simulation")
        .assign_coords({"simulation": "simulation max"})
        .expand_dims("simulation")
    )

    # Compute multimodel median
    sim_median = (
        data.median(dim="simulation")
        .assign_coords({"simulation": "simulation median"})
        .expand_dims("simulation")
    )

    # Add to main dataset
    stats_concat = xr.concat(
        [data, sim_mean, sim_min, sim_max, sim_median], dim="simulation"
    )
    return stats_concat


def trendline(data: xr.Dataset, kind: str = "mean") -> xr.Dataset:
    """Calculates treadline of the multi-model mean or median.

    Parameters
    ----------
    data: xr.Dataset
    kind: str (optional)
        Options are 'mean' and 'median'

    Returns
    -------
    trendline: xr.Dataset

    Note
    ----
    1. Development note: If an additional option to trendline 'kind' is required,
    compute_multimodel_stats must be modified to update optionality.
    """
    ret_trendline = xr.Dataset()
    match kind:
        case "mean":
            if "simulation mean" not in data.simulation:
                raise ValueError(
                    "Invalid data provided, please pass the multimodel stats from compute_multimodel_stats"
                )

            data_sim_mean = data.sel(simulation="simulation mean")
            m, b = data_sim_mean.polyfit(dim="year", deg=1).polyfit_coefficients.values
            ret_trendline = m * data_sim_mean.year + b  # y = mx + b

        case "median":
            if "simulation median" not in data.simulation:
                raise ValueError(
                    "Invalid data provided, please pass the multimodel stats from compute_multimodel_stats"
                )

            data_sim_med = data.sel(simulation="simulation median")
            m, b = data_sim_med.polyfit(dim="year", deg=1).polyfit_coefficients.values
            ret_trendline = m * data_sim_med.year + b  # y = mx + b
        case _:
            raise ValueError(
                "Invalid kind provided, please pass either 'mean' or 'median' as the kind"
            )
    ret_trendline.name = "trendline"
    return ret_trendline


def combine_hdd_cdd(data: xr.DataArray) -> xr.DataArray:
    """Drops specific unneeded coords from HDD/CDD data, independent of station or gridded data source

    Parameters
    ----------
    data: xr.DataArray

    Returns
    -------
    data: xr.DataArray
    """
    if data.name not in [
        "Annual Heating Degree Days (HDD)",
        "Annual Cooling Degree Days (CDD)",
        "Heating Degree Hours",
        "Cooling Degree Hours",
    ]:
        raise ValueError(
            "Invalid data provided, please pass cooling/heating degree data"
        )

    to_drop = ["scenario", "Lambert_Conformal", "variable"]
    for coord in to_drop:
        if coord in data.coords:
            data = data.drop_vars(coord)

    return data


def summary_table(data: xr.Dataset) -> pd.DataFrame:
    """
    Helper function to organize dataset object into a pandas dataframe for ease.

    Parameters
    ----------
    data: xr.Dataset

    Returns
    -------
    df: pd.DataFrame
        df is organized so that the simulations are stacked in individual columns by year/time
    """

    # Identify whether the temporal dimension is "time" or "year"
    if "time" in data.dims:
        df = data.drop_vars(
            ["lakemask", "landmask", "lat", "lon", "Lambert_Conformal", "x", "y"]
        ).to_dataframe(dim_order=["time", "scenario", "simulation"])

        df = df.unstack().unstack()
        df = df.sort_values(by=["time"])

    elif "year" in data.dims:
        df = data.drop_vars(
            ["lakemask", "landmask", "lat", "lon", "Lambert_Conformal", "x", "y"]
        ).to_dataframe(dim_order=["year", "scenario", "simulation"])

        df = df.unstack().unstack()
        df = df.sort_values(by=["year"])

    return df


def convert_to_local_time(
    data: xr.DataArray | xr.Dataset,
    lon: float = UNSET,
    lat: float = UNSET,
) -> xr.DataArray | xr.Dataset:
    """
    Convert time dimension from UTC to local time for the grid or station.

    Args:
        data (xarray.DataArray | xr.Dataset): Input data.
        grid_lon (float): Mean longitude of dataset if no lat/lon coordinates
        grid_lat (float): Mean latitude of dataset if no lat/lon coordinates

    Returns:
        xarray.DataArray: Data with converted time coordinate.
    """

    # Only converting hourly data
    if not (frequency := data.attrs.get("frequency", None)):
        # Make a guess at frequency
        timestep = pd.Timedelta(
            data.time[1].item() - data.time[0].item()
        ).total_seconds()
        match timestep:
            case 3600:
                frequency = "hourly"
            case 86400:
                frequency = "daily"
            case _ if timestep > 86400:
                frequency = "monthly"

    # If timescale is not hourly, no need to convert
    if frequency != "hourly":
        print(
            "This dataset's timescale is not granular enough to covert to local time. Local timezone conversion requires hourly data."
        )
        return data

    # Find out if Stations or Gridded type
    if not (data_type := data.attrs.get("data_type", None)):
        if isinstance(data, xr.core.dataarray.DataArray):
            print(
                "Data Array attribute 'data_type' not found. Please set 'data_type' to 'Stations' or 'Gridded'."
            )
            return data
        else:
            try:
                # Grab from one of data arrays in dataset
                variable = list(data.keys())[0]
                data_type = data[variable].attrs["data_type"]
            except KeyError:
                print(
                    f"Could not find attribute 'data_type' attribute set in {variable} attributes. Please set `data_type` attribute."
                )
                return data

    # Get latitude/longitude information
    match data_type:
        case "Stations":
            # Read stations database
            stations_df = read_csv_file(STATIONS_CSV_PATH)
            stations_df = stations_df.drop(columns=["Unnamed: 0"])

            # Filter by selected station(s) - assume first station if multiple
            match data:
                case xr.DataArray():
                    station_name = data.name
                case xr.Dataset():
                    # Grab first one
                    station_name = list(data.keys())[0]
                case _:
                    print(
                        f"Invalid data type {type(data)}. Please provide xarray DataArray or Dataset."
                    )
                    return data
            station_data = stations_df[stations_df["station"] == station_name]
            if len(station_data) == 0:
                print(
                    f"Station {data.name} not found in Stations CSV. Please set Data Array name to valid station name."
                )
                return data
            lat = station_data["LAT_Y"].values[0]
            lon = station_data["LON_X"].values[0]

        case "Gridded":
            # if both lat and lon are set, can move on to timezone finding.
            if (lat is UNSET) or (lon is UNSET):
                try:
                    # Finding avg. lat/lon coordinates from all grid-cells
                    lat = data.lat.mean().item()
                    lon = data.lon.mean().item()
                except AttributeError:
                    print(
                        "lat/lon coordinates not found in data. Please pass in data with 'lon' and 'lat' coordinates or set both 'lon' and 'lat' arguments."
                    )
                    return data

        case _:
            print(
                "Invalid data type attribute. Data type should be 'Stations' or 'Gridded'."
            )
            return data

    # Find timezone for the coordinates
    tf = TimezoneFinder()
    local_tz = tf.timezone_at(lng=lon, lat=lat)

    # Change datetime objects to local time
    new_time = (
        pd.DatetimeIndex(data.time)
        .tz_localize("UTC")
        .tz_convert(local_tz)
        .tz_localize(None)
        .astype("datetime64[ns]")
    )
    data["time"] = new_time

    print(f"Data converted to {local_tz} timezone.")

    # Add timezone attribute to data
    match data:
        case xr.DataArray():
            data = data.assign_attrs({"timezone": local_tz})
        case xr.Dataset():
            variables = list(data.keys())
            for variable in variables:
                data[variable] = data[variable].assign_attrs({"timezone": local_tz})
        case _:
            print(f"Invalid data type {type(data)}. Could not set timezone attribute.")

    return data


def add_dummy_time_to_wl(wl_da: xr.DataArray) -> xr.DataArray:
    """
    Replace the `[hours/days/months]_from_center` or `time_delta` dimension in a DataArray returned from WarmingLevels with a dummy time index for calculations with tools that require a `time` dimension.

    Parameters
    ----------
    wl_da : xarray.DataArray
        The input Warming Levels DataArray. It is expected to have a time-based dimension which typically includes "from_center"
        in its name or `time_delta` indicating the time dimension in relation to the year that the given warming level is reached per simulation.

    Returns
    -------
    xarray.DataArray
        A modified version of the input DataArray with the original time dimension replaced by a dummy time series. The new dimension
        will be named "time".

    Notes
    -----
    - The function looks for the dimension name containing "from_center" to identify the time-based dimension.
    - It supports creating dummy time series with frequencies of hours, days, or months, based on the prefix of the dimension name.
    - The dummy time series starts from "2000-01-01".
    """
    # Adjusting the time index into dummy time-series for counting
    # Finding time-based dimension
    wl_time_dim = ""

    for dim in wl_da.dims:
        if dim == "time_delta":
            wl_time_dim = "time_delta"
        elif "from_center" in dim:
            wl_time_dim = dim

    if wl_time_dim == "":
        raise ValueError(
            "DataArray does not contain necessary warming level information."
        )

    # Determine time frequency name and pandas freq string mapping
    if wl_time_dim == "time_delta":
        time_freq_name = wl_da.frequency
        name_to_freq = {"hourly": "h", "daily": "D", "monthly": "MS"}
    else:
        time_freq_name = wl_time_dim.split("_")[0]
        name_to_freq = {"hours": "h", "days": "D", "months": "MS"}

    freq = name_to_freq[time_freq_name]

    # Number of time units per normal year
    num_time_units_per_year = {"h": 8760, "D": 365, "MS": 12}

    # Calculate total number of units in wl_da along wl_time_dim
    len_time = len(wl_da[wl_time_dim])

    # Calculate approximate number of years spanned by data
    years_span = len_time / num_time_units_per_year[freq]
    start_year = 2000
    end_year = int(start_year + years_span - 1)

    # Calculate total leap days in the period
    total_leap_days = sum(
        calendar.isleap(year) for year in range(start_year, end_year + 1)
    )

    # Adjust number of periods to add leap day hours if hourly, else add leap days as periods
    extra_periods = total_leap_days * 24 if freq == "h" else total_leap_days

    # Edge cases:
    # if total time passed in is less than 60 days (when Feb 29th is), then don't add `extra_periods`
    # if we're looking at monthly data, then don't add `extra_periods`
    if (
        (freq == "h" and len_time < 24 * 60)
        or (freq == "D" and len_time < 60)
        or (freq == "MS")
    ):
        extra_periods = 0

    # Create the dummy timestamps including leap day adjustments
    timestamps = pd.date_range(
        start="2000-01-01", periods=len_time + extra_periods, freq=freq
    )

    # Filter out leap days (Feb 29)
    timestamps = timestamps[~((timestamps.month == 2) & (timestamps.day == 29))]

    # Replacing WL timestamps with dummy timestamps so that calculations from tools like `thresholds_tools`
    # can be computed on a DataArray with a time dimension
    wl_da = wl_da.assign_coords({wl_time_dim: timestamps}).rename({wl_time_dim: "time"})
    return wl_da


def downscaling_method_to_activity_id(
    downscaling_method: str, reverse: bool = False
) -> str:
    """Convert downscaling method to activity id to match catalog names

    Parameters
    -----------
    downscaling_method: str
    reverse: boolean, optional
        Set reverse=True to get downscaling method from input activity_id
        Default to False

    Returns
    --------
    str
    """
    downscaling_dict = {"Dynamical": "WRF", "Statistical": "LOCA2"}

    if reverse:
        downscaling_dict = {v: k for k, v in downscaling_dict.items()}
    return downscaling_dict[downscaling_method]


def resolution_to_gridlabel(resolution: str, reverse: bool = False) -> str:
    """Convert resolution format to grid_label format matching catalog names.

    Parameters
    -----------
    resolution: str
    reverse: boolean, optional
        Set reverse=True to get resolution format from input grid_label.
        Default to False

    Returns
    -------
    str

    """
    res_dict = {"45 km": "d01", "9 km": "d02", "3 km": "d03"}

    if reverse:
        res_dict = {v: k for k, v in res_dict.items()}
    return res_dict[resolution]


def timescale_to_table_id(timescale: str, reverse: bool = False) -> str:
    """Convert resolution format to table_id format matching catalog names.

    Parameters
    ----------
    timescale : str
    reverse : boolean, optional
        Set reverse=True to get resolution format from input table_id.
        Default to False

    Returns
    -------
    str

    """
    # yearly max is not an option in the Selections GUI, but its included here to make parsing through the data easier for the non-GUI data access/view options
    timescale_dict = {
        "monthly": "mon",
        "daily": "day",
        "hourly": "1hr",
        "yearly_max": "yrmax",
    }

    if reverse:
        timescale_dict = {v: k for k, v in timescale_dict.items()}
    return timescale_dict[timescale]


def scenario_to_experiment_id(scenario: str, reverse: bool = False) -> str:
    """
    Convert scenario format to experiment_id format matching catalog names.

    Parameters
    ----------
    scenario: str
    reverse: boolean, optional
        Set reverse=True to get scenario format from input experiement_id.
        Default to False

    Returns
    -------
    str

    """
    scenario_dict = {
        "Historical Reconstruction": "reanalysis",
        "Historical Climate": "historical",
        "SSP 2-4.5": "ssp245",
        "SSP 5-8.5": "ssp585",
        "SSP 3-7.0": "ssp370",
    }

    if reverse:
        scenario_dict = {v: k for k, v in scenario_dict.items()}
    return scenario_dict[scenario]


# cannot import DataParameters due to circular import issue
def _get_cat_subset(
    selections,
) -> intake_esm.source.ESMDataSource:  #! selections: DataParameters
    """For an input set of data selections, get the catalog subset.

    Parameters
    ----------
    selections: DataParameters
        object holding user's selections

    Returns
    -------
    cat_subset: intake_esm.source.ESMDataSource
        catalog subset
    """

    scenario_ssp, scenario_historical = _get_scenario_from_selections(selections)

    scenario_selections = scenario_ssp + scenario_historical

    method_list = downscaling_method_as_list(selections.downscaling_method)

    # If the variable is a derived variable, get the catalog subset for the first variable dependency
    if "_derived" in selections.variable_id[0]:
        var_descrip_df = selections._variable_descriptions
        first_dependency_var_id = (
            var_descrip_df[var_descrip_df["variable_id"] == selections.variable_id[0]][
                "dependencies"
            ]
            .values[0]
            .split(",")[0]
        )
        variable_id = [first_dependency_var_id]
    else:  # Otherwise, just use the variable id
        variable_id = selections.variable_id

    # Get catalog keys
    # Convert user-friendly names to catalog names (i.e. "45 km" to "d01")
    activity_id = [downscaling_method_to_activity_id(dm) for dm in method_list]
    table_id = timescale_to_table_id(selections.timescale)
    grid_label = resolution_to_gridlabel(selections.resolution)
    experiment_id = [scenario_to_experiment_id(x) for x in scenario_selections]
    source_id = selections.simulation

    cat_subset = selections._data_catalog.search(
        activity_id=activity_id,
        table_id=table_id,
        grid_label=grid_label,
        variable_id=variable_id,
        experiment_id=experiment_id,
        source_id=source_id,
    )

    # Get just data that's on the LOCA grid
    # This will include LOCA data and WRF data on the LOCA native grid
    # Both datasets are tagged with UCSD as the institution_id, so we can use "UCSD" to further subset the catalog data
    if "Statistical" in selections.downscaling_method:
        cat_subset = cat_subset.search(institution_id="UCSD")
    # If only dynamical is selected, we need to remove UCSD from the WRF query
    else:
        wrf_on_native_grid = [
            institution
            for institution in selections._data_catalog.df.institution_id.unique()
            if institution != "UCSD"
        ]
        cat_subset = cat_subset.search(institution_id=wrf_on_native_grid)

    return cat_subset


def _get_scenario_from_selections(selections) -> tuple[list[str], list[str]]:
    """Get scenario from DataParameters object
    This needs to be handled differently due to warming levels retrieval method,
    which sets scenario to "n/a" for both historical and ssp.

    Parameters
    ----------
    selections: DataParameters
        object holding user's selections

    Returns
    -------
    scenario_ssp: list of str
    scenario_historical: list of str

    """

    match selections.approach:
        case "Time":
            scenario_ssp = selections.scenario_ssp
            scenario_historical = selections.scenario_historical
        case "Warming Level":
            # Need all scenarios for warming level approach
            scenario_ssp = SSPS
            scenario_historical = ["Historical Climate"]
        case _:
            raise ValueError('approach needs to be either "Time" or "Warming Level"')
    return scenario_ssp, scenario_historical


def stack_sims_across_locs(ds):
    # Renaming gridcell so that it can be concatenated with other lat/lon gridcells
    ds["simulation"] = [
        "{}_{}_{}".format(
            sim_name,
            ds.lat.compute().item(),
            ds.lon.compute().item(),
        )
        for sim_name in ds["simulation"]
    ]
    return ds


def clip_to_shapefile(
    data: xr.Dataset | xr.DataArray,
    shapefile_path: str,
    feature: tuple[str, Any] = (),
    name: str = "user-defined",
    **kwargs,
) -> xr.Dataset | xr.DataArray:
    """Use a shapefile to select an area subset of AE data.

    By default, this function will clip the data to the area covered by all features in
    the shapefile. To clip to specific features, use the `feature` keyword.

    Parameters
    ----------
    data : xr.Dataset | xr.DataArray
        Data to be clipped.
    shapefile_path: str
        Filepath to shapefile. Shapefile must include valid CRS.
    feature: tuple(str, str | int | float | list)
        Tuple containing attribute name and value(s) for target feature(s) (optional).
    name: str
        Location name to record in data attributes if 'feature' parameter is not set (optional).
    **kwargs
        Additional arguments to pass to the rioxarray clip function

    Returns
    -------
    clipped : xr.Dataset | xr.DataArray
        Returns same type as 'data', but grid is clipped to shapefile feature(s).
    """
    if data.rio.crs is None:
        raise RuntimeError(
            "No CRS found on input parameter 'data'. Use rioxarray write_crs() method to set CRS."
        )

    region = gpd.read_file(shapefile_path)

    if region.crs is None:
        raise RuntimeError(
            "No CRS found on data read from shapefile. Verify that shapefile contains valid CRS information."
        )

    # Select only user provided feature
    if feature:
        try:
            print("Selecting feature", feature)
            if isinstance(feature[1], list):
                region = region[region[feature[0]].isin(feature[1])]
            else:
                region = region[region[feature[0]] == feature[1]]
            if len(region) == 0:  # No features found
                raise ValueError("None of the requested features were found.")
        except ValueError as err:
            raise err
        except Exception as err:
            raise RuntimeError(
                "Could not select one or more feature(s) {0} in {1} ".format(
                    feature, shapefile_path
                )
            ) from err

    try:
        clipped = data.rio.clip(
            region.geometry.apply(mapping), region.crs, drop=True, **kwargs
        )
    except rio.exceptions.NoDataInBounds as err:
        msg = "Can't clip feature. Your grid resolution may be too low for your shapefile feature, or your shapefile's CRS may be incorrectly set."
        raise RuntimeError(msg) from err
    except Exception as err:
        raise err

    if feature:
        if isinstance(feature[1], list):
            location = [str(item) for item in feature[1]]
        else:
            location = [str(feature[1])]
    else:
        location = [name]
    clipped.attrs["location_subset"] = location

    return clipped<|MERGE_RESOLUTION|>--- conflicted
+++ resolved
@@ -1,22 +1,16 @@
-import copy
+import calendar
 import datetime
 import os
 from typing import Any, Iterable, Union
 
 import geopandas as gpd
-import intake
 import intake_esm
 import numpy as np
 import pandas as pd
 import pyproj
 import rioxarray as rio
 import xarray as xr
-<<<<<<< HEAD
 from shapely.geometry import mapping
-=======
-import intake
-import calendar
->>>>>>> 36619117
 from timezonefinder import TimezoneFinder
 
 from climakitae.core.constants import SSPS, UNSET, WARMING_LEVELS
