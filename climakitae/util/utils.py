--- conflicted
+++ resolved
@@ -16,7 +16,6 @@
 import intake
 from timezonefinder import TimezoneFinder
 
-<<<<<<< HEAD
 from climakitae.core.constants import SSPS, UNSET, WARMING_LEVELS
 
 # from climakitae.core.data_interface import DataParameters
@@ -24,13 +23,6 @@
     data_catalog_url,
     stations_csv_path,
 )
-=======
-from climakitae.core.constants import SSPS, UNSET
-from climakitae.core.boundaries import Boundaries
-
-# from climakitae.core.data_interface import DataParameters
-from climakitae.core.paths import data_catalog_url, stations_csv_path, boundary_catalog_url
->>>>>>> 4a4ed85c
 
 
 def downscaling_method_as_list(downscaling_method: str) -> list[str]:
