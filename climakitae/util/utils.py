import copy
import datetime
import os
from typing import Iterable, Union

import intake_esm
import numpy as np
<<<<<<< HEAD
import datetime
import geopandas as gpd
import xarray as xr
import pyproj
import rioxarray as rio
from shapely.geometry import mapping
import pandas as pd
import copy
import intake
=======
import pandas as pd
import pyproj
import rioxarray as rio
import xarray as xr
>>>>>>> b61efa3c
from timezonefinder import TimezoneFinder

from climakitae.core.constants import SSPS, UNSET

# from climakitae.core.data_interface import DataParameters
from climakitae.core.paths import data_catalog_url, stations_csv_path


def downscaling_method_as_list(downscaling_method: str) -> list[str]:
    """Function to convert string based radio button values to python list.

    Parameters
    ----------
    downscaling_method: str
        one of "Dynamical", "Statistical", or "Dynamical+Statistical"

    Returns
    -------
    method_list: list
        one of ["Dynamical"], ["Statistical"], or ["Dynamical","Statistical"]
    """
    method_list = []
    if downscaling_method == "Dynamical+Statistical":
        method_list = ["Dynamical", "Statistical"]
    else:
        method_list = [downscaling_method]
    return method_list


def area_average(dset: xr.Dataset) -> xr.Dataset:
    """Weighted area-average

    Parameters
    ----------
    dset: xr.Dataset
        one dataset from the catalog

    Returns
    -------
    xr.Dataset
        sub-setted output data
    """
    weights = np.cos(np.deg2rad(dset.lat))
    if set(["x", "y"]).issubset(set(dset.dims)):
        # WRF data has x,y
        dset = dset.weighted(weights).mean("x").mean("y")
    elif set(["lat", "lon"]).issubset(set(dset.dims)):
        # LOCA data has lat, lon
        dset = dset.weighted(weights).mean("lat").mean("lon")
    return dset


def read_csv_file(
    rel_path: str, index_col: str = UNSET, parse_dates: bool = False
) -> pd.DataFrame:
    """Read CSV file into pandas DataFrame

    Parameters
    ----------
    rel_path: str
        path to CSV file relative to this util python file
    index_col: str
        CSV column to index DataFrame on
    parse_dates: boolean
        Whether to have pandas parse the date strings

    Returns
    -------
    pd.DataFrame
    """
    return pd.read_csv(
        _package_file_path(rel_path),
        index_col=None if index_col is UNSET else index_col,
        parse_dates=parse_dates,
        na_values=[
            "",
            "#N/A",
            "#N/A N/A",
            "#NA",
            "-1.#IND",
            "-1.#QNAN",
            "-NaN",
            "-nan",
            "1.#IND",
            "1.#QNAN",
            "<NA>",
            "N/A",
            "NA",
            "NULL",
            "NaN",
            "n/a",
            "nan",
            "null ",
        ],
        keep_default_na=False,
    )


def write_csv_file(df: pd.DataFrame, rel_path: str) -> None:
    """Write CSV file from pandas DataFrame

    Parameters
    ----------
    df: pd.DataFrame
        pandas DataFrame to write out
    rel_path: str
        path to CSV file relative to this util python file

    Returns
    -------
    None
    """
    return df.to_csv(_package_file_path(rel_path))


def _package_file_path(rel_path: str) -> str:
    """Find OS full path name given relative path

    Parameters
    ----------
    rel_path: str
        path to file relative to this util python file

    Returns
    -------
    str
    """
    return os.path.normpath(os.path.join(os.path.dirname(__file__), "..", rel_path))


def get_closest_gridcell(
    data: xr.Dataset | xr.DataArray, lat: float, lon: float, print_coords: bool = True
) -> xr.DataArray | None:
    """From input gridded data, get the closest gridcell to a lat, lon coordinate pair.

    This function first transforms the lat,lon coords to the gridded data’s projection.
    Then, it uses xarray’s built in method .sel to get the nearest gridcell.

    Parameters
    ----------
    data: xr.DataArray or xr.Dataset
        Gridded data
    lat: float
        Latitude of coordinate pair
    lon: float
        Longitude of coordinate pair
    print_coords: bool, optional
        Print closest coorindates?
        Default to True. Set to False for backend use.

    Returns
    --------
    xr.DataArray or None
        Grid cell closest to input lat,lon coordinate pair

    See also
    --------
    xr.DataArray.sel
    """

    # Use data cellsize as tolerance for selecting nearest
    # Using this method to guard against single row|col
    # Assumes data is from climakitae retrieve
    km_num = int(data.resolution.split(" km")[0])
    # tolerance = int(data.resolution.split(" km")[0]) * 1000

    if "x" in data.dims and "y" in data.dims:
        # Make Transformer object
        lat_lon_to_model_projection = pyproj.Transformer.from_crs(
            crs_from="epsg:4326",  # Lat/lon
            crs_to=data.rio.crs,  # Model projection
            always_xy=True,
        )

        # Convert coordinates to x,y
        x, y = lat_lon_to_model_projection.transform(lon, lat)

    # Get closest gridcell using tolerance
    # If input point outside of dataset by greater than one
    # grid cell, then None is returned
    try:
        if "x" in data.dims and "y" in data.dims:
            tolerance = km_num * 1000  # Converting km to m
            closest_gridcell = data.sel(x=x, y=y, method="nearest", tolerance=tolerance)
        elif "lat" in data.dims and "lon" in data.dims:
            tolerance = km_num / 111  # Rough translation of km to degrees
            closest_gridcell = data.sel(
                lat=lat, lon=lon, method="nearest", tolerance=tolerance
            )

    except KeyError:
        print(
            f"Input coordinates: ({lat:.2f}, {lon:.2f}) OUTSIDE of data extent by more than one cell. Returning None"
        )
        return None

    # Output information
    if print_coords:
        print(
            "Input coordinates: (%.2f, %.2f)" % (lat, lon)
            + "\nNearest grid cell coordinates: (%.2f, %.2f)"
            % (closest_gridcell.lat.values.item(), closest_gridcell.lon.values.item())
        )
    return closest_gridcell


def get_closest_gridcells(
    data: xr.Dataset, lats: Iterable[float] | float, lons: Iterable[float] | float
) -> xr.Dataset | None:
    """
    Find the nearest grid cell(s) for given latitude and longitude coordinates.

    If the dataset uses (x, y) coordinates, lat/lon values are transformed to match its projection.
    The function then selects the closest grid cell using `sel()` or `get_indexer()`, ensuring
    the selection is within an appropriate tolerance.

    Parameters
    ----------
    data : xr.DataArray or xr.Dataset
        Gridded dataset with (x, y) or (lat, lon) dimensions.
    lats : float or array-like
        Latitude coordinate(s).
    lons : float or array-like
        Longitude coordinate(s).

    Returns
    -------
    xr.Dataset | xr.DataArray | None
        Nearest grid cell(s) or `None` if no valid match is found.

    Notes
    -----
    - If (x, y) dimensions exist, lat/lon coordinates are projected using `pyproj.Transformer`.
    - The search tolerance is derived from the dataset resolution.
    - Returns `None` if no grid cells are within tolerance.

    See Also
    --------
    xr.DataArray.sel, pyproj.Transformer
    """
    # Use data cellsize as tolerance for selecting nearest
    # Using this method to guard against single row|col
    # Assumes data is from climakitae retrieve
    km_num = int(data.resolution.split(" km")[0])
    # tolerance = int(data.resolution.split(" km")[0]) * 1000

    if "x" and "y" in data.dims:
        # Make Transformer object
        lat_lon_to_model_projection = pyproj.Transformer.from_crs(
            crs_from="epsg:4326",  # Lat/lon
            crs_to=data.rio.crs,  # Model projection
            always_xy=True,
        )

        # Convert coordinates to x,y
        xs, ys = lat_lon_to_model_projection.transform(lons, lats)

    # Get closest gridcell using tolerance
    def find_closest_valid_gridcells(
        data: xr.DataArray | xr.Dataset,
        dim1_name: str,
        dim2_name: str,
        coords1: float | Iterable[float],
        coords2: float | Iterable[float],
        tolerance: float,
    ) -> xr.Dataset | xr.DataArray | None:
        """
        Find the nearest valid grid cells within a given tolerance.

        Uses `get_indexer()` to find the closest grid cell indices along two spatial dimensions,
        ensuring they are within the dataset bounds and tolerance.

        Parameters
        ----------
        data : xr.DataArray or xr.Dataset
            Gridded dataset with spatial dimensions.
        dim1_name : str
            First spatial dimension (e.g., 'x' or 'lat').
        dim2_name : str
            Second spatial dimension (e.g., 'y' or 'lon').
        coords1 : float or array-like
            Coordinates along `dim1_name`.
        coords2 : float or array-like
            Coordinates along `dim2_name`.
        tolerance : float
            Maximum allowed distance from the nearest grid cell.

        Returns
        -------
        xr.DataArray or None
            Nearest grid cell(s) or `None` if out of bounds.

        See Also
        --------
        xr.DataArray.get_indexer, xr.DataArray.isel
        """
        dim1_idx = data[dim1_name].to_index().get_indexer(coords1, method="nearest")
        dim2_idx = data[dim2_name].to_index().get_indexer(coords2, method="nearest")

        dim1_valid = (dim1_idx != -1) & (
            np.abs(data[dim1_name][dim1_idx] - coords1) <= tolerance
        )
        dim2_valid = (dim2_idx != -1) & (
            np.abs(data[dim2_name][dim2_idx] - coords2) <= tolerance
        )

        if not (dim1_valid.all() and dim2_valid.all()):
            print(
                "One or more coordinates are OUTSIDE of data extent by more than one cell. Returning None."
            )
            closest_gridcells = None
        else:
            closest_gridcells = data.isel(
                {
                    dim1_name: xr.DataArray(dim1_idx, dims="points"),
                    dim2_name: xr.DataArray(dim2_idx, dims="points"),
                }
            )

        return closest_gridcells

    # If input point outside of dataset by greater than one
    # grid cell, then None is returned
    if "x" and "y" in data.dims:
        tolerance = km_num * 1000  # Converting km to m
        closest_gridcells = find_closest_valid_gridcells(
            data, "x", "y", xs, ys, tolerance
        )

    elif "lat" and "lon" in data.dims:
        tolerance = km_num / 111  # Rough translation of km to degrees
        closest_gridcells = find_closest_valid_gridcells(
            data, "lat", "lon", lats, lons, tolerance
        )

    return closest_gridcells


def julianDay_to_date(
    julday: int, year: int = None, return_type: str = "str", str_format: str = "%b-%d"
) -> Union[str, datetime.datetime, datetime.date]:
    """Convert julian day of year to a date object or formatted string.

    Parameters
    ----------
    julday: int
        Julian day (day of year)
    year: int, optional
        Year to use. If None, uses current year or a leap year (2024) based on needs.
        Default is None.
    return_type: str, optional
        Type of return value:
        - "str": formatted string (default)
        - "datetime": datetime object
        - "date": date object
    str_format: str, optional
        String format of output date when return_type is "str".
        Default is "%b-%d" which outputs format like "Jan-01".

    Returns
    -------
    date: str, datetime.datetime, or datetime.date
        Julian day converted to specified format or object

    Examples
    --------
    >>> julianDay_to_date(1)
    'Jan-01'
    >>> julianDay_to_date(32, year=2023, return_type="date")
    datetime.date(2023, 2, 1)
    >>> julianDay_to_date(60, year=2024, str_format="%Y-%m-%d")
    '2024-02-29'
    """
    # Determine which year to use
    if year is None:
        year = datetime.datetime.now().year

    # Create datetime object from julian day
    date_obj = datetime.datetime.strptime(f"{year}.{julday}", "%Y.%j")

    # Return appropriate type
    match return_type:
        case "str":
            return date_obj.strftime(str_format)
        case "datetime":
            return date_obj
        case "date":
            return date_obj.date()
        case _:
            raise ValueError("return_type must be 'str', 'datetime', or 'date'")


def readable_bytes(b: int) -> str:
    """Return the given bytes as a human friendly KB, MB, GB, or TB string.

    Parameters
    ----------
    B: byte

    Returns
    -------
    str

    Code from stackoverflow: https://stackoverflow.com/questions/12523586/python-format-size-application-converting-b-to-kb-mb-gb-tb
    """
    b = float(b)
    kb = 1024
    mb = kb**2  # 1,048,576
    gb = kb**3  # 1,073,741,824
    tb = kb**4  # 1,099,511,627,776

    if b < kb:
        return f"{b} bytes"
    elif kb <= b < mb:
        return f"{b / kb:.2f} KB"
    elif mb <= b < gb:
        return f"{b / mb:.2f} MB"
    elif gb <= b < tb:
        return f"{b / gb:.2f} GB"
    elif tb <= b:
        return f"{b / tb:.2f} TB"


def reproject_data(
    xr_da: xr.DataArray, proj: str = "EPSG:4326", fill_value: float = np.nan
) -> xr.DataArray:
    """Reproject xr.DataArray using rioxarray.

    Parameters
    ----------
    xr_da: xr.DataArray
        2-or-3-dimensional DataArray, with 2 spatial dimensions
    proj: str
        proj to use for reprojection (default to "EPSG:4326"-- lat/lon coords)
    fill_value: float
        fill value (default to np.nan)

    Returns
    -------
    data_reprojected: xr.DataArray
        2-or-3-dimensional reprojected DataArray

    Raises
    ------
    ValueError
        if input data does not have spatial coords x,y
    ValueError
        if input data has more than 5 dimensions
    """

    def _reproject_data_4D(
        data: xr.DataArray,
        reproject_dim: str,
        proj: str = "EPSG:4326",
        fill_value: float = np.nan,
    ) -> xr.DataArray:
        """Reproject 4D xr.DataArray across an input dimension

        Parameters
        ----------
        data: xr.DataArray
            4-dimensional DataArray, with 2 spatial dimensions
        reproject_dim: str
            name of dimensions to use
        proj: str
            proj to use for reprojection (default to "EPSG:4326"-- lat/lon coords)
        fill_value: float
            fill value (default to np.nan)

        Returns
        -------
        data_reprojected: xr.DataArray
            4-dimensional reprojected DataArray
        """
        rp_list = []
        for i in range(len(data[reproject_dim])):
            dp_i = data[i].rio.reproject(
                proj, nodata=fill_value
            )  # Reproject each index in that dimension
            rp_list.append(dp_i)
        data_reprojected = xr.concat(
            rp_list, dim=reproject_dim
        )  # Concat along reprojection dim to get entire dataset reprojected
        return data_reprojected

    def _reproject_data_5D(
        data: xr.DataArray,
        reproject_dim: list[str],
        proj: str = "EPSG:4326",
        fill_value: float = np.nan,
    ) -> xr.DataArray:
        """Reproject 5D xr.DataArray across two input dimensions

        Parameters
        ----------
        data: xr.DataArray
            5-dimensional DataArray, with 2 spatial dimensions
        reproject_dim: list
            list of str dimension names to use
        proj: str
            proj to use for reprojection (default to "EPSG:4326"-- lat/lon coords)
        fill_value: float
            fill value (default to np.nan)

        Returns
        -------
        data_reprojected: xr.DataArray
            5-dimensional reprojected DataArray
        """
        rp_list_j = []
        reproject_dim_j = reproject_dim[0]
        for j in range(len(data[reproject_dim_j])):
            rp_list_i = []
            reproject_dim_i = reproject_dim[1]
            for i in range(len(data[reproject_dim_i])):
                dp_i = data[j, i].rio.reproject(
                    proj, nodata=fill_value
                )  # Reproject each index in that dimension
                rp_list_i.append(dp_i)
            data_reprojected_i = xr.concat(
                rp_list_i, dim=reproject_dim_i
            )  # Concat along reprojection dim to get entire dataset reprojected
            rp_list_j.append(data_reprojected_i)
        data_reprojected = xr.concat(rp_list_j, dim=reproject_dim_j)
        return data_reprojected

    # Raise error if data doesn't have spatial dimensions x,y
    if not set(["x", "y"]).issubset(xr_da.dims):
        raise ValueError(
            (
                "Input DataArray cannot be reprojected because it"
                " does not contain spatial dimensions x,y"
            )
        )

    # Drop non-dimension coords. Will cause error with rioxarray
    coords = [coord for coord in xr_da.coords if coord not in xr_da.dims]
    data = xr_da.drop_vars(coords)

    # Re-write crs to data using original dataset
    data.rio.write_crs(xr_da.rio.crs, inplace=True)

    # Get non-spatial dimensions
    non_spatial_dims = [dim for dim in data.dims if dim not in ["x", "y"]]

    # 2 or 3D DataArray
    if len(data.dims) <= 3:
        data_reprojected = data.rio.reproject(proj, nodata=fill_value)
    # 4D DataArray
    elif len(data.dims) == 4:
        data_reprojected = _reproject_data_4D(
            data=data,
            reproject_dim=non_spatial_dims[0],
            proj=proj,
            fill_value=fill_value,
        )
    # 5D DataArray
    elif len(data.dims) == 5:
        data_reprojected = _reproject_data_5D(
            data=data,
            reproject_dim=non_spatial_dims[:-1],
            proj=proj,
            fill_value=fill_value,
        )
    else:
        raise ValueError(
            "DataArrays with dimensions greater than 5 are not currently supported"
        )

    # Reassign attribute to reflect reprojection
    data_reprojected.attrs["grid_mapping"] = proj
    return data_reprojected


## DFU notebook-specific functions, flexible for all notebooks
def compute_annual_aggreggate(
    data: xr.DataArray, name: str, num_grid_cells: int
) -> xr.DataArray:
    """Calculates the annual sum of HDD and CDD

    Parameters
    ----------
    data: xr.DataArray
    name: str
    num_grid_cells: int

    Returns
    -------
    annual_ag: xr.DataArray
    """
    annual_ag = data.squeeze().groupby("time.year").sum(["time"])  # Aggregate annually
    annual_ag = annual_ag / num_grid_cells  # Divide by number of gridcells
    annual_ag.name = name  # Give new name to dataset
    return annual_ag


def compute_multimodel_stats(data: xr.DataArray) -> xr.DataArray:
    """Calculates model mean, min, max, median across simulations

    Parameters
    ----------
    data: xr.DataArray

    Returns
    -------
    stats_concat: xr.DataArray
    """
    # Compute mean across simulation dimensions and add is as a coordinate
    sim_mean = (
        data.mean(dim="simulation")
        .assign_coords({"simulation": "simulation mean"})
        .expand_dims("simulation")
    )

    # Compute multimodel min
    sim_min = (
        data.min(dim="simulation")
        .assign_coords({"simulation": "simulation min"})
        .expand_dims("simulation")
    )

    # Compute multimodel max
    sim_max = (
        data.max(dim="simulation")
        .assign_coords({"simulation": "simulation max"})
        .expand_dims("simulation")
    )

    # Compute multimodel median
    sim_median = (
        data.median(dim="simulation")
        .assign_coords({"simulation": "simulation median"})
        .expand_dims("simulation")
    )

    # Add to main dataset
    stats_concat = xr.concat(
        [data, sim_mean, sim_min, sim_max, sim_median], dim="simulation"
    )
    return stats_concat


def trendline(data: xr.Dataset, kind: str = "mean") -> xr.Dataset:
    """Calculates treadline of the multi-model mean or median.

    Parameters
    ----------
    data: xr.Dataset
    kind: str (optional)
        Options are 'mean' and 'median'

    Returns
    -------
    trendline: xr.Dataset

    Note
    ----
    1. Development note: If an additional option to trendline 'kind' is required,
    compute_multimodel_stats must be modified to update optionality.
    """
    ret_trendline = xr.Dataset()
    if kind == "mean":
        if "simulation mean" not in data.simulation:
            raise ValueError(
                "Invalid data provided, please pass the multimodel stats from compute_multimodel_stats"
            )

        data_sim_mean = data.sel(simulation="simulation mean")
        m, b = data_sim_mean.polyfit(dim="year", deg=1).polyfit_coefficients.values
        ret_trendline = m * data_sim_mean.year + b  # y = mx + b

    elif kind == "median":
        if "simulation median" not in data.simulation:
            raise ValueError(
                "Invalid data provided, please pass the multimodel stats from compute_multimodel_stats"
            )

        data_sim_med = data.sel(simulation="simulation median")
        m, b = data_sim_med.polyfit(dim="year", deg=1).polyfit_coefficients.values
        ret_trendline = m * data_sim_med.year + b  # y = mx + b
    else:
        raise ValueError(
            "Invalid kind provided, please pass either 'mean' or 'median' as the kind"
        )
    ret_trendline.name = "trendline"
    return ret_trendline


def combine_hdd_cdd(data: xr.DataArray) -> xr.DataArray:
    """Drops specific unneeded coords from HDD/CDD data, independent of station or gridded data source

    Parameters
    ----------
    data: xr.DataArray

    Returns
    -------
    data: xr.DataArray
    """
    if data.name not in [
        "Annual Heating Degree Days (HDD)",
        "Annual Cooling Degree Days (CDD)",
        "Heating Degree Hours",
        "Cooling Degree Hours",
    ]:
        raise ValueError(
            "Invalid data provided, please pass cooling/heating degree data"
        )

    to_drop = ["scenario", "Lambert_Conformal", "variable"]
    for coord in to_drop:
        if coord in data.coords:
            data = data.drop_vars(coord)

    return data


def summary_table(data: xr.Dataset) -> pd.DataFrame:
    """
    Helper function to organize dataset object into a pandas dataframe for ease.

    Parameters
    ----------
    data: xr.Dataset

    Returns
    -------
    df: pd.DataFrame
        df is organized so that the simulations are stacked in individual columns by year/time
    """

    # Identify whether the temporal dimension is "time" or "year"
    if "time" in data.dims:
        df = data.drop_vars(
            ["lakemask", "landmask", "lat", "lon", "Lambert_Conformal", "x", "y"]
        ).to_dataframe(dim_order=["time", "scenario", "simulation"])

        df = df.unstack().unstack()
        df = df.sort_values(by=["time"])

    elif "year" in data.dims:
        df = data.drop_vars(
            ["lakemask", "landmask", "lat", "lon", "Lambert_Conformal", "x", "y"]
        ).to_dataframe(dim_order=["year", "scenario", "simulation"])

        df = df.unstack().unstack()
        df = df.sort_values(by=["year"])

    return df


def convert_to_local_time(data: xr.DataArray, selections) -> xr.DataArray:
    """
    Convert time dimension from UTC to local time for the grid or station.

    Args:
        data (xarray.DataArray): Input data.
        selections: DataParameters object containing selection details.

    Returns:
        xarray.DataArray: Data with converted time coordinate.
    """

    # If timescale is not hourly, no need to convert
    if selections.timescale in ["monthly", "daily"]:
        print(
            "You've selected a timescale that doesn't require any timezone shifting, due to its timescale not being granular enough (hourly). Please pass in more granular level data if you want to adjust its local timezone."
        )
        return data

    # 1. Get the time slice from selections
    start, end = selections.time_slice

    # Default lat/lon values in case other methods fail
    lat = None
    lon = None

    # Get latitude/longitude information
    if selections.data_type == "Stations":
        # Read stations database
        stations_df = read_csv_file(stations_csv_path)
        stations_df = stations_df.drop(columns=["Unnamed: 0"])

        # Filter by selected station(s) - assume first station if multiple
        selected_station = selections.stations[0]
        station_data = stations_df[stations_df["station"] == selected_station]
        lat = station_data["LAT_Y"].values[0]
        lon = station_data["LON_X"].values[0]

    elif selections.area_average == "Yes":
        # For area average, use the mean lat/lon
        lat = np.mean(selections.latitude)
        lon = np.mean(selections.longitude)

    elif selections.data_type == "Gridded" and selections.area_subset == "lat/lon":
        # Finding avg. lat/lon coordinates from all grid-cells
        lat = data.lat.mean().item()
        lon = data.lon.mean().item()

    elif selections.data_type == "Gridded" and selections.area_subset != "none":
        # Find the avg. lat/lon coordinates from entire geometry within an area subset
        boundaries = selections._geographies

        # Making mapping for different geographies to different polygons
        mapping = {
            "CA counties": (
                boundaries._ca_counties,
                boundaries._get_ca_counties(),
            ),
            "CA Electric Balancing Authority Areas": (
                boundaries._ca_electric_balancing_areas,
                boundaries._get_electric_balancing_areas(),
            ),
            "CA Electricity Demand Forecast Zones": (
                boundaries._ca_forecast_zones,
                boundaries._get_forecast_zones(),
            ),
            "CA Electric Load Serving Entities (IOU & POU)": (
                boundaries._ca_utilities,
                boundaries._get_ious_pous(),
            ),
            "CA watersheds": (
                boundaries._ca_watersheds,
                boundaries._get_ca_watersheds(),
            ),
        }

        # Finding the center point of the gridded WRF area
        center_pt = (
            mapping[selections.area_subset][0]
            .loc[mapping[selections.area_subset][1][selections.cached_area[0]]]
            .geometry.centroid
        )
        lat = center_pt.y
        lon = center_pt.x

    # Check if we were able to get valid coordinates
    if lat is None or lon is None:
        # Default to a reasonable timezone (UTC)
        local_tz = "UTC"
        print("Could not determine location coordinates, defaulting to UTC timezone.")
    else:
        # Find timezone for the coordinates
        tf = TimezoneFinder()
        local_tz = tf.timezone_at(lng=lon, lat=lat)

    # Condition if timezone adjusting is happening at the end of `Historical Reconstruction`
    if selections.scenario_historical == ["Historical Reconstruction"] and end == 2022:
        print(
            "Adjusting timestep but not appending data, as there is no more ERA5 data after 2022."
        )
        total_data = data

    # Condition if selected data is at the end of possible data time interval
    elif end < 2100:
        # Use selections object to retrieve new data for timezone shifting
        tz_selections = copy.copy(selections)
        tz_selections.time_slice = (end + 1, end + 1)
        tz_data = tz_selections.retrieve()

        if tz_data.time.size == 0:
            print(
                "You've selected a time slice that will additionally require a selected SSP. Please select an SSP in your selections and re-run this function."
            )
            return data

        # Combine the data
        total_data = xr.concat([data, tz_data], dim="time")

    else:  # 2100 or any years greater that the user has input
        print(
            "Adjusting timestep but not appending data, as there is no more data after 2100."
        )
        total_data = data

    # Change datetime objects to local time
    new_time = (
        pd.DatetimeIndex(total_data.time)
        .tz_localize("UTC")
        .tz_convert(local_tz)
        .tz_localize(None)
        .astype("datetime64[ns]")
    )
    total_data["time"] = new_time

    # Subset the data by the initial time
    start_slice = data.time[0]
    end_slice = data.time[-1]
    sliced_data = total_data.sel(time=slice(start_slice, end_slice))

    print(f"Data converted to {local_tz} timezone.")

    # Add timezone attribute to data
    sliced_data = sliced_data.assign_attrs({"timezone": local_tz})

    # Reset selections object to what it was originally (if we changed it)
    if end < 2100:
        selections.time_slice = (start, end)

    return sliced_data


def add_dummy_time_to_wl(wl_da: xr.DataArray) -> xr.DataArray:
    """
    Replace the `[hours/days/months]_from_center` or `time_delta` dimension in a DataArray returned from WarmingLevels with a dummy time index for calculations with tools that require a `time` dimension.

    Parameters
    ----------
    wl_da : xarray.DataArray
        The input Warming Levels DataArray. It is expected to have a time-based dimension which typically includes "from_center"
        in its name or `time_delta` indicating the time dimension in relation to the year that the given warming level is reached per simulation.

    Returns
    -------
    xarray.DataArray
        A modified version of the input DataArray with the original time dimension replaced by a dummy time series. The new dimension
        will be named "time".

    Notes
    -----
    - The function looks for the dimension name containing "from_center" to identify the time-based dimension.
    - It supports creating dummy time series with frequencies of hours, days, or months, based on the prefix of the dimension name.
    - The dummy time series starts from "2000-01-01".
    """
    # Adjusting the time index into dummy time-series for counting
    # Finding time-based dimension
    wl_time_dim = ""

    for dim in wl_da.dims:
        if dim == "time_delta":
            wl_time_dim = "time_delta"
        elif "from_center" in dim:
            wl_time_dim = dim

    if wl_time_dim == "":
        raise ValueError(
            "DataArray does not contain necessary warming level information."
        )

    # Finding time frequency and
    # Creating map from frequency name to freq var needed for pandas date range
    if wl_time_dim == "time_delta":
        time_freq_name = wl_da.frequency
        name_to_freq = {"hourly": "h", "daily": "D", "monthly": "ME"}
    else:
        time_freq_name = wl_time_dim.split("_")[0]
        name_to_freq = {"hours": "h", "days": "D", "months": "ME"}

    # Creating dummy timestamps
    timestamps = pd.date_range(
        "2000-01-01",
        periods=len(wl_da[wl_time_dim]),
        freq=name_to_freq[time_freq_name],
    )

    # Replacing WL timestamps with dummy timestamps so that calculations from tools like `thresholds_tools`
    # can be computed on a DataArray with a time dimension
    wl_da = wl_da.assign_coords({wl_time_dim: timestamps}).rename({wl_time_dim: "time"})
    return wl_da


def downscaling_method_to_activity_id(
    downscaling_method: str, reverse: bool = False
) -> str:
    """Convert downscaling method to activity id to match catalog names

    Parameters
    -----------
    downscaling_method: str
    reverse: boolean, optional
        Set reverse=True to get downscaling method from input activity_id
        Default to False

    Returns
    --------
    str
    """
    downscaling_dict = {"Dynamical": "WRF", "Statistical": "LOCA2"}

    if reverse:
        downscaling_dict = {v: k for k, v in downscaling_dict.items()}
    return downscaling_dict[downscaling_method]


def resolution_to_gridlabel(resolution: str, reverse: bool = False) -> str:
    """Convert resolution format to grid_label format matching catalog names.

    Parameters
    -----------
    resolution: str
    reverse: boolean, optional
        Set reverse=True to get resolution format from input grid_label.
        Default to False

    Returns
    -------
    str

    """
    res_dict = {"45 km": "d01", "9 km": "d02", "3 km": "d03"}

    if reverse:
        res_dict = {v: k for k, v in res_dict.items()}
    return res_dict[resolution]


def timescale_to_table_id(timescale: str, reverse: bool = False) -> str:
    """Convert resolution format to table_id format matching catalog names.

    Parameters
    ----------
    timescale : str
    reverse : boolean, optional
        Set reverse=True to get resolution format from input table_id.
        Default to False

    Returns
    -------
    str

    """
    # yearly max is not an option in the Selections GUI, but its included here to make parsing through the data easier for the non-GUI data access/view options
    timescale_dict = {
        "monthly": "mon",
        "daily": "day",
        "hourly": "1hr",
        "yearly_max": "yrmax",
    }

    if reverse:
        timescale_dict = {v: k for k, v in timescale_dict.items()}
    return timescale_dict[timescale]


def scenario_to_experiment_id(scenario: str, reverse: bool = False) -> str:
    """
    Convert scenario format to experiment_id format matching catalog names.

    Parameters
    ----------
    scenario: str
    reverse: boolean, optional
        Set reverse=True to get scenario format from input experiement_id.
        Default to False

    Returns
    -------
    str

    """
    scenario_dict = {
        "Historical Reconstruction": "reanalysis",
        "Historical Climate": "historical",
        "SSP 2-4.5": "ssp245",
        "SSP 5-8.5": "ssp585",
        "SSP 3-7.0": "ssp370",
    }

    if reverse:
        scenario_dict = {v: k for k, v in scenario_dict.items()}
    return scenario_dict[scenario]


# cannot import DataParameters due to circular import issue
def _get_cat_subset(
    selections,
) -> intake_esm.source.ESMDataSource:  #! selections: DataParameters
    """For an input set of data selections, get the catalog subset.

    Parameters
    ----------
    selections: DataParameters
        object holding user's selections

    Returns
    -------
    cat_subset: intake_esm.source.ESMDataSource
        catalog subset
    """

    scenario_ssp, scenario_historical = _get_scenario_from_selections(selections)

    scenario_selections = scenario_ssp + scenario_historical

    method_list = downscaling_method_as_list(selections.downscaling_method)

    # If the variable is a derived variable, get the catalog subset for the first variable dependency
    if "_derived" in selections.variable_id[0]:
        var_descrip_df = selections._variable_descriptions
        first_dependency_var_id = (
            var_descrip_df[var_descrip_df["variable_id"] == selections.variable_id[0]][
                "dependencies"
            ]
            .values[0]
            .split(",")[0]
        )
        variable_id = [first_dependency_var_id]
    else:  # Otherwise, just use the variable id
        variable_id = selections.variable_id

    # Get catalog keys
    # Convert user-friendly names to catalog names (i.e. "45 km" to "d01")
    activity_id = [downscaling_method_to_activity_id(dm) for dm in method_list]
    table_id = timescale_to_table_id(selections.timescale)
    grid_label = resolution_to_gridlabel(selections.resolution)
    experiment_id = [scenario_to_experiment_id(x) for x in scenario_selections]
    source_id = selections.simulation

    cat_subset = selections._data_catalog.search(
        activity_id=activity_id,
        table_id=table_id,
        grid_label=grid_label,
        variable_id=variable_id,
        experiment_id=experiment_id,
        source_id=source_id,
    )

    # Get just data that's on the LOCA grid
    # This will include LOCA data and WRF data on the LOCA native grid
    # Both datasets are tagged with UCSD as the institution_id, so we can use "UCSD" to further subset the catalog data
    if "Statistical" in selections.downscaling_method:
        cat_subset = cat_subset.search(institution_id="UCSD")
    # If only dynamical is selected, we need to remove UCSD from the WRF query
    else:
        wrf_on_native_grid = [
            institution
            for institution in selections._data_catalog.df.institution_id.unique()
            if institution != "UCSD"
        ]
        cat_subset = cat_subset.search(institution_id=wrf_on_native_grid)

    return cat_subset


def _get_scenario_from_selections(selections) -> tuple[list[str], list[str]]:
    """Get scenario from DataParameters object
    This needs to be handled differently due to warming levels retrieval method,
    which sets scenario to "n/a" for both historical and ssp.

    Parameters
    ----------
    selections: DataParameters
        object holding user's selections

    Returns
    -------
    scenario_ssp: list of str
    scenario_historical: list of str

    """

    if selections.approach == "Time":
        scenario_ssp = selections.scenario_ssp
        scenario_historical = selections.scenario_historical

    elif selections.approach == "Warming Level":
        # Need all scenarios for warming level approach
        scenario_ssp = SSPS
        scenario_historical = ["Historical Climate"]

    return scenario_ssp, scenario_historical


def stack_sims_across_locs(ds):
    # Renaming gridcell so that it can be concatenated with other lat/lon gridcells
    ds["simulation"] = [
        "{}_{}_{}".format(
            sim_name,
            ds.lat.compute().item(),
            ds.lon.compute().item(),
        )
        for sim_name in ds["simulation"]
    ]
    return ds


def clip_to_shapefile(
    data: xr.Dataset | xr.DataArray,
    shapefile_path: str,
    feature: tuple[str, str | int | float | bool | list[str | int | float | bool]] = (),
    name: str = "custom",
    **kwargs,
) -> xr.Dataset | xr.DataArray:
    """Use a shapefile to select an area subset of AE data.

    Parameters
    ----------
    data : xr.Dataset | xr.DataArray
        Data to be clipped.
    shapefile_path: str
        Filepath to shapefile. Shapefile must include valid CRS.
    feature: tuple(str, str | int | float | list)
        Tuple containing attribute name and value(s) for target feature(s) (optional).
    name: str
        Location name to record in data attributes if 'feature' parameter is not set (optional).
    **kwargs
        Additional arguments to pass to the rioxarray clip function

    Returns
    -------
    clipped : xr.Dataset | xr.DataArray
        Returns same type as 'data', but grid is clipped to shapefile feature(s).
    """
    if data.rio.crs is None:
        raise RuntimeError(
            "No CRS found on input parameter 'data'. Use rioxarray write_crs() method to set CRS."
        )

    region = gpd.read_file(shapefile_path)

    if region.crs is None:
        raise RuntimeError(
            "No CRS found on data read from shapefile. Verify that shapefile contains valid CRS information."
        )

    # Select only user provided feature
    if feature:
        try:
            print("Selecting feature", feature)
            if isinstance(feature[1], list):
                region = region[region[feature[0]].isin(feature[1])]
            else:
                region = region[region[feature[0]] == feature[1]]
            if len(region) == 0:  # No features found
                raise Exception
        except Exception as err:
            raise RuntimeError(
                "Could not select feature {0} in {1} ".format(feature, shapefile_path)
            ) from err

    try:
        clipped = data.rio.clip(
            region.geometry.apply(mapping), region.crs, drop=True, **kwargs
        )
    except rio.exceptions.NoDataInBounds as err:
        msg = "Can't clip feature. Your grid resolution may be too low for your shapefile feature, or your shapefile's CRS may be incorrectly set."
        raise RuntimeError(msg) from err
    except Exception as err:
        raise RuntimeError from err

    if feature:
        if isinstance(feature[1], list):
            location = [str(item) for item in feature[1]]
        else:
            location = [str(feature[1])]
    else:
        location = [name]
    clipped.attrs["location_subset"] = location

    return clipped<|MERGE_RESOLUTION|>--- conflicted
+++ resolved
@@ -3,24 +3,14 @@
 import os
 from typing import Iterable, Union
 
+import geopandas as gpd
 import intake_esm
 import numpy as np
-<<<<<<< HEAD
-import datetime
-import geopandas as gpd
-import xarray as xr
+import pandas as pd
 import pyproj
 import rioxarray as rio
 from shapely.geometry import mapping
-import pandas as pd
-import copy
-import intake
-=======
-import pandas as pd
-import pyproj
-import rioxarray as rio
 import xarray as xr
->>>>>>> b61efa3c
 from timezonefinder import TimezoneFinder
 
 from climakitae.core.constants import SSPS, UNSET
