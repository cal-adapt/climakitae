--- conflicted
+++ resolved
@@ -1,30 +1,16 @@
 """Helper functions related to applying a warming levels approach to a data object"""
 
 import calendar
-from typing import Union
-
 import numpy as np
 import pandas as pd
-<<<<<<< HEAD
 import xarray as xr
 import intake
 
+from typing import Union
 from climakitae.util.utils import (
     scenario_to_experiment_id,
     _get_cat_subset,
     resolution_to_gridlabel,
-    read_csv_file,
-)
-from climakitae.core.paths import (
-    data_catalog_url,
-    GWL_1850_1900_TIMEIDX_FILE,
-    gwl_1850_1900_file,
-=======
-import calendar
-from typing import Union
-from climakitae.util.utils import (
-    scenario_to_experiment_id,
-    _get_cat_subset,
     read_csv_file,
 )
 from climakitae.core.paths import (
@@ -34,7 +20,9 @@
     ssp370_file,
     ssp585_file,
     hist_file,
->>>>>>> 206c20fc
+    data_catalog_url,
+    GWL_1850_1900_TIMEIDX_FILE,
+    gwl_1850_1900_file,
 )
 
 
@@ -242,7 +230,6 @@
     return ds.sel(all_sims=valid_sim_list)
 
 
-<<<<<<< HEAD
 def read_warming_level_csvs() -> tuple[pd.DataFrame, pd.DataFrame]:
     """
     Reads two CSV files containing global warming level (GWL) data.
@@ -365,7 +352,8 @@
     wrf = filter_warming_trajectories_to_ae(simulations_df, warming_trajectories, "WRF")
 
     return loca2, wrf
-=======
+
+
 def generate_ssp_dict() -> dict[str, pd.DataFrame]:
     """
     Loads historical and SSP scenario CSVs into one dictionary.
@@ -487,5 +475,4 @@
 
         wl_timing_df.loc[ssp] = [x_5, year_gwl_reached, x_95]
 
-    return wl_timing_df
->>>>>>> 206c20fc
+    return wl_timing_df