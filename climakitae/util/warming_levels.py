--- conflicted
+++ resolved
@@ -196,13 +196,8 @@
     AttributeError
         If the dataset does not have an `all_sims` dimension.
     """
-<<<<<<< HEAD
     df = get_cat_subset(selections).df
     
-=======
-    df = _get_cat_subset(selections).df
-
->>>>>>> 7c5a1c1e
     # Just trying to see simulations across SSPs, not including historical period
     filter_df = df[df["experiment_id"] != "historical"]
 
