import numpy as np
import datetime
import xarray as xr
import pyproj
import rioxarray as rio
import pandas as pd
import s3fs
import intake
import matplotlib.colors as mcolors
import matplotlib
import pkg_resources
<<<<<<< HEAD
from .selectors import Boundaries

=======
import warnings
>>>>>>> b8487583

# Read colormap text files
ae_orange = pkg_resources.resource_filename("climakitae", "data/cmaps/ae_orange.txt")
ae_diverging = pkg_resources.resource_filename(
    "climakitae", "data/cmaps/ae_diverging.txt"
)
ae_blue = pkg_resources.resource_filename("climakitae", "data/cmaps/ae_blue.txt")
ae_diverging_r = pkg_resources.resource_filename(
    "climakitae", "data/cmaps/ae_diverging_r.txt"
)


def get_closest_gridcell(data, lat, lon):
    """From input gridded data, get the closest gridcell to a lat, lon coordinate pair.
    This function first transforms the lat,lon coords to the gridded data’s projection.
    Then, it uses xarray’s built in method .sel to get the nearest gridcell.

    Args:
        data (xr.DataArray): gridded data
        lat (float): latitude
        lon (float): longitude

    Returns:
        closest_gridcell (xr.DataArray): grid cell closest to input lat,lon

    """
    print(
        "WARNING: Due to the inconsistency between a station and an area-average, when comparing a grid cell with historical observed station data, consider using a bias-correction function for that location instead.\n"
    )

    # Make Transformer object
    lat_lon_to_model_projection = pyproj.Transformer.from_crs(
        crs_from="epsg:4326",  # Lat/lon
        crs_to=data.rio.crs,  # Model projection
        always_xy=True,
    )

    # Convert coordinates to x,y
    x, y = lat_lon_to_model_projection.transform(lon, lat)

    # Get closest gridcell
    closest_gridcell = data.sel(x=x, y=y, method="nearest")

    # Output information
    print(
        "Input coordinates: (%.2f, %.2f)" % (lat, lon)
        + "\nNearest grid cell coordinates: (%.2f, %.2f)"
        % (closest_gridcell.lat.item(), closest_gridcell.lon.item())
    )
    return closest_gridcell


def julianDay_to_str_date(julday, leap_year=True, str_format="%b-%d"):
    """Convert julian day of year to string format
    i.e. if str_format = "%b-%d", the output will be Mon-Day ("Jan-01")

    Args:
        julday (int): Julian day
        leap_year (boolean): leap year? (default to True)
        str_format (str): string format of output date

    Return:
        date (str): Julian day in the input format month-day (i.e. "Jan-01")
    """
    if leap_year:
        year = "2024"
    else:
        year = "2023"
    date = datetime.datetime.strptime(year + "." + str(julday), "%Y.%j").strftime(
        str_format
    )
    return date


def _readable_bytes(B):
    """
    Return the given bytes as a human friendly KB, MB, GB, or TB string.
    Code from stackoverflow: https://stackoverflow.com/questions/12523586/python-format-size-application-converting-b-to-kb-mb-gb-tb
    """
    B = float(B)
    KB = float(1024)
    MB = float(KB**2)  # 1,048,576
    GB = float(KB**3)  # 1,073,741,824
    TB = float(KB**4)  # 1,099,511,627,776

    if B < KB:
        return "{0} {1}".format(B, "bytes")
    elif KB <= B < MB:
        return "{0:.2f} KB".format(B / KB)
    elif MB <= B < GB:
        return "{0:.2f} MB".format(B / MB)
    elif GB <= B < TB:
        return "{0:.2f} GB".format(B / GB)
    elif TB <= B:
        return "{0:.2f} TB".format(B / TB)


def _read_ae_colormap(cmap="ae_orange", cmap_hex=False):
    """Read in AE colormap by name

    Args:
        cmap (str): one of ["ae_orange","ae_blue","ae_diverging"]
        cmap_hex (boolean): return RGB or hex colors?

    Returns: one of either
        cmap_data (matplotlib.colors.LinearSegmentedColormap): used for
            matplotlib (if cmap_hex == False)
        cmap_data (list): used for hvplot maps (if cmap_hex == True)

    """

    if cmap == "ae_orange":
        cmap_data = ae_orange
    elif cmap == "ae_diverging":
        cmap_data = ae_diverging
    elif cmap == "ae_blue":
        cmap_data = ae_blue
    elif cmap == "ae_diverging_r":
        cmap_data = ae_diverging_r

    # Load text file
    cmap_np = np.loadtxt(cmap_data, dtype=float)

    # RBG to hex
    if cmap_hex:
        cmap_data = [matplotlib.colors.rgb2hex(color) for color in cmap_np]
    else:
        cmap_data = mcolors.LinearSegmentedColormap.from_list(cmap, cmap_np, N=256)
    return cmap_data


def _reproject_data(xr_da, proj="EPSG:4326", fill_value=np.nan):
    """Reproject xr.DataArray using rioxarray.
    Raises ValueError if input data does not have spatial coords x,y
    Raises ValueError if input data has more than 5 dimensions

    Args:
        xr_da (xr.DataArray): 2-or-3-dimensional DataArray, with 2 spatial dimensions
        proj (str): proj to use for reprojection (default to "EPSG:4326"-- lat/lon coords)
        fill_value (float): fill value (default to np.nan)

    Returns:
        data_reprojected (xr.DataArray): 2-or-3-dimensional reprojected DataArray

    """

    def _reproject_data_4D(data, reproject_dim, proj="EPSG:4326", fill_value=np.nan):
        """Reproject 4D xr.DataArray across an input dimension

        Args:
            data (xr.DataArray): 4-dimensional DataArray, with 2 spatial dimensions
            reproject_dim (str): name of dimensions to use
            proj (str): proj to use for reprojection (default to "EPSG:4326"-- lat/lon coords)
            fill_value (float): fill value (default to np.nan)

        Returns:
            data_reprojected (xr.DataArray): 4-dimensional reprojected DataArray

        """
        rp_list = []
        for i in range(len(data[reproject_dim])):
            dp_i = data[i].rio.reproject(
                proj, nodata=fill_value
            )  # Reproject each index in that dimension
            rp_list.append(dp_i)
        data_reprojected = xr.concat(
            rp_list, dim=reproject_dim
        )  # Concat along reprojection dim to get entire dataset reprojected
        return data_reprojected

    def _reproject_data_5D(data, reproject_dim, proj="EPSG:4326", fill_value=np.nan):
        """Reproject 5D xr.DataArray across two input dimensions

        Args:
            data (xr.DataArray): 5-dimensional DataArray, with 2 spatial dimensions
            reproject_dim (list): list of str dimension names to use
            proj (str): proj to use for reprojection (default to "EPSG:4326"-- lat/lon coords)
            fill_value (float): fill value (default to np.nan)

        Returns:
            data_reprojected (xr.DataArray): 5-dimensional reprojected DataArray

        """
        rp_list_j = []
        reproject_dim_j = reproject_dim[0]
        for j in range(len(data[reproject_dim_j])):
            rp_list_i = []
            reproject_dim_i = reproject_dim[1]
            for i in range(len(data[reproject_dim_i])):
                dp_i = data[j, i].rio.reproject(
                    proj, nodata=fill_value
                )  # Reproject each index in that dimension
                rp_list_i.append(dp_i)
            data_reprojected_i = xr.concat(
                rp_list_i, dim=reproject_dim_i
            )  # Concat along reprojection dim to get entire dataset reprojected
            rp_list_j.append(data_reprojected_i)
        data_reprojected = xr.concat(rp_list_j, dim=reproject_dim_j)
        return data_reprojected

    # Raise error if data doesn't have spatial dimensions x,y
    if not set(["x", "y"]).issubset(xr_da.dims):
        raise ValueError(
            (
                "Input DataArray cannot be reprojected because it"
                " does not contain spatial dimensions x,y"
            )
        )

    # Drop non-dimension coords. Will cause error with rioxarray
    coords = [coord for coord in xr_da.coords if coord not in xr_da.dims]
    data = xr_da.drop_vars(coords)

    # Re-write crs to data using original dataset
    data = data.rio.write_crs(xr_da.rio.crs)

    # Get non-spatial dimensions
    non_spatial_dims = [dim for dim in data.dims if dim not in ["x", "y"]]

    # 2 or 3D DataArray
    if len(data.dims) <= 3:
        data_reprojected = data.rio.reproject(proj, nodata=fill_value)
    # 4D DataArray
    elif len(data.dims) == 4:
        data_reprojected = _reproject_data_4D(
            data=data,
            reproject_dim=non_spatial_dims[0],
            proj=proj,
            fill_value=fill_value,
        )
    # 5D DataArray
    elif len(data.dims) == 5:
        data_reprojected = _reproject_data_5D(
            data=data,
            reproject_dim=non_spatial_dims[:-1],
            proj=proj,
            fill_value=fill_value,
        )
    else:
        raise ValueError(
            ("DataArrays with dimensions greater" " than 5 are not currently supported")
        )

    # Reassign attribute to reflect reprojection
    data_reprojected.attrs["grid_mapping"] = proj
    return data_reprojected


### some utils for generating warming level reference data in ../data/ ###
def write_gwl_files():
    """Call everything needed to write the global warming level reference files
    for all of the currently downscaled GCMs."""

    # Connect to AWS S3 storage
    fs = s3fs.S3FileSystem(anon=True)

    df = pd.read_csv("https://cmip6-pds.s3.amazonaws.com/pangeo-cmip6.csv")
    df_subset = df[
        (df.table_id == "Amon")
        & (df.variable_id == "tas")
        & (df.experiment_id == "historical")
    ]

    def build_timeseries(variable, model, ens_mem, scenarios):
        """Builds an xarray Dataset with only a time dimension, for the appended
        historical+ssp timeseries for all the scenarios of a particular
        model/variant combo. Works for all of the models(/GCMs) in the list
        models_for_now, which appear in the current data catalog of WRF
        downscaling."""
        scenario = "historical"
        data_historical = xr.Dataset()
        df_scenario = df_subset[(df.source_id == model) & (df.member_id == ens_mem)]
        with xr.open_zarr(fs.get_mapper(df_scenario.zstore.values[0])) as temp:
            weightlat = np.sqrt(np.cos(np.deg2rad(temp.lat)))
            weightlat = weightlat / np.sum(weightlat)
            data_historical = (temp[variable] * weightlat).sum("lat").mean("lon")
            if model == "FGOALS-g3":
                data_historical = data_historical.isel(time=slice(0, -12 * 2))

        data_one_model = xr.Dataset()
        for scenario in scenarios:
            df_scenario = df[
                (df.table_id == "Amon")
                & (df.variable_id == variable)
                & (df.experiment_id == scenario)
                & (df.source_id == model)
                & (df.member_id == ens_mem)
            ]
            with xr.open_zarr(fs.get_mapper(df_scenario.zstore.values[0])) as temp:
                weightlat = np.sqrt(np.cos(np.deg2rad(temp.lat)))
                weightlat = weightlat / np.sum(weightlat)
                timeseries = (temp[variable] * weightlat).sum("lat").mean("lon")
                timeseries = timeseries.sortby("time")  # needed for MPI-ESM1-2-LR
                data_one_model[scenario] = xr.concat(
                    [data_historical, timeseries], dim="time"
                )
        return data_one_model

    def get_gwl(smoothed, degrees):
        """Takes a smoothed timeseries of global mean temperature for multiple
        scenarios, and returns a small table of the timestamp that a given
        global warming level is reached."""
        gwl = smoothed.sub(degrees).abs().idxmin()
        # make sure it's not just choosing one of the final timestamps just
        # because it's the highest warming despite being nowhere close to
        # (much less than) the target value:
        for scenario in smoothed:
            if smoothed[scenario].sub(degrees).abs().min() > 0.01:
                gwl[scenario] = np.NaN
        return gwl

    def get_gwl_table(
        variable, model, scenarios, start_year="18500101", end_year="19000101"
    ):
        """Loops through global warming levels, and returns an aggregate table
        for all warming levels (1.5, 2, 3, and 4 degrees) for all scenarios of
        the model/variant requested."""
        ens_mem = models[model]
        data_one_model = build_timeseries(variable, model, ens_mem, scenarios)
        anom = (
            data_one_model - data_one_model.sel(time=slice(start_year, end_year)).mean()
        )
        smoothed = anom.rolling(time=20 * 12, center=True).mean("time")
        one_model = (
            smoothed.to_array(dim="scenario", name=model).dropna("time").to_pandas()
        )
        gwlevels = pd.DataFrame()
        for level in [1.5, 2, 3, 4]:
            gwlevels[level] = get_gwl(one_model.T, level)
        return gwlevels

    models_WRF = {
        "ACCESS-CM2": "",
        "CanESM5": "",
        "CESM2": "r11i1p1f1",
        "CNRM-ESM2-1": "r1i1p1f2",
        "EC-Earth3": "",
        "EC-Earth3-Veg": "r1i1p1f1",
        "FGOALS-g3": "r1i1p1f1",
        "MPI-ESM1-2-LR": "r7i1p1f1",
        "UKESM1-0-LL": "",
    }
    models_for_now = {
        "CESM2": "r11i1p1f1",
        "CNRM-ESM2-1": "r1i1p1f2",
        "EC-Earth3-Veg": "r1i1p1f1",
        "FGOALS-g3": "r1i1p1f1",
        "MPI-ESM1-2-LR": "r7i1p1f1",
    }
    models = models_for_now

    variable = "tas"
    scenarios = ["ssp585", "ssp370", "ssp245"]
    all_gw_levels = pd.concat(
        [get_gwl_table(variable, model, scenarios) for model in list(models.keys())],
        keys=list(models.keys()),
    )
    all_gw_levels.to_csv("../data/gwl_1850-1900ref.csv")

    start_year = "19810101"
    end_year = "20101231"
    all_gw_levels2 = pd.concat(
        [
            get_gwl_table(variable, model, scenarios, start_year, end_year)
            for model in list(models.keys())
        ],
        keys=list(models.keys()),
    )
    all_gw_levels2.to_csv("../data/gwl_1981-2010ref.csv")


### utils for uncertainty notebooks
class cmip_opt():
    def __init__(self, variable='tas',
                  area_subset='states',
                 location='California',
                 timescale='monthly',
                area_average=True):
        self.variable = variable
        self.area_subset = area_subset
        self.location = location
        self.area_average = area_average
        self.timescale = timescale

    def cmip_clip(self, ds):
        variable = self.variable
        location = self.location
        area_average = self.area_average
        area_subset = self.area_subset
        timescale = self.timescale

        to_drop = [v for v in list(
                    ds.data_vars)
                  if v != variable]
        ds = ds.drop_vars(to_drop)
        ds = clip_region(ds,area_subset,location)
        if area_average:
            ds = area_wgt_average(ds)
        return ds

def cf_to_dt(ds):
    """convert cftime to pandas datetime"""
    if (
        type(ds.indexes['time']) not in
        [pd.core.indexes.datetimes.DatetimeIndex]
    ):
        datetimeindex = ds.indexes['time'].to_datetimeindex()
        ds['time'] = datetimeindex
    return ds

def calendar_align(ds):
    '''
    different models have different calendars
    (some no leap, some 360 day). this results
    in a huge dataset with lots of empty
    values in time when concatenated.
    the following function sets the day for all monthly
    values to the 1st of each month -
    WARNING this can impact functions which use
    the number of days in each month (eg
    precip flux to total monthly accumulation).
    '''
    ds['time'] = pd.to_datetime(ds.time.dt.strftime('%Y-%m'))
    return ds

geographies = Boundaries()
us_states = geographies._us_states
us_counties = geographies._ca_counties
us_watersheds = geographies._ca_watersheds

def clip_region(ds,area_subset,location):
    """
    clips CMIP6 dataset using a polygon.
    ds is the dataset
    state is a string ("California")
    (check catalog for other names)
    opt = 'True' to burn in all cells
    which touch the boundary (keep as False)
    """
    ds = ds.rio.write_crs(4326)

    if 'counties' in area_subset:
        ds_region = us_counties[us_counties.NAME
                    == location].geometry
    elif 'states' in area_subset:
        ds_region = us_states[us_states.NAME
                    == location].geometry

    try:
        ds = ds.rio.clip(
            geometries=ds_region,crs=4326, drop=True,
        all_touched=False)
    except:
        # if no grid centers in region
        # instead select all cells which
        # intersect the region
        print('selecting all cells which intersect region')
        ds = ds.rio.clip(
            geometries=ds_region,crs=4326, drop=True,
        all_touched=True)
    return ds

def area_wgt_average(ds):
    weights = np.cos(np.deg2rad(ds.y))
    weights.name = "weights"
    ds_weighted = ds.weighted(weights)
    ds = ds_weighted.mean(("x","y"))
    return ds

def drop_member_id(dset_dict):
    """Drop member_id coordinate/dimensions
    Args:
        dset_dict (dict): dictionary in the format {dataset_name:xr.Dataset}
    """
    for dname, dset in dset_dict.items():
        if "member_id" in dset.coords:
            dset = dset.isel(member_id=0).drop("member_id") # Drop coord
            dset_dict.update({dname: dset}) # Update dataset in dictionary
    return dset_dict

def cmip_annual(ds):
    """Processes CMIP6 dataset into annual smoothed timeseries"""
    ds_degC = ds - 273.15 # convert to degC
    ds_degC = ds_degC.groupby("time.year").mean(dim=["x","y", "time"])
    return ds_degC

def calc_anom(ds_yr, base_start, base_end):
    """
    Calculates the temperature change relative to a historical baseline (1850-1900) for each model.
    Returns the difference from the annual timeseries and the respective model baseline.
    Args:
        (1) ds_yr: must be the output from cmip_annual
        (2-3) base_start and base_end: start and end years of the baseline to calculate
    """
    mdl_baseline = ds_yr.sel(year=slice(base_start,base_end)).mean("year") # confirm that this is the baseline desired
    mdl_temp_anom = ds_yr - mdl_baseline
    return mdl_temp_anom

def cmip_mmm(ds):
    """Calculate CMIP6 multi-model mean."""
    ds_mmm = ds.mean("simulation")
    return ds_mmm

def _compute_vmin_vmax(da_min, da_max):
    """Compute min, max, and center for plotting"""
    vmin = np.nanpercentile(da_min, 1)
    vmax = np.nanpercentile(da_max, 99)
    # define center for diverging symmetric data
    if (vmin < 0) and (vmax > 0):
        sopt = True
    else:
        sopt = None
    return vmin, vmax, sopt<|MERGE_RESOLUTION|>--- conflicted
+++ resolved
@@ -9,12 +9,9 @@
 import matplotlib.colors as mcolors
 import matplotlib
 import pkg_resources
-<<<<<<< HEAD
+import warnings
 from .selectors import Boundaries
 
-=======
-import warnings
->>>>>>> b8487583
 
 # Read colormap text files
 ae_orange = pkg_resources.resource_filename("climakitae", "data/cmaps/ae_orange.txt")
