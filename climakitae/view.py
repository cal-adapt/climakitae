"""Backend function for creating generic visualizations of xarray DataArray."""

import warnings
import xarray as xr
import numpy as np
import pandas as pd
import hvplot.xarray
import matplotlib.pyplot as plt
import pkg_resources
from .utils import _reproject_data, _read_ae_colormap

# Import package data
var_catalog_resource = pkg_resources.resource_filename(
    "climakitae", "data/variable_descriptions.csv"
)
var_catalog = pd.read_csv(var_catalog_resource, index_col=None)


def _compute_vmin_vmax(da_min, da_max):
    """Compute min, max, and center for plotting"""
    vmin = np.nanpercentile(da_min, 1)
    vmax = np.nanpercentile(da_max, 99)
    # define center for diverging symmetric data
    if (vmin < 0) and (vmax > 0):
        # dabs = abs(vmax) - abs(vmin)
        sopt = True
    else:
        sopt = None
    return vmin, vmax, sopt


def _visualize(data, lat_lon=True, width=None, height=None, cmap=None):
    """Create a generic visualization of the data

    Visualization will depend on the shape of the input data.
    Works much faster if the data has already been loaded into memory.

    Parameters
    ----------
    data: xr.DataArray
        Input data
    lat_lon: bool, optional
        Reproject to lat/lon coords?
        Default to True.
    width: int, optional
        Width of plot
        Default to hvplot default
    height: int, optional
        Height of plot
        Default to hvplot.image default
    cmap: matplotlib colormap name or AE colormap names
        Colormap to apply to data
        Default to "ae_orange" for mapped data or color-blind friendly "categorical_cb" for timeseries data.

    Returns
    -------
    holoviews.core.spaces.DynamicMap
        Interactive map or lineplot
    matplotlib.figure.Figure
        xarray default map
        Only produced if gridded data doesn't have sufficient cells for hvplot

    Raises
    ------
    UserWarning
        Warn user that the function will be slow if data has not been loaded into memory
    """

    # Warn user about speed if passing a zarr to the function
    if data.chunks is None or str(data.chunks) == "Frozen({})":
        pass
    else:
        warnings.warn(
            "This function may be quite slow unless you call .compute() on your data before passing it to app.view()"
        )

    # Workflow if data contains spatial coordinates
    if set(["x", "y"]).issubset(set(data.dims)) or set(["lon", "lat"]).issubset(
        set(data.dims)
    ):
        # If simulation is a dimension, make it so the colorbar plots the min and max across the simulations
        # Such that the colorbar is standardized
        vmin = None
        vmax = None
        sopt = None
        if "simulation" in data.dims:
            # But, only do this if the data is already read into memory
            # Or else the computation of min and max will take forever
            if data.chunks is None or str(data.chunks) == "Frozen({})":
                min_data = data.min(dim="simulation")
                max_data = data.max(dim="simulation")
                vmin, vmax, sopt = _compute_vmin_vmax(min_data, max_data)

        # Set default cmap if no user input
        if cmap is None:
            try:
                if data.frequency in ["monthly", "daily"]:
                    timescale = "daily/monthly"
                else:
                    timescale = data.frequency
                cmap = var_catalog[
                    (var_catalog["display_name"] == data.name)
                    # & (var_catalog["timescale"] == timescale)
                ].colormap.values[0]
            except:  # If variable not found, set to ae_orange without raising error
                cmap = "ae_orange"

        # Define colorbar label using variable and units
        try:
            clabel = data.name + " (" + data.attrs["units"] + ")"
        except:  # Try except just in case units attribute is missing from data
            clabel = data.name

        # Set default cmap if no user input
        # Different if using hvplot (we need "hex")
        if cmap in [
            "categorical_cb",
            "ae_orange",
            "ae_diverging",
            "ae_blue",
            "ae_diverging_r",
        ]:
            cmap = _read_ae_colormap(cmap=cmap, cmap_hex=True)

        # Set default width & height
        if width is None:
            width = 550
        if height is None:
            height = 450

        if set(["x", "y"]).issubset(set(data.dims)):
            x = "x"
            y = "y"
            # Reproject data to lat/lon
            if lat_lon == True:
                try:
                    data = _reproject_data(
                        xr_da=data, proj="EPSG:4326", fill_value=np.nan
                    )
                except:  # Reprojection can fail if the data doesn't have a crs element. If that happens, just carry on without projection (i.e. don't raise an error)
                    pass
        if set(["lat", "lon"]).issubset(set(data.dims)):
            x = "lon"
            y = "lat"

        # Create map
        try:
            if len(data[x]) > 1 and len(data[y]) > 1:
                # If data has more than one grid cell, make a pretty map
                _plot = data.hvplot.image(
                    x=x,
                    y=y,
                    grid=True,
                    clabel=clabel,
                    cmap=cmap,
                    width=width,
                    height=height,
                    clim=(vmin, vmax),
                    sopt=sopt,
                )
            else:
                # Make a scatter plot if it's just one grid cell
                print(
                    "Warning: your input data has 2 or less gridcells. Due to plotting limitations for small areas, a scatter plot will be generated."
                )
                _plot = data.hvplot.scatter(
                    x=x,
                    y=y,
                    hover_cols=data.name,  # Add variable name as hover column
                    grid=True,
                    clabel=clabel,
                    cmap=cmap,
                    width=width,
                    height=height,
<<<<<<< HEAD
                    s=150,  # Size of marker
=======
                    clim=(vmin, vmax),
                    sopt=sopt,
>>>>>>> 0244da17
                )
        except:
            # Print message instead of raising error
            print("Unknown error: default map could not be generated for input data.")
            _plot = None

    # Workflow if data contains only time dimension
    elif "time" in data.dims:
        # Default colormap for timeseries data
        if cmap is None:
            cmap = "categorical_cb"
            cmap = _read_ae_colormap(cmap=cmap, cmap_hex=True)

        # Set default width & height
        if width is None:
            width = 600
        if height is None:
            height = 300

        # Create lineplot
        _plot = data.hvplot.line(x="time", width=width, height=height, color=cmap)

    # Error raised if data does not contain [x,y] or time dimensions
    else:
        print(
            "Default plot could not be generated: input data must contain valid spatial dimensions (x,y and/or lat,lon) and/or time dimensions"
        )
        _plot = None
    return _plot<|MERGE_RESOLUTION|>--- conflicted
+++ resolved
@@ -172,12 +172,9 @@
                     cmap=cmap,
                     width=width,
                     height=height,
-<<<<<<< HEAD
                     s=150,  # Size of marker
-=======
                     clim=(vmin, vmax),
                     sopt=sopt,
->>>>>>> 0244da17
                 )
         except:
             # Print message instead of raising error
