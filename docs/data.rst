--- conflicted
+++ resolved
@@ -1,161 +1,3 @@
-<<<<<<< HEAD
-.. _data:
-
-**********************
-Working with our Data
-**********************
-Data from the Cal-Adapt Analytics Engine can be retrieved, subsetted, visualized, and 
-exported using the *climakitae library*. Visit the `Analytics Engine website <https://analytics.cal-adapt.org/data/>`_ 
-to see more information about the various datasets available in our catalog. 
-
-
-Retrieve and subset the data
-#############################
-In this section we will detail the various methods to retrieve and subset the catalog data. 
-
-Use the ck.Select() panel GUI 
-*********************************
-If you are working in a Jupyter notebook environment, you can view and set your data and location 
-options in the :py:class:`climakitae.Select()` GUI (graphical user interface). This GUI also provides a visual overview of the various 
-datasets available in the AE data catalog. Using this GUI, you can chose what dataset you'd like to 
-retrieve-- choosing a variable, timeslice, resolution, etc.-- and the location for which you'd like to 
-retrieve the data.::
-   
-   import climakitae as ck     # Import the package
-   selections = ck.Select()    # Initialize an Select object 
-   selections.show()           # Display the GUI in the notebook. 
-
-After using the widgets (buttons, sliders, etc) in the GUI, you can retrieve the data with :py:func:`climakitae.Select.retrieve`: ::
-
-   data = selections.retrieve()
-
-
-Directly modifying the location and selections attributes 
-*********************************************************
-The :py:class:`climakitae.Select()` object stores the data selections information used to retrieve data. These attributes
-can be easily modified in the :py:class:`climakitae.Select()` GUI (see above), but can also be directly
-modified in code. This is trickier than simply using the GUI, but can allow for better reproducability of notebooks. 
-
-For example, if you want to set the location to the LA Metro demand forecast zone, you would use the 
-following code: :: 
-
-   selections.area_subset = "CA Electricity Demand Forecast Zones"
-   selections.cached_area = "LA Metro" 
-
-To compute an area average over that entire region, you can modify the ``area_average`` attribute 
-of the  ``selectors`` object: :: 
-
-   selections.area_average = "Yes"
-
-To set the the variable to Air Temperature at 2m and retrive the data in units of degrees Fahrenheit : :: 
-
-   selections.variable = "Air Temperature at 2m" 
-   selections.units = "degF"
-
-Similarly, to set the model resolution, timescale, time slice, and scenario: :: 
-
-   selections.scenario_ssp = "SSP 3-7.0 -- Business as Usual"
-   selections.scenario_historical = "Historical Climate"
-   selections.resoltion = "9 km"
-   selections.time_slice = (2005, 2025)
-   selections.timescale = "hourly"
-
-
-You must set these attributes using the formatting and naming conventions 
-exactly as they appear in the :py:class:`climakitae.Select()` GUI.  
-For example, you must set ``timescale`` to ``hourly``, not ``Hourly``.
-
-Lastly, you'll need to retrive the data: :: 
-
-   data = selections.retrieve()
-
-
-Use a csv config file
-**********************
-The :py:func:`climakitae.core.DataParams.retrieve()` method can be used to retrieve data from 
-a csv configuration file. To retrieve data using the settings in a configuration csv file, set config to the local
-filepath of the csv. Depending on the number of rows in the csv, different data types can be returned.
-If the csv has one row, a single :py:class:`xarray.DataArray` object will be returned. If the csv has multiple
-rows, we assume you want to retrieve **multiple** datasets. Set the function argument ``merge`` to ``False`` to
-return a list of :py:class:`xarray.DataArray` objects, or merge to ``True`` (the default value) to return a single :py:class:`xarray.Dataset` object.
-
-The csv file needs to be configured in a particular way in order for the function to properly read it in. 
-The row values must match valid options in our data catalog, and the headers of the csv must be labelled 
-**exactly** as they are in the following example: 
-
-.. list-table::
-   :widths: 5 5 5 5 5 5 5 5 5 5 
-   :header-rows: 1
-
-   * - variable
-     - units
-     - scenario_historical
-     - scenario_ssp
-     - area_average
-     - timescale 
-     - resolution
-     - time_slice
-     - area_subset
-     - cached_area
-   * - Air Temperature at 2m
-     - degF
-     - Historical Climate
-     - SSP 3-7.0 -- Business as Usual
-     - Yes
-     - hourly
-     - 9 km
-     - (2005, 2025)
-     - states 
-     - CA
-
-Read the data into memory 
-###########################
-The data is retrieved as lazily loaded Dask arrays until you choose to read the data into 
-memory. You'll want to read your data into memory before plotting it, exporting it,
-or performing certain computations in order to optimize performance. To read the data 
-into memory, use the :py:func:`climakitae.load()` method. ::
-
-   data = selections.retrieve() 
-   data = ck.load(data)
-
-
-Create a quick visualization of the data 
-#########################################
-Once you've retrieved the data and read it into memory, you can generate a quick visualization 
-of the data using the :py:func:`climakitae.view()` method. An appropriate visualization
-will be automatically generated depending on the dimensionality of the input data. ::
-
-   ck.view(data)
-
-You can also set the colormap and size of the output visualization using the function arguments; see 
-the documentation in the API for more information. 
-
-Export the data 
-################
-To export your final data (which should be an :py:class:`xarray.DataArray` object), first create the export
-object using :py:class:`climakitae.Export()`. Then the filetype you want to export the data to using the
-:py:func:`climakitae.Export().export_as()` dropdown menu. This will allow you to choose between three
-options: NetCDF, CSV, and GeoTIFF. ::
-
-   export = ck.Export()
-   export.export_as()
-
-We recommend exporting the data to NetCDF, which will work with any number of variables and dimensions. 
-CSV and GeoTIFF can only be used for datasets with a single variable.
-CSV works best for up to 2-dimensional data (e.g., lon x lat), and will be compressed and exported 
-with a separate metadata file. 
-For GeoTIFF exports, metadata will be accessible as "tags" in the tif file. 
-GeoTIFF can accept 3 dimensions total:
-
-* Horizontal dimensions; i.e. x and y (required)
-* The third dimension is flexible and will be a "band" in the file: time, simulation, or scenario could go here
-
-After selecting your desired output filetype, input the data you want to export and the 
-desired filename (excluding the file extension) as arguments to the 
-:py:func:`climakitae.Export().export_dataset()` function. :: 
-
-   export.export_dataset(data, "my_filename")
-=======
 .. _data:
 
 **********************
@@ -301,5 +143,4 @@
 
 CSV stores data in tabular format. Rows will be indexed by the index coordinate(s) of the DataArray or Dataset (e.g. scenario, simulation, time). Columns will be formed by the data variable(s) and non-index coordinate(s). :: 
 
-   ck.export(data, "my_filename", "NetCDF")
->>>>>>> 77ebfe40
+   ck.export(data, "my_filename", "NetCDF")