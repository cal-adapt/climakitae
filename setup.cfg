[metadata]
name = climakitae
version = 0.0.1
author = Cal-Adapt Analytics Engine Team
author_email = analytics@cal-adapt.org
description = Climate data analysis toolkit
long_description = file: README.rst
url = https://github.com/cal-adapt/climakitae
license = BSD 3-Clause License
classifiers =
    Programming Language :: Python :: 3
    License :: OSI Approved :: BSD License
    Operating System :: OS Independent
    Development Status :: 1 - Planning

[options]
packages = find:
install_requires =
    cartopy
    geopandas
    geoviews
    holoviews
    intake
    lmoments3
    matplotlib
    numpy
<<<<<<< HEAD
    lmoments3
    geopandas
    hvplot
    datetime
=======
    pandas
    panel
    param
    regionmask
    scipy
    shapely
    xarray
>>>>>>> 649b81b9

[options.extras_require]
docs =
    Sphinx
    sphinx-book-theme<|MERGE_RESOLUTION|>--- conflicted
+++ resolved
@@ -17,19 +17,15 @@
 packages = find:
 install_requires =
     cartopy
+    datetime
     geopandas
     geoviews
     holoviews
+    hvplot
     intake
     lmoments3
     matplotlib
     numpy
-<<<<<<< HEAD
-    lmoments3
-    geopandas
-    hvplot
-    datetime
-=======
     pandas
     panel
     param
@@ -37,7 +33,6 @@
     scipy
     shapely
     xarray
->>>>>>> 649b81b9
 
 [options.extras_require]
 docs =
