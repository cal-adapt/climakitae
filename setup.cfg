[metadata]
name = climakitae
version = 0.0.1
author = Cal-Adapt Analytics Engine Team
author_email = analytics@cal-adapt.org
description = Climate data analysis toolkit
long_description = file: README.rst
url = https://github.com/cal-adapt/climakitae
license = BSD 3-Clause License
classifiers =
    Programming Language :: Python :: 3
    License :: OSI Approved :: BSD License
    Operating System :: OS Independent
    Development Status :: 1 - Planning

[options]
packages = find:
install_requires =
    xarray
<<<<<<< HEAD
    param
    panel
    intake
    shapely
    matplotlib
    cartopy
    regionmask
    numpy
=======
    lmoments3
>>>>>>> 319d1f54

[options.extras_require]
docs =
    Sphinx
    sphinx-book-theme<|MERGE_RESOLUTION|>--- conflicted
+++ resolved
@@ -17,7 +17,6 @@
 packages = find:
 install_requires =
     xarray
-<<<<<<< HEAD
     param
     panel
     intake
@@ -26,9 +25,7 @@
     cartopy
     regionmask
     numpy
-=======
     lmoments3
->>>>>>> 319d1f54
 
 [options.extras_require]
 docs =
