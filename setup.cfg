[metadata]
name = climakitae
version = 1.3.0
author = Cal-Adapt Analytics Engine Team
author_email = analytics@cal-adapt.org
description = Climate data analysis toolkit
long_description = file: README.md
url = https://github.com/cal-adapt/climakitae
license = BSD 3-Clause License
classifiers =
    Programming Language :: Python :: 3
    License :: OSI Approved :: BSD License
    Operating System :: OS Independent
    Development Status :: 1 - Planning

[options]
packages = find:
install_requires =
    aiobotocore<=2.22.0
    boto3<=1.37.3
    dask
    dask-gateway
    dask-geopandas
    fsspec
    geopandas
    intake
    intake-esm<=2023.11.10
    intake-geopandas
    intake-xarray
    matplotlib
    numcodecs<=0.14.1
    numpy
    pandas
    param
    psutil
    pyproj
    pytz
    rioxarray
    s3fs
    scipy
    setuptools<81
    shapely
    statsmodels
    timezonefinder
    tqdm
    xarray
    xclim>0.56.0
    xsdba
    xmip
tests_require =
    cftime
    pytest

[options.extras_require]
docs =
    Sphinx
    sphinx-book-theme
    sphinx-design
    nbsphinx

[options.package_data]
* = data/*.csv, data/cmaps/*.txt

[tool:pytest]
markers =
    advanced: marks tests as advanced (deselect with '-m "not advanced"')
<<<<<<< HEAD
    integration: marks tests as integration (deselect with '-m "not integration"')
=======
    integration: marks tests as integration tests
>>>>>>> 35affd55
filterwarnings =
    ignore::DeprecationWarning:pkg_resources
    ignore::DeprecationWarning:intake_esm
    ignore:The `validate_arguments` method is deprecated:DeprecationWarning:intake_esm
    ignore::RuntimeWarning:importlib._bootstrap
    ignore::DeprecationWarning:argopy
    ignore:numpy.ndarray size changed:RuntimeWarning<|MERGE_RESOLUTION|>--- conflicted
+++ resolved
@@ -64,11 +64,7 @@
 [tool:pytest]
 markers =
     advanced: marks tests as advanced (deselect with '-m "not advanced"')
-<<<<<<< HEAD
-    integration: marks tests as integration (deselect with '-m "not integration"')
-=======
     integration: marks tests as integration tests
->>>>>>> 35affd55
 filterwarnings =
     ignore::DeprecationWarning:pkg_resources
     ignore::DeprecationWarning:intake_esm
