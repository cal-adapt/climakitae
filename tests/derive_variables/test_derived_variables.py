--- conflicted
+++ resolved
@@ -31,7 +31,6 @@
     )
     return da
 
-<<<<<<< HEAD
 @pytest.fixture
 def dew_pnt(rel_humidity, test_data_2022_monthly_45km):
     """Compute relative humidity and return data""" 
@@ -40,13 +39,6 @@
         rel_hum = rel_humidity,
     )
     return da
-=======
-
-def test_expected_data_name(rel_humidity, wind_mag):
-    """Ensure that xr.DataArray has the correct assigned name"""
-    assert rel_humidity.name == "REL_HUMIDITY"
-    assert wind_mag.name == "WIND_MAG"
->>>>>>> b94de64f
 
 def test_expected_data_name(rel_humidity, wind_mag, dew_pnt):
     """Ensure that xr.DataArray has the correct assigned name"""
