--- conflicted
+++ resolved
@@ -609,82 +609,6 @@
             assert len(result["KSAC"].sim) == 2
 
 
-<<<<<<< HEAD
-class TestBiasCorrectStationDataInitValidation:
-    """Test class for __init__ validation."""
-
-    def setup_method(self):
-        """Set up test fixtures."""
-        self.ProcClass = BiasAdjustModelToStation
-
-    def test_init_with_non_dict_raises_typeerror(self):
-        """Test that __init__ raises TypeError when value is not a dict."""
-        with pytest.raises(TypeError, match="Expected dictionary"):
-            self.ProcClass("not_a_dict")
-
-    def test_init_with_list_raises_typeerror(self):
-        """Test that __init__ raises TypeError when value is a list."""
-        with pytest.raises(TypeError, match="Expected dictionary"):
-            self.ProcClass(["stations"])
-
-
-class TestBiasCorrectExecuteUnsupportedType:
-    """Test execute with unsupported input types."""
-
-    def setup_method(self):
-        """Set up test fixtures."""
-        self.processor = BiasAdjustModelToStation({"stations": ["KSAC"]})
-
-    @patch.object(BiasAdjustModelToStation, "_load_station_data")
-    def test_execute_with_unsupported_type_raises_typeerror(self, mock_load):
-        """Test execute raises TypeError for unsupported input types."""
-        mock_load.return_value = MagicMock(spec=xr.Dataset)
-
-        with pytest.raises(TypeError, match="requires xr.DataArray, xr.Dataset"):
-            self.processor.execute("invalid_string_input", {})
-
-    @patch.object(BiasAdjustModelToStation, "_load_station_data")
-    def test_execute_with_int_raises_typeerror(self, mock_load):
-        """Test execute raises TypeError for integer input."""
-        mock_load.return_value = MagicMock(spec=xr.Dataset)
-
-        with pytest.raises(TypeError, match="requires xr.DataArray, xr.Dataset"):
-            self.processor.execute(12345, {})
-
-
-class TestProcessSingleDatasetEdgeCases:
-    """Test _process_single_dataset edge cases."""
-
-    def setup_method(self):
-        """Set up test fixtures."""
-        self.processor = BiasAdjustModelToStation({"stations": ["KSAC"]})
-
-    def test_process_single_dataset_empty_dataset_raises(self):
-        """Test _process_single_dataset raises ValueError for empty Dataset."""
-        empty_ds = xr.Dataset()
-        station_ds = MagicMock(spec=xr.Dataset)
-
-        with pytest.raises(ValueError, match="no data variables"):
-            self.processor._process_single_dataset(empty_ds, station_ds, {})
-
-    @patch(
-        "climakitae.new_core.processors.bias_adjust_model_to_station.get_closest_gridcell"
-    )
-    def test_process_single_dataset_unsupported_type_raises(self, mock_get_closest):
-        """Test _process_single_dataset raises TypeError for unsupported type."""
-        station_ds = MagicMock(spec=xr.Dataset)
-
-        with pytest.raises(TypeError, match="requires xr.DataArray or xr.Dataset"):
-            self.processor._process_single_dataset("not_valid", station_ds, {})
-
-
-class TestProcessSingleDatasetResolutionInference:
-    """Test resolution inference in _process_single_dataset."""
-
-    def setup_method(self):
-        """Set up test fixtures."""
-        self.processor = BiasAdjustModelToStation({"stations": ["KSAC"]})
-=======
 class TestBiasCorrectUnitsPreservation:
     """Test that units are preserved in output DataArrays for downstream processors."""
 
@@ -695,76 +619,10 @@
                 "stations": ["KSAC"],
             }
         )
->>>>>>> 03229694
 
     @patch(
         "climakitae.new_core.processors.bias_adjust_model_to_station.get_closest_gridcell"
     )
-<<<<<<< HEAD
-    @patch.object(BiasAdjustModelToStation, "_bias_correct_model_data")
-    def test_resolution_inferred_from_grid_label_in_attrs(
-        self, mock_bias, mock_get_closest
-    ):
-        """Test resolution is inferred from grid_label attribute."""
-        times = pd.date_range("2000-01-01", periods=5)
-        input_da = xr.DataArray(
-            [1.0, 2.0, 3.0, 4.0, 5.0],
-            dims=("time",),
-            coords={"time": times},
-            attrs={"grid_label": "d02"},  # No resolution, but has grid_label
-        )
-        input_da.name = "tas"
-
-        station_da = xr.DataArray(
-            [10.0, 20.0, 30.0],
-            dims="time",
-            coords={"time": times[:3]},
-            attrs={"coordinates": (38.5, -121.5), "elevation": "10 m", "units": "K"},
-        )
-        station_ds = xr.Dataset({"KSAC": station_da})
-
-        mock_get_closest.return_value = input_da
-        mock_bias.return_value = station_ds.to_array(dim="station")
-
-        context = {}
-        self.processor._process_single_dataset(input_da, station_ds, context)
-
-        # Verify get_closest_gridcell was called
-        mock_get_closest.assert_called()
-
-    @patch(
-        "climakitae.new_core.processors.bias_adjust_model_to_station.get_closest_gridcell"
-    )
-    @patch.object(BiasAdjustModelToStation, "_bias_correct_model_data")
-    def test_resolution_inferred_from_context_query(self, mock_bias, mock_get_closest):
-        """Test resolution is inferred from context['query']['grid_label']."""
-        times = pd.date_range("2000-01-01", periods=5)
-        input_da = xr.DataArray(
-            [1.0, 2.0, 3.0, 4.0, 5.0],
-            dims=("time",),
-            coords={"time": times},
-            # No grid_label or resolution in attrs
-        )
-        input_da.name = "tas"
-
-        station_da = xr.DataArray(
-            [10.0, 20.0, 30.0],
-            dims="time",
-            coords={"time": times[:3]},
-            attrs={"coordinates": (38.5, -121.5), "elevation": "10 m", "units": "K"},
-        )
-        station_ds = xr.Dataset({"KSAC": station_da})
-
-        mock_get_closest.return_value = input_da
-        mock_bias.return_value = station_ds.to_array(dim="station")
-
-        # Context with grid_label in query
-        context = {"query": {"grid_label": "d03"}}
-        self.processor._process_single_dataset(input_da, station_ds, context)
-
-        # Verify get_closest_gridcell was called
-        mock_get_closest.assert_called()
-=======
     @patch.object(BiasAdjustModelToStation, "_load_station_data")
     def test_output_dataarrays_have_units_attribute(self, mock_load, mock_get_closest):
         """Test that output DataArrays have 'units' attribute for downstream processing.
@@ -827,155 +685,10 @@
                 f"DataArray '{var_name}' has incorrect units: "
                 f"{result[var_name].attrs['units']}"
             )
->>>>>>> 03229694
 
     @patch(
         "climakitae.new_core.processors.bias_adjust_model_to_station.get_closest_gridcell"
     )
-<<<<<<< HEAD
-    @patch.object(BiasAdjustModelToStation, "_bias_correct_model_data")
-    def test_resolution_inferred_from_flat_context(self, mock_bias, mock_get_closest):
-        """Test resolution is inferred from flat context['grid_label']."""
-        times = pd.date_range("2000-01-01", periods=5)
-        input_da = xr.DataArray(
-            [1.0, 2.0, 3.0, 4.0, 5.0],
-            dims=("time",),
-            coords={"time": times},
-        )
-        input_da.name = "tas"
-
-        station_da = xr.DataArray(
-            [10.0, 20.0, 30.0],
-            dims="time",
-            coords={"time": times[:3]},
-            attrs={"coordinates": (38.5, -121.5), "elevation": "10 m", "units": "K"},
-        )
-        station_ds = xr.Dataset({"KSAC": station_da})
-
-        mock_get_closest.return_value = input_da
-        mock_bias.return_value = station_ds.to_array(dim="station")
-
-        # Flat context with grid_label
-        context = {"grid_label": "d01"}
-        self.processor._process_single_dataset(input_da, station_ds, context)
-
-        mock_get_closest.assert_called()
-
-
-class TestExecuteDictPairing:
-    """Test _execute_dict SSP/historical pairing logic."""
-
-    def setup_method(self):
-        """Set up test fixtures."""
-        self.processor = BiasAdjustModelToStation({"stations": ["KSAC"]})
-
-    @patch.object(BiasAdjustModelToStation, "_load_station_data")
-    @patch.object(BiasAdjustModelToStation, "_process_single_dataset")
-    def test_execute_dict_ssp_with_historical(self, mock_process, mock_load):
-        """Test _execute_dict pairs SSP data with historical for training."""
-        mock_load.return_value = MagicMock(spec=xr.Dataset)
-        mock_process.return_value = MagicMock(spec=xr.Dataset)
-
-        # Create dict with ssp and historical keys
-        ssp_da = MagicMock(spec=xr.DataArray)
-        hist_da = MagicMock(spec=xr.DataArray)
-
-        input_dict = {
-            "model_ssp245_run1": ssp_da,
-            "model_historical_run1": hist_da,
-        }
-
-        context = {}
-        result = self.processor._execute_dict(input_dict, context)
-
-        assert isinstance(result, dict)
-        assert "model_ssp245_run1" in result
-        assert "model_historical_run1" in result
-
-        # Verify SSP was processed with historical as training data
-        ssp_call = None
-        for call in mock_process.call_args_list:
-            if call[0][0] == ssp_da:
-                ssp_call = call
-                break
-
-        assert ssp_call is not None
-        # historical_da should be passed for SSP
-        assert ssp_call[0][3] == hist_da
-
-    @patch.object(BiasAdjustModelToStation, "_load_station_data")
-    @patch.object(BiasAdjustModelToStation, "_process_single_dataset")
-    def test_execute_dict_ssp_without_matching_historical(
-        self, mock_process, mock_load
-    ):
-        """Test _execute_dict warns when no historical found for SSP."""
-        mock_load.return_value = MagicMock(spec=xr.Dataset)
-        mock_process.return_value = MagicMock(spec=xr.Dataset)
-
-        # Only SSP data, no historical
-        ssp_da = MagicMock(spec=xr.DataArray)
-
-        input_dict = {"model_ssp245_run1": ssp_da}
-
-        context = {}
-        import warnings
-
-        with warnings.catch_warnings(record=True):
-            warnings.simplefilter("always")
-            result = self.processor._execute_dict(input_dict, context)
-
-        assert isinstance(result, dict)
-
-    @patch.object(BiasAdjustModelToStation, "_load_station_data")
-    @patch.object(BiasAdjustModelToStation, "_process_single_dataset")
-    def test_execute_dict_historical_uses_self(self, mock_process, mock_load):
-        """Test _execute_dict uses historical data itself for training."""
-        mock_load.return_value = MagicMock(spec=xr.Dataset)
-        mock_process.return_value = MagicMock(spec=xr.Dataset)
-
-        hist_da = MagicMock(spec=xr.DataArray)
-
-        input_dict = {"model_historical_run1": hist_da}
-
-        context = {}
-        result = self.processor._execute_dict(input_dict, context)
-
-        assert isinstance(result, dict)
-        assert "model_historical_run1" in result
-
-        # Historical should use itself as training data
-        hist_call = mock_process.call_args_list[0]
-        assert hist_call[0][0] == hist_da
-        assert hist_call[0][3] == hist_da  # historical_da is itself
-
-    @patch.object(BiasAdjustModelToStation, "_load_station_data")
-    @patch.object(BiasAdjustModelToStation, "_process_single_dataset")
-    def test_execute_dict_with_dataset_historical(self, mock_process, mock_load):
-        """Test _execute_dict handles Dataset historical data."""
-        mock_load.return_value = MagicMock(spec=xr.Dataset)
-        mock_process.return_value = MagicMock(spec=xr.Dataset)
-
-        # Historical as Dataset instead of DataArray
-        times = pd.date_range("2000-01-01", periods=5)
-        hist_ds = xr.Dataset(
-            {"tas": xr.DataArray([1.0, 2.0, 3.0, 4.0, 5.0], dims=["time"])}
-        )
-        hist_ds.coords["time"] = times
-
-        ssp_da = MagicMock(spec=xr.DataArray)
-
-        input_dict = {
-            "model_ssp245_run1": ssp_da,
-            "model_historical_run1": hist_ds,
-        }
-
-        context = {}
-        result = self.processor._execute_dict(input_dict, context)
-
-        assert isinstance(result, dict)
-        # Both should be processed
-        assert mock_process.call_count == 2
-=======
     @patch.object(BiasAdjustModelToStation, "_load_station_data")
     def test_output_has_station_coordinates_and_elevation(
         self, mock_load, mock_get_closest
@@ -1027,5 +740,4 @@
         # Verify output attributes
         assert "station_coordinates" in result["KSAC"].attrs
         assert "station_elevation" in result["KSAC"].attrs
-        assert "units" in result["KSAC"].attrs
->>>>>>> 03229694
+        assert "units" in result["KSAC"].attrs