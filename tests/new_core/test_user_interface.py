--- conflicted
+++ resolved
@@ -286,11 +286,7 @@
         with patch("builtins.print") as mock_print:
             result = self.climate_data.get()
 
-<<<<<<< HEAD
-        # Should return None when validation fails
-=======
         # Correctly returns None when validation fails
->>>>>>> 8166c9fb
         assert result is None
         # Should print error about missing parameters
         printed_text = "".join(str(call) for call in mock_print.call_args_list)
