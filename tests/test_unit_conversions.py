""" This script runs tests that unit conversions perform as expected """

import pytest
from climakitae.unit_conversions import _convert_units

<<<<<<< HEAD
@pytest.fixture
def air_temp_K(test_data_2022_monthly_45km):
    """Grab the 2m air temp variable. Native units are in Kelvin. """
    return test_data_2022_monthly_45km["T2"]

@pytest.fixture
def surf_pres_pasc(test_data_2022_monthly_45km):
    """Grab the surface pressure variable. Native units are in Pascals. """
    return test_data_2022_monthly_45km["PSFC"]

@pytest.fixture
def wind_u_ms(test_data_2022_monthly_45km):
    """Grab the wind u variable. Native units are in m/s. """
    return test_data_2022_monthly_45km["U10"]

@pytest.fixture
def water_vapor_kgkg(test_data_2022_monthly_45km):
    """Grab the 2m Water Vapor Mixing Ratio variable. Native units are in kg/kg. """
    return test_data_2022_monthly_45km["Q2"]

@pytest.fixture
def cumulus_precip_mm(test_data_2022_monthly_45km):
    """Grab the cumulus precipitation variable. Native units are in mm. """
    return test_data_2022_monthly_45km["RAINC"]

def test_precip_conversion(cumulus_precip_mm):
    """Test that the _convert_units function correctly converts from mm to inches. """
    da_converted = _convert_units(
        da=cumulus_precip_mm, native_units="mm", selected_units="inches"
    )
    correct_conversion = cumulus_precip_mm / 25.4
    assert correct_conversion.equals(da_converted)

def test_water_vapor_ratio_conversion(water_vapor_kgkg):
    """Test that the _convert_units function correctly converts from kg/kg to g/kg. """
    da_converted = _convert_units(
        da=water_vapor_kgkg, native_units="kg/kg", selected_units="g/kg"
    )
    correct_conversion = water_vapor_kgkg * 1000
    assert correct_conversion.equals(da_converted)

def test_wind_u10_conversion_knots(wind_u_ms):
    """Test that the _convert_units function correctly converts from m/s to knots. """
    da_converted = _convert_units(
        da=wind_u_ms, native_units="m/s", selected_units="knots"
    )
    correct_conversion = wind_u_ms * 1.94
    assert correct_conversion.equals(da_converted)

def test_pressure_conversion_hPa(surf_pres_pasc):
    """Test that the _convert_units function correctly converts from Pa to hPa. """

    da_converted = _convert_units(
        da=surf_pres_pasc, native_units="Pa", selected_units="hPa"
    )
    correct_conversion = (surf_pres_pasc / 100.)
    assert correct_conversion.equals(da_converted)

def test_pressure_conversion_inHg(surf_pres_pasc):
    """Test that the _convert_units function correctly converts from Pa to inHg. """

    da_converted = _convert_units(
        da=surf_pres_pasc, native_units="Pa", selected_units="inHg"
    )
    correct_conversion = (surf_pres_pasc / 3386.39)
    assert correct_conversion.equals(da_converted)

def test_pressure_conversion_mb(surf_pres_pasc):
    """Test that the _convert_units function correctly converts from Pa to mb. """

    da_converted = _convert_units(
        da=surf_pres_pasc, native_units="Pa", selected_units="mb"
    )
    correct_conversion = (surf_pres_pasc / 100.)
    assert correct_conversion.equals(da_converted)

def test_temp_conversion_Celcius(air_temp_K):
    """Test that the _convert_units function correctly converts from Kelvin to Celcius. """
    da_converted = _convert_units(
        da=air_temp_K, native_units="K", selected_units="degC"
    )
    correct_conversion = (air_temp_K - 273.15)
    assert correct_conversion.equals(da_converted)

def test_temp_conversion_Fahrenheit(air_temp_K):
    """Test that the _convert_units function correctly converts from Kelvin to Fahrenheit. """
    da_converted = _convert_units(
        da=air_temp_K, native_units="K", selected_units="degF"
    )
    correct_conversion = ((1.8 * (air_temp_K - 273.15)) + 32)
    assert correct_conversion.equals(da_converted)
=======

class TestTempConversions: 
    """Ensure that all conversions for temperature units run as expected. """
    
    @pytest.fixture
    def air_temp_K(self, test_data_2022_monthly_45km):
        """Grab the 2m air temp variable. Native units are in Kelvin. """
        return test_data_2022_monthly_45km["T2"]
    
    def test_temp_conversion_Celcius(self, air_temp_K):
        """Test that the _convert_units function correctly converts from Kelvin to Celcius. """
        da_converted = _convert_units(
            da=air_temp_K, native_units="K", selected_units="degC"
        )
        correct_conversion = (air_temp_K - 273.15)
        assert correct_conversion.equals(da_converted)

    def test_temp_conversion_Fahrenheit(self, air_temp_K):
        """Test that the _convert_units function correctly converts from Kelvin to Fahrenheit. """
        da_converted = _convert_units(
            da=air_temp_K, native_units="K", selected_units="degF"
        )
        correct_conversion = ((1.8 * (air_temp_K - 273.15)) + 32)
        assert correct_conversion.equals(da_converted)

    def test_temp_conversion_Rankine(self, air_temp_K):
        """Test that the _convert_units function correctly converts from Kelvin to Rankine. """
        da_converted = _convert_units(
            da=air_temp_K, native_units="K", selected_units="degR"
        )
        correct_conversion = (1.8 * air_temp_K)
        assert correct_conversion.equals(da_converted)
        
        
        
class TestPressureConversions: 
    """Ensure that all conversions for pressure units run as expected. """

    @pytest.fixture
    def surf_pres_pasc(self, test_data_2022_monthly_45km):
        """Grab the surface pressure variable. Native units are in Pascals. """
        return test_data_2022_monthly_45km["PSFC"]
    
    def test_pressure_conversion_hPa(self, surf_pres_pasc):
        """Test that the _convert_units function correctly converts from Pa to hPa. """

        da_converted = _convert_units(
            da=surf_pres_pasc, native_units="Pa", selected_units="hPa"
        )
        correct_conversion = (surf_pres_pasc / 100.)
        assert correct_conversion.equals(da_converted)

    def test_pressure_conversion_inHg(self, surf_pres_pasc):
        """Test that the _convert_units function correctly converts from Pa to inHg. """

        da_converted = _convert_units(
            da=surf_pres_pasc, native_units="Pa", selected_units="inHg"
        )
        correct_conversion = (surf_pres_pasc / 3386.39)
        assert correct_conversion.equals(da_converted)

    def test_pressure_conversion_mb(self, surf_pres_pasc):
        """Test that the _convert_units function correctly converts from Pa to mb. """

        da_converted = _convert_units(
            da=surf_pres_pasc, native_units="Pa", selected_units="mb"
        )
        correct_conversion = (surf_pres_pasc / 100.)
        assert correct_conversion.equals(da_converted)

        

class TestWindSpeedConversions: 
    """Ensure that all conversions for windspeed units run as expected. """
    
    @pytest.fixture
    def wind_u_ms(self, test_data_2022_monthly_45km):
        """Grab the wind u variable. Native units are in m/s. """
        return test_data_2022_monthly_45km["U10"]
    
    def test_wind_u10_conversion_knots(self, wind_u_ms):
        """Test that the _convert_units function correctly converts from m/s to knots. """
        da_converted = _convert_units(
            da=wind_u_ms, native_units="m/s", selected_units="knots"
        )
        correct_conversion = wind_u_ms * 1.94
        assert correct_conversion.equals(da_converted)

    
    
class TestWaterVaporConversions: 
    """Ensure that all conversions for water vapor units run as expected. """
    
    @pytest.fixture
    def water_vapor_kgkg(self, test_data_2022_monthly_45km):
        """Grab the 2m Water Vapor Mixing Ratio variable. Native units are in kg/kg. """
        return test_data_2022_monthly_45km["Q2"]

    def test_water_vapor_ratio_conversion(self, water_vapor_kgkg):
        """Test that the _convert_units function correctly converts from kg/kg to g/kg. """
        da_converted = _convert_units(
            da=water_vapor_kgkg, native_units="kg/kg", selected_units="g/kg"
        )
        correct_conversion = water_vapor_kgkg * 1000
        assert correct_conversion.equals(da_converted)

    
    
class TestPrecipitationConversions: 
    """Ensure that all conversions for precipitation units run as expected. """

    @pytest.fixture
    def cumulus_precip_mm(self, test_data_2022_monthly_45km):
        """Grab the cumulus precipitation variable. Native units are in mm. """
        return test_data_2022_monthly_45km["RAINC"]

    def test_precip_conversion(self, cumulus_precip_mm):
        """Test that the _convert_units function correctly converts from mm to inches. """
        da_converted = _convert_units(
            da=cumulus_precip_mm, native_units="mm", selected_units="inches"
        )
        correct_conversion = cumulus_precip_mm / 25.4
        assert correct_conversion.equals(da_converted)

>>>>>>> d334eac4
<|MERGE_RESOLUTION|>--- conflicted
+++ resolved
@@ -3,108 +3,16 @@
 import pytest
 from climakitae.unit_conversions import _convert_units
 
-<<<<<<< HEAD
-@pytest.fixture
-def air_temp_K(test_data_2022_monthly_45km):
-    """Grab the 2m air temp variable. Native units are in Kelvin. """
-    return test_data_2022_monthly_45km["T2"]
 
-@pytest.fixture
-def surf_pres_pasc(test_data_2022_monthly_45km):
-    """Grab the surface pressure variable. Native units are in Pascals. """
-    return test_data_2022_monthly_45km["PSFC"]
 
-@pytest.fixture
-def wind_u_ms(test_data_2022_monthly_45km):
-    """Grab the wind u variable. Native units are in m/s. """
-    return test_data_2022_monthly_45km["U10"]
+class TestTempConversions:
+    """Ensure that all conversions for temperature units run as expected. """
 
-@pytest.fixture
-def water_vapor_kgkg(test_data_2022_monthly_45km):
-    """Grab the 2m Water Vapor Mixing Ratio variable. Native units are in kg/kg. """
-    return test_data_2022_monthly_45km["Q2"]
-
-@pytest.fixture
-def cumulus_precip_mm(test_data_2022_monthly_45km):
-    """Grab the cumulus precipitation variable. Native units are in mm. """
-    return test_data_2022_monthly_45km["RAINC"]
-
-def test_precip_conversion(cumulus_precip_mm):
-    """Test that the _convert_units function correctly converts from mm to inches. """
-    da_converted = _convert_units(
-        da=cumulus_precip_mm, native_units="mm", selected_units="inches"
-    )
-    correct_conversion = cumulus_precip_mm / 25.4
-    assert correct_conversion.equals(da_converted)
-
-def test_water_vapor_ratio_conversion(water_vapor_kgkg):
-    """Test that the _convert_units function correctly converts from kg/kg to g/kg. """
-    da_converted = _convert_units(
-        da=water_vapor_kgkg, native_units="kg/kg", selected_units="g/kg"
-    )
-    correct_conversion = water_vapor_kgkg * 1000
-    assert correct_conversion.equals(da_converted)
-
-def test_wind_u10_conversion_knots(wind_u_ms):
-    """Test that the _convert_units function correctly converts from m/s to knots. """
-    da_converted = _convert_units(
-        da=wind_u_ms, native_units="m/s", selected_units="knots"
-    )
-    correct_conversion = wind_u_ms * 1.94
-    assert correct_conversion.equals(da_converted)
-
-def test_pressure_conversion_hPa(surf_pres_pasc):
-    """Test that the _convert_units function correctly converts from Pa to hPa. """
-
-    da_converted = _convert_units(
-        da=surf_pres_pasc, native_units="Pa", selected_units="hPa"
-    )
-    correct_conversion = (surf_pres_pasc / 100.)
-    assert correct_conversion.equals(da_converted)
-
-def test_pressure_conversion_inHg(surf_pres_pasc):
-    """Test that the _convert_units function correctly converts from Pa to inHg. """
-
-    da_converted = _convert_units(
-        da=surf_pres_pasc, native_units="Pa", selected_units="inHg"
-    )
-    correct_conversion = (surf_pres_pasc / 3386.39)
-    assert correct_conversion.equals(da_converted)
-
-def test_pressure_conversion_mb(surf_pres_pasc):
-    """Test that the _convert_units function correctly converts from Pa to mb. """
-
-    da_converted = _convert_units(
-        da=surf_pres_pasc, native_units="Pa", selected_units="mb"
-    )
-    correct_conversion = (surf_pres_pasc / 100.)
-    assert correct_conversion.equals(da_converted)
-
-def test_temp_conversion_Celcius(air_temp_K):
-    """Test that the _convert_units function correctly converts from Kelvin to Celcius. """
-    da_converted = _convert_units(
-        da=air_temp_K, native_units="K", selected_units="degC"
-    )
-    correct_conversion = (air_temp_K - 273.15)
-    assert correct_conversion.equals(da_converted)
-
-def test_temp_conversion_Fahrenheit(air_temp_K):
-    """Test that the _convert_units function correctly converts from Kelvin to Fahrenheit. """
-    da_converted = _convert_units(
-        da=air_temp_K, native_units="K", selected_units="degF"
-    )
-    correct_conversion = ((1.8 * (air_temp_K - 273.15)) + 32)
-    assert correct_conversion.equals(da_converted)
-=======
-
-class TestTempConversions: 
-    """Ensure that all conversions for temperature units run as expected. """
-    
     @pytest.fixture
     def air_temp_K(self, test_data_2022_monthly_45km):
         """Grab the 2m air temp variable. Native units are in Kelvin. """
         return test_data_2022_monthly_45km["T2"]
-    
+
     def test_temp_conversion_Celcius(self, air_temp_K):
         """Test that the _convert_units function correctly converts from Kelvin to Celcius. """
         da_converted = _convert_units(
@@ -121,24 +29,16 @@
         correct_conversion = ((1.8 * (air_temp_K - 273.15)) + 32)
         assert correct_conversion.equals(da_converted)
 
-    def test_temp_conversion_Rankine(self, air_temp_K):
-        """Test that the _convert_units function correctly converts from Kelvin to Rankine. """
-        da_converted = _convert_units(
-            da=air_temp_K, native_units="K", selected_units="degR"
-        )
-        correct_conversion = (1.8 * air_temp_K)
-        assert correct_conversion.equals(da_converted)
-        
-        
-        
-class TestPressureConversions: 
+
+
+class TestPressureConversions:
     """Ensure that all conversions for pressure units run as expected. """
 
     @pytest.fixture
     def surf_pres_pasc(self, test_data_2022_monthly_45km):
         """Grab the surface pressure variable. Native units are in Pascals. """
         return test_data_2022_monthly_45km["PSFC"]
-    
+
     def test_pressure_conversion_hPa(self, surf_pres_pasc):
         """Test that the _convert_units function correctly converts from Pa to hPa. """
 
@@ -166,16 +66,16 @@
         correct_conversion = (surf_pres_pasc / 100.)
         assert correct_conversion.equals(da_converted)
 
-        
 
-class TestWindSpeedConversions: 
+
+class TestWindSpeedConversions:
     """Ensure that all conversions for windspeed units run as expected. """
-    
+
     @pytest.fixture
     def wind_u_ms(self, test_data_2022_monthly_45km):
         """Grab the wind u variable. Native units are in m/s. """
         return test_data_2022_monthly_45km["U10"]
-    
+
     def test_wind_u10_conversion_knots(self, wind_u_ms):
         """Test that the _convert_units function correctly converts from m/s to knots. """
         da_converted = _convert_units(
@@ -184,11 +84,11 @@
         correct_conversion = wind_u_ms * 1.94
         assert correct_conversion.equals(da_converted)
 
-    
-    
-class TestWaterVaporConversions: 
+
+
+class TestWaterVaporConversions:
     """Ensure that all conversions for water vapor units run as expected. """
-    
+
     @pytest.fixture
     def water_vapor_kgkg(self, test_data_2022_monthly_45km):
         """Grab the 2m Water Vapor Mixing Ratio variable. Native units are in kg/kg. """
@@ -202,9 +102,9 @@
         correct_conversion = water_vapor_kgkg * 1000
         assert correct_conversion.equals(da_converted)
 
-    
-    
-class TestPrecipitationConversions: 
+
+
+class TestPrecipitationConversions:
     """Ensure that all conversions for precipitation units run as expected. """
 
     @pytest.fixture
@@ -218,6 +118,4 @@
             da=cumulus_precip_mm, native_units="mm", selected_units="inches"
         )
         correct_conversion = cumulus_precip_mm / 25.4
-        assert correct_conversion.equals(da_converted)
-
->>>>>>> d334eac4
+        assert correct_conversion.equals(da_converted)