"""
Test the available extreme value theory functions for calculating return
values and periods. These tests do not check the correctness of the
calculations; they just ensure that the functions run without error, or raise
the expected error messages for invalid argument specifications.
"""

import os

import numpy as np
import pytest
import xarray as xr

from climakitae.explore import threshold_tools

# ------------- Data for testing -----------------------------------------------


# Generate an annual maximum series (ams) datarray for testing
@pytest.fixture
def T2_ams(rootdir: str) -> xr.DataArray:
    # This data is generated in "create_test_data.py"
    test_filename = "test_data/timeseries_data_T2_2014_2016_monthly_45km.nc"
    test_filepath = os.path.join(rootdir, test_filename)
    test_data = (
        xr.open_dataset(test_filepath)
        .T2.mean(dim=("x", "y"), skipna=True)
        .isel(scenario=0, simulation=0)
    )
    return threshold_tools.get_block_maxima(test_data, block_size=1, check_ess=False)


# ------------- Test return values and periods ----------------------------------


# Test Return Values
<<<<<<< HEAD
def test_return_value(T2_ams: xr.DataArray):
=======
@pytest.mark.advanced
def test_return_value(T2_ams):
>>>>>>> f4493127
    rvs = threshold_tools.get_return_value(
        T2_ams, return_period=10, distr="gev", bootstrap_runs=1, multiple_points=False
    )
    assert not np.isnan(rvs["return_value"].values[()])


# Test invalid distribution argument for Return Values
<<<<<<< HEAD
def test_return_value_invalid_distr(T2_ams: xr.DataArray):
=======
@pytest.mark.advanced
def test_return_value_invalid_distr(T2_ams):
>>>>>>> f4493127
    with pytest.raises(ValueError, match="invalid distribution type"):
        rvs = threshold_tools.get_return_value(
            T2_ams,
            return_period=10,
            distr="foo",
            bootstrap_runs=1,
            multiple_points=False,
        )


# Test Return Periods
<<<<<<< HEAD
def test_return_period(T2_ams: xr.DataArray):
=======
@pytest.mark.advanced
def test_return_period(T2_ams):
>>>>>>> f4493127
    rvs = threshold_tools.get_return_period(
        T2_ams,
        return_value=290,
        distr="gumbel",
        bootstrap_runs=1,
        multiple_points=False,
    )
    assert not np.isnan(rvs["return_period"].values[()])


# Test invalid distribution argument for Return Periods
<<<<<<< HEAD
def test_return_period_invalid_distr(T2_ams: xr.DataArray):
=======
@pytest.mark.advanced
def test_return_period_invalid_distr(T2_ams):
>>>>>>> f4493127
    with pytest.raises(ValueError, match="invalid distribution type"):
        rvs = threshold_tools.get_return_period(
            T2_ams,
            return_value=290,
            distr="foo",
            bootstrap_runs=1,
            multiple_points=False,
        )


# Test return values for different block sizes
<<<<<<< HEAD
def test_return_values_block_size(T2_ams: xr.DataArray):
=======
@pytest.mark.advanced
def test_return_values_block_size(T2_ams):
>>>>>>> f4493127
    rvs1 = threshold_tools.get_return_value(
        T2_ams, return_period=10, distr="gev", bootstrap_runs=1, multiple_points=False
    )
    # set different block size attribute to test that the calculation is handled differently:
    T2_ams.attrs["block size"] = "2 year"
    rvs2 = threshold_tools.get_return_value(
        T2_ams, return_period=10, distr="gev", bootstrap_runs=1, multiple_points=False
    )
    # test that the return values from longer block sizes should be smaller:
    assert rvs1["return_value"].values[()] >= rvs2["return_value"].values[()]


# Test return periods for different block sizes
<<<<<<< HEAD
def test_return_periods_block_size(T2_ams: xr.DataArray):
=======
@pytest.mark.advanced
def test_return_periods_block_size(T2_ams):
>>>>>>> f4493127
    rps1 = threshold_tools.get_return_period(
        T2_ams, return_value=290, distr="gev", bootstrap_runs=1, multiple_points=False
    )
    # set different block size attribute to test that the calculation is handled differently:
    T2_ams.attrs["block size"] = "2 year"
    rps2 = threshold_tools.get_return_period(
        T2_ams, return_value=290, distr="gev", bootstrap_runs=1, multiple_points=False
    )
    # test that the return periods from longer block sizes should be larger:
    assert rps1["return_period"].values[()] <= rps2["return_period"].values[()]


# Test return probabilities for different block sizes
<<<<<<< HEAD
def test_return_probs_block_size(T2_ams: xr.DataArray):
=======
@pytest.mark.advanced
def test_return_probs_block_size(T2_ams):
>>>>>>> f4493127
    rps1 = threshold_tools.get_return_prob(
        T2_ams, threshold=290, distr="gev", bootstrap_runs=1, multiple_points=False
    )
    # set different block size attribute to test that the calculation is handled differently:
    T2_ams.attrs["block size"] = "2 year"
    rps2 = threshold_tools.get_return_prob(
        T2_ams, threshold=290, distr="gev", bootstrap_runs=1, multiple_points=False
    )
    # test that the return probs from longer block sizes should be smaller:
    assert rps1["return_prob"].values[()] >= rps2["return_prob"].values[()]


# -------------- Test AMS block maxima calculations for complex extreme events


# Test that the AMS (block maxima) for a 3-day grouped event are lower than
# the simple AMS (single hottest value in each year)
<<<<<<< HEAD
def test_ams_ex1(T2_hourly: xr.DataArray):
=======
@pytest.mark.advanced
def test_ams_ex1(T2_hourly):
>>>>>>> f4493127
    T2_hourly = T2_hourly.isel(scenario=0, simulation=0)
    ams = threshold_tools.get_block_maxima(T2_hourly, check_ess=False)
    ams_3d = threshold_tools.get_block_maxima(
        T2_hourly, groupby=(1, "day"), grouped_duration=(3, "day"), check_ess=False
    )
    assert (ams >= ams_3d).all()


# Test that the AMS (block maxima) for a 3-day continous event are lower than
# the AMS for a grouped 3-day event
<<<<<<< HEAD
def test_ams_ex2(T2_hourly: xr.DataArray):
=======
@pytest.mark.advanced
def test_ams_ex2(T2_hourly):
>>>>>>> f4493127
    T2_hourly = T2_hourly.isel(scenario=0, simulation=0)
    ams_3d = threshold_tools.get_block_maxima(
        T2_hourly, groupby=(1, "day"), grouped_duration=(3, "day"), check_ess=False
    )
    ams_72h = threshold_tools.get_block_maxima(
        T2_hourly, duration=(72, "hour"), check_ess=False
    )
    assert (ams_3d >= ams_72h).all()


# Test that the AMS (block maxima) for a 4-hour per day for 3 days are lower
# than the AMS for a grouped 3-day event
<<<<<<< HEAD
def test_ams_ex3(T2_hourly: xr.DataArray):
=======
@pytest.mark.advanced
def test_ams_ex3(T2_hourly):
>>>>>>> f4493127
    T2_hourly = T2_hourly.isel(scenario=0, simulation=0)
    ams_3d = threshold_tools.get_block_maxima(
        T2_hourly, groupby=(1, "day"), grouped_duration=(3, "day"), check_ess=False
    )
    ams_3d_4h = threshold_tools.get_block_maxima(
        T2_hourly,
        duration=(4, "hour"),
        groupby=(1, "day"),
        grouped_duration=(3, "day"),
        check_ess=False,
    )
    assert (ams_3d >= ams_3d_4h).all()


# Test that the AMS (block maxima) for a 4-hour per day for 3 days are greater
# than the AMS for a grouped 3-day event
def test_ams_ex4(T2_hourly: xr.DataArray):
    T2_hourly = T2_hourly.isel(scenario=0, simulation=0)
    ams_3d = threshold_tools.get_block_maxima(
        T2_hourly,
        extremes_type="min",
        groupby=(1, "day"),
        grouped_duration=(3, "day"),
        check_ess=False,
    )
    ams_3d_4h = threshold_tools.get_block_maxima(
        T2_hourly,
        extremes_type="min",
        duration=(4, "hour"),
        groupby=(1, "day"),
        grouped_duration=(3, "day"),
        check_ess=False,
    )
    assert (ams_3d <= ams_3d_4h).all()


# Test the configurations that should raise ValueError
def test_block_maxima_value_error(T2_hourly: xr.DataArray):
    T2_hourly = T2_hourly.isel(scenario=0, simulation=0)
    with pytest.raises(ValueError):
        ams = threshold_tools.get_block_maxima(
            T2_hourly, extremes_type="mx", check_ess=False
        )

    with pytest.raises(ValueError):
        ams = threshold_tools.get_block_maxima(
            T2_hourly, duration=(4, "day"), check_ess=False
        )

    with pytest.raises(ValueError):
        ams = threshold_tools.get_block_maxima(
            T2_hourly, groupby=(4, "hr"), check_ess=False
        )

    with pytest.raises(ValueError):
        ams = threshold_tools.get_block_maxima(
            T2_hourly, grouped_duration=(3, "day"), check_ess=False
        )

    with pytest.raises(ValueError):
        ams = threshold_tools.get_block_maxima(
            T2_hourly,
            duration=(4, "month"),
            grouped_duration=(3, "day"),
            check_ess=False,
        )<|MERGE_RESOLUTION|>--- conflicted
+++ resolved
@@ -34,12 +34,8 @@
 
 
 # Test Return Values
-<<<<<<< HEAD
+@pytest.mark.advanced
 def test_return_value(T2_ams: xr.DataArray):
-=======
-@pytest.mark.advanced
-def test_return_value(T2_ams):
->>>>>>> f4493127
     rvs = threshold_tools.get_return_value(
         T2_ams, return_period=10, distr="gev", bootstrap_runs=1, multiple_points=False
     )
@@ -47,12 +43,8 @@
 
 
 # Test invalid distribution argument for Return Values
-<<<<<<< HEAD
+@pytest.mark.advanced
 def test_return_value_invalid_distr(T2_ams: xr.DataArray):
-=======
-@pytest.mark.advanced
-def test_return_value_invalid_distr(T2_ams):
->>>>>>> f4493127
     with pytest.raises(ValueError, match="invalid distribution type"):
         rvs = threshold_tools.get_return_value(
             T2_ams,
@@ -64,12 +56,8 @@
 
 
 # Test Return Periods
-<<<<<<< HEAD
+@pytest.mark.advanced
 def test_return_period(T2_ams: xr.DataArray):
-=======
-@pytest.mark.advanced
-def test_return_period(T2_ams):
->>>>>>> f4493127
     rvs = threshold_tools.get_return_period(
         T2_ams,
         return_value=290,
@@ -81,12 +69,8 @@
 
 
 # Test invalid distribution argument for Return Periods
-<<<<<<< HEAD
+@pytest.mark.advanced
 def test_return_period_invalid_distr(T2_ams: xr.DataArray):
-=======
-@pytest.mark.advanced
-def test_return_period_invalid_distr(T2_ams):
->>>>>>> f4493127
     with pytest.raises(ValueError, match="invalid distribution type"):
         rvs = threshold_tools.get_return_period(
             T2_ams,
@@ -98,12 +82,8 @@
 
 
 # Test return values for different block sizes
-<<<<<<< HEAD
+@pytest.mark.advanced
 def test_return_values_block_size(T2_ams: xr.DataArray):
-=======
-@pytest.mark.advanced
-def test_return_values_block_size(T2_ams):
->>>>>>> f4493127
     rvs1 = threshold_tools.get_return_value(
         T2_ams, return_period=10, distr="gev", bootstrap_runs=1, multiple_points=False
     )
@@ -117,12 +97,8 @@
 
 
 # Test return periods for different block sizes
-<<<<<<< HEAD
+@pytest.mark.advanced
 def test_return_periods_block_size(T2_ams: xr.DataArray):
-=======
-@pytest.mark.advanced
-def test_return_periods_block_size(T2_ams):
->>>>>>> f4493127
     rps1 = threshold_tools.get_return_period(
         T2_ams, return_value=290, distr="gev", bootstrap_runs=1, multiple_points=False
     )
@@ -136,12 +112,8 @@
 
 
 # Test return probabilities for different block sizes
-<<<<<<< HEAD
+@pytest.mark.advanced
 def test_return_probs_block_size(T2_ams: xr.DataArray):
-=======
-@pytest.mark.advanced
-def test_return_probs_block_size(T2_ams):
->>>>>>> f4493127
     rps1 = threshold_tools.get_return_prob(
         T2_ams, threshold=290, distr="gev", bootstrap_runs=1, multiple_points=False
     )
@@ -159,12 +131,8 @@
 
 # Test that the AMS (block maxima) for a 3-day grouped event are lower than
 # the simple AMS (single hottest value in each year)
-<<<<<<< HEAD
+@pytest.mark.advanced
 def test_ams_ex1(T2_hourly: xr.DataArray):
-=======
-@pytest.mark.advanced
-def test_ams_ex1(T2_hourly):
->>>>>>> f4493127
     T2_hourly = T2_hourly.isel(scenario=0, simulation=0)
     ams = threshold_tools.get_block_maxima(T2_hourly, check_ess=False)
     ams_3d = threshold_tools.get_block_maxima(
@@ -175,12 +143,8 @@
 
 # Test that the AMS (block maxima) for a 3-day continous event are lower than
 # the AMS for a grouped 3-day event
-<<<<<<< HEAD
+@pytest.mark.advanced
 def test_ams_ex2(T2_hourly: xr.DataArray):
-=======
-@pytest.mark.advanced
-def test_ams_ex2(T2_hourly):
->>>>>>> f4493127
     T2_hourly = T2_hourly.isel(scenario=0, simulation=0)
     ams_3d = threshold_tools.get_block_maxima(
         T2_hourly, groupby=(1, "day"), grouped_duration=(3, "day"), check_ess=False
@@ -193,12 +157,8 @@
 
 # Test that the AMS (block maxima) for a 4-hour per day for 3 days are lower
 # than the AMS for a grouped 3-day event
-<<<<<<< HEAD
+@pytest.mark.advanced
 def test_ams_ex3(T2_hourly: xr.DataArray):
-=======
-@pytest.mark.advanced
-def test_ams_ex3(T2_hourly):
->>>>>>> f4493127
     T2_hourly = T2_hourly.isel(scenario=0, simulation=0)
     ams_3d = threshold_tools.get_block_maxima(
         T2_hourly, groupby=(1, "day"), grouped_duration=(3, "day"), check_ess=False
