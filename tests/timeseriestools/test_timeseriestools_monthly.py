"""
This script contains tests on various Timeseries Tools options using monthly 
data. For now, the tests only test that the various parameter combinations can 
run through `transform_data` without error, and that the data has been transformed
(not equal to original values), but does not test for exact expected values.
"""

from climakitae import timeseriestools as tst
import datetime as dt
import pytest
import os
import xarray as xr
import numpy as np

# -------- Read in the test dataset and return a TimeSeriesParams object -------


@pytest.fixture
def test_TSP(rootdir):
    # This data is generated in "create_timeseries_test_data.py"
    test_filename = "test_data/timeseries_data_T2_2014_2016_monthly_45km.nc"
    test_filepath = os.path.join(rootdir, test_filename)
    test_data = xr.open_dataset(test_filepath).T2
<<<<<<< HEAD
    
    # Compute area average 
    weights = np.cos(np.deg2rad(test_data.lat))
    test_data = test_data.weighted(weights).mean("x").mean("y")
        
    ts = tst.Timeseries(test_data) # make Timeseries object
    return ts.choices # return the underlying TimeSeriesParams object for testing
=======
    ts = tst.Timeseries(test_data)  # make Timeseries object
    return ts.choices  # return the underlying TimeSeriesParams object for testing


# ------------- Test monthly-weighted running mean without anomaly -------------
>>>>>>> d993dc96


def test_monthly_smoothing(test_TSP):
    # Specify Params options
    test_TSP.smoothing = "running mean"
    test_TSP.num_timesteps = 3
    test_TSP.anomaly = False

    # Transform data and test
    result = test_TSP.transform_data()  # transform_data calls _running_mean()
    assert (result == test_TSP.data).sum().values.item() == 0


# ------------- Test monthly weighted anomaly ----------------------------------


def test_monthly_anomaly(test_TSP):
    # Specify Params options
    test_TSP.anomaly = True
    test_TSP.reference_range = (dt.datetime(2014, 1, 1), dt.datetime(2014, 12, 31))

    # Transform data and test
    result = test_TSP.transform_data()
    assert (result == test_TSP.data).sum().values.item() == 0


# ------------- Test anomaly and smoothing together ----------------------------


def test_monthly_anomaly_and_smoothing(test_TSP):
    # Specify Params options
    test_TSP.smoothing = "running mean"
    test_TSP.num_timesteps = 3
    test_TSP.anomaly = True
    test_TSP.reference_range = (dt.datetime(2014, 1, 1), dt.datetime(2014, 12, 31))

    # Transform data and test
    result = test_TSP.transform_data()
    assert (result == test_TSP.data).sum().values.item() == 0


# ------------- Test seasonal cycle removal w/ and w/o smoothing ---------------


def test_seasonal(test_TSP):
    # Specify Params options
    test_TSP.anomaly = False
    test_TSP.remove_seasonal_cycle = True

    # Transform data and test
    result = test_TSP.transform_data()
    assert (result == test_TSP.data).sum().values.item() == 0


def test_seasonal_and_smoothing(test_TSP):
    # Specify Params options
    test_TSP.smoothing = "running mean"
    test_TSP.num_timesteps = 3
    test_TSP.anomaly = False
    test_TSP.remove_seasonal_cycle = True

    # Transform data and test
    result = test_TSP.transform_data()
    assert (result == test_TSP.data).sum().values.item() == 0


# ------------- Test extremes options ------------------------------------------


def test_extremes_smoothing(test_TSP):
    # Specify Params options
    test_TSP.anomaly = False
    test_TSP.smoothing = "running mean"
    test_TSP.num_timesteps = 3
    test_TSP.extremes = "min"
    test_TSP.resample_window = 2

    # Transform data and test
    result = test_TSP.transform_data()
    assert (result == test_TSP.data).sum().values.item() == 0


def test_extremes_min(test_TSP):
    # Specify Params options
    test_TSP.anomaly = False
    test_TSP.extremes = "min"
    test_TSP.resample_window = 2

    # Transform data and test
    result = test_TSP.transform_data()
    assert (result == test_TSP.data).sum().values.item() == 0


def test_extremes_percentile(test_TSP):
    # Specify Params options
    test_TSP.anomaly = False
    test_TSP.extremes = "percentile"
    test_TSP.resample_window = 2
    test_TSP.percentile = 0.95

    # Transform data and test
    result = test_TSP.transform_data()
    assert (result == test_TSP.data).sum().values.item() == 0<|MERGE_RESOLUTION|>--- conflicted
+++ resolved
@@ -21,22 +21,13 @@
     test_filename = "test_data/timeseries_data_T2_2014_2016_monthly_45km.nc"
     test_filepath = os.path.join(rootdir, test_filename)
     test_data = xr.open_dataset(test_filepath).T2
-<<<<<<< HEAD
-    
+
     # Compute area average 
     weights = np.cos(np.deg2rad(test_data.lat))
     test_data = test_data.weighted(weights).mean("x").mean("y")
         
     ts = tst.Timeseries(test_data) # make Timeseries object
     return ts.choices # return the underlying TimeSeriesParams object for testing
-=======
-    ts = tst.Timeseries(test_data)  # make Timeseries object
-    return ts.choices  # return the underlying TimeSeriesParams object for testing
-
-
-# ------------- Test monthly-weighted running mean without anomaly -------------
->>>>>>> d993dc96
-
 
 def test_monthly_smoothing(test_TSP):
     # Specify Params options
