--- conflicted
+++ resolved
@@ -503,10 +503,7 @@
         assert tmy.lon_range == pytest.approx((-117.91, -117.71), abs=1e-6)
         assert tmy.stn_code == "None"
 
-<<<<<<< HEAD
     @pytest.mark.integration
-    def test__load_single_variable(self):
-=======
     def test_init_with_custom_name(self):
         """Check class initialization with coordinates."""
         # Use valid station name
@@ -542,6 +539,7 @@
                 station_name=station_name,
             )
 
+    @pytest.mark.integration
     def test_init_with_warming_level(self):
         """Check class initialization with coordinates."""
         # Use valid station name
@@ -567,8 +565,8 @@
                 longitude=lon,
             )
 
+    @pytest.mark.integration
     def test__load_single_variable_time(self):
->>>>>>> ea8f3fe2
         """Load data for a single variable."""
         lat = 33.56
         lon = -117.81
@@ -765,7 +763,6 @@
         ).all()
         assert len(result["WRF_EC-Earth3_r1i1p1f1"].index) == 8760
 
-<<<<<<< HEAD
     def test__smooth_month_transition_hours(self):
         """Check that smoothed data returned for variables in list."""
         variable_list = [
@@ -812,7 +809,7 @@
             assert pytest.approx(df[varname][720], 1e-6) == pytest.approx(
                 result[varname][720], 1e-6
             )
-=======
+
     def test__match_str_to_wl(self):
         """Check the string returned for multiple warming levels."""
         stn_name = "Santa Ana John Wayne Airport (KSNA)"
@@ -830,7 +827,6 @@
         ]
         for test_val, exp_val in zip(test_levels, expected):
             assert tmy._match_str_to_wl(test_val) == exp_val
->>>>>>> ea8f3fe2
 
     @patch("climakitae.explore.typical_meteorological_year.get_top_months")
     def test_set_top_months(self, mock_top_months):
