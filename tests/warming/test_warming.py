--- conflicted
+++ resolved
@@ -10,7 +10,6 @@
 import xarray as xr
 
 from climakitae.core.paths import gwl_1850_1900_file
-<<<<<<< HEAD
 from climakitae.explore.warming import (
     WarmingLevels,
     _drop_invalid_sims,
@@ -19,11 +18,6 @@
     get_sliced_data,
     process_item,
     relabel_axis,
-=======
-from climakitae.util.warming_levels import (
-    calculate_warming_level,
-    _get_sliced_data,
->>>>>>> 4f86846a
 )
 from climakitae.util.utils import read_csv_file
 from climakitae.util.warming_levels import _calculate_warming_level, _get_sliced_data
